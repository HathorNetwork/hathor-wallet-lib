{
  "name": "@hathor/wallet-lib",
<<<<<<< HEAD
  "version": "0.3.3",
=======
  "version": "0.4.0",
>>>>>>> 35cc8af6
  "description": "Library used by Hathor Wallet",
  "jest": {
    "setupFilesAfterEnv": [
      "<rootDir>/setupTests.js"
    ],
    "collectCoverageFrom": [
      "<rootDir>/src/*.js",
      "!<rootDir>/node_modules/"
    ],
    "coverageThreshold": {
      "global": {
        "branches": 70,
        "functions": 85,
        "lines": 85,
        "statements": 85
      }
    },
    "coverageReporters": [
      "html",
      "text"
    ]
  },
  "main": "index.js",
  "directories": {
    "lib": "lib"
  },
  "files": [
    "/lib"
  ],
  "dependencies": {
    "axios": "^0.18.0",
    "bitcore-mnemonic": "^1.7.0",
    "crypto-js": "^3.1.9-1",
    "lodash": "^4.17.11",
    "long": "^4.0.0"
  },
  "scripts": {
    "test": "jest --env=node",
    "build": "babel --presets @babel/preset-react -d lib/ src"
  },
  "license": "MIT",
  "devDependencies": {
    "@babel/cli": "^7.4.4",
    "@babel/core": "^7.4.4",
    "@babel/preset-env": "^7.4.4",
    "@babel/preset-react": "^7.0.0",
    "axios-mock-adapter": "^1.16.0",
    "jest": "^24.8.0",
    "jest-html-reporter": "^2.4.4",
    "jest-localstorage-mock": "^2.4.0",
    "mock-socket": "^8.0.5"
  },
  "repository": {
    "type": "git",
    "url": "git+ssh://git@github.com/HathorNetwork/hathor-wallet-lib.git"
  },
  "keywords": [
    "hathor",
    "wallet"
  ],
  "author": "Hathor Labs",
  "bugs": {
    "url": "https://github.com/HathorNetwork/hathor-wallet-lib/issues"
  },
  "homepage": "https://github.com/HathorNetwork/hathor-wallet-lib#readme"
}<|MERGE_RESOLUTION|>--- conflicted
+++ resolved
@@ -1,10 +1,6 @@
 {
   "name": "@hathor/wallet-lib",
-<<<<<<< HEAD
-  "version": "0.3.3",
-=======
   "version": "0.4.0",
->>>>>>> 35cc8af6
   "description": "Library used by Hathor Wallet",
   "jest": {
     "setupFilesAfterEnv": [
