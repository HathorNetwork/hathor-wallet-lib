/**
 * Copyright (c) Hathor Labs and its affiliates.
 *
 * This source code is licensed under the MIT license found in the
 * LICENSE file in the root directory of this source tree.
 */

import version from '../src/version';
import wallet from '../src/wallet';
import transaction from '../src/transaction';
<<<<<<< HEAD
import tokens from '../src/tokens';
=======
import { ConstantNotSet } from '../src/errors';
>>>>>>> 0a3b74b4

beforeEach(() => {
  wallet.cleanLoadedData();
});

test('Get version', (done) => {
  try {
    // weight constants are not set for now, so should throw error
    transaction.getTransactionWeightConstants();
    done.fail();
  } catch (e) {
    if (!(e instanceof ConstantNotSet)) {
      done.fail();
    }
  }

  const promise = version.checkApiVersion();

  // set to wrong value and check it updates on version API
  tokens.depositPercentage = 0.5;

  promise.then((data) => {
    const newWeightConstants = transaction.getTransactionWeightConstants();
    check(newWeightConstants.txMinWeight, 14, done);
    check(newWeightConstants.txWeightCoefficient, 1.6, done);
    check(newWeightConstants.txMinWeightK, 100, done);

    check(data.version, '1.0.0', done);
    check(data.network, 'mainnet', done);

    expect(tokens.depositPercentage).toBe(0.01);

    done();
  }, (e) => {
    done.fail('Error checking API version');
  });
}, 15000); // 15s to timeout in case done() is not called<|MERGE_RESOLUTION|>--- conflicted
+++ resolved
@@ -8,11 +8,8 @@
 import version from '../src/version';
 import wallet from '../src/wallet';
 import transaction from '../src/transaction';
-<<<<<<< HEAD
 import tokens from '../src/tokens';
-=======
 import { ConstantNotSet } from '../src/errors';
->>>>>>> 0a3b74b4
 
 beforeEach(() => {
   wallet.cleanLoadedData();
