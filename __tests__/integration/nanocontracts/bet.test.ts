import fs from 'fs';
import { isEmpty } from 'lodash';
import { GenesisWalletHelper } from '../helpers/genesis-wallet.helper';
import { WALLET_CONSTANTS } from '../configuration/test-constants';
import {
  generateMultisigWalletHelper,
  generateWalletHelper,
  waitForTxReceived,
  waitTxConfirmed,
} from '../helpers/wallet.helper';
import {
  CREATE_TOKEN_TX_VERSION,
  NATIVE_TOKEN_UID,
  NANO_CONTRACTS_INITIALIZE_METHOD,
} from '../../../src/constants';
import ncApi from '../../../src/api/nano';
import dateFormatter from '../../../src/utils/date';
import { bufferToHex } from '../../../src/utils/buffer';
import helpersUtils from '../../../src/utils/helpers';
import Address from '../../../src/models/address';
import P2PKH from '../../../src/models/p2pkh';
import P2SH from '../../../src/models/p2sh';
import {
  getOracleBuffer,
  getOracleInputData,
  isNanoContractCreateTx,
} from '../../../src/nano_contracts/utils';
import Serializer from '../../../src/nano_contracts/serializer';
import {
  NanoContractTransactionError,
  NanoRequest404Error,
  PinRequiredError,
} from '../../../src/errors';
import { OutputType } from '../../../src/wallet/types';
import NanoContractTransactionParser from '../../../src/nano_contracts/parser';
import { NanoContractSignedData } from '../../../src/nano_contracts/types';

let fundsTx;
const builtInBlueprintId = '3cb032600bdf7db784800e4ea911b10676fa2f67591f82bb62628c234e771595';

describe('full cycle of bet nano contract', () => {
  /** @type HathorWallet */
  let hWallet;
  let mhWallet;

  beforeAll(async () => {
    hWallet = await generateWalletHelper(null);
    fundsTx = await GenesisWalletHelper.injectFunds(
      hWallet,
      await hWallet.getAddressAtIndex(0),
      1000n
    );

    mhWallet = await generateMultisigWalletHelper({ walletIndex: 3 });
    await GenesisWalletHelper.injectFunds(mhWallet, await mhWallet.getAddressAtIndex(0), 1000n);
  });

  afterAll(async () => {
    await hWallet.stop();
    await mhWallet.stop();
    await GenesisWalletHelper.clearListeners();
  });

  const checkTxValid = async (wallet, tx) => {
    const txId = tx.hash;
    // Check that serialization and deserialization match
    const network = wallet.getNetworkObject();
    const txBytes = tx.toBytes();
    const deserializedTx = helpersUtils.createTxFromBytes(txBytes, network);
    const deserializedTxBytes = deserializedTx.toBytes();
    expect(bufferToHex(txBytes)).toBe(bufferToHex(deserializedTxBytes));

    expect(txId).toBeDefined();
    await waitForTxReceived(wallet, txId);
    // We need to wait for the tx to get a first block, so we guarantee it was executed
    await waitTxConfirmed(wallet, txId, null);
    // Now we query the transaction from the full node to double check it's still valid after the nano execution
    // and it already has a first block, so it was really executed
    const txAfterExecution = await wallet.getFullTxById(txId);
    expect(isEmpty(txAfterExecution.meta.voided_by)).toBe(true);
    expect(isEmpty(txAfterExecution.meta.first_block)).not.toBeNull();
  };

  const executeTests = async (wallet, blueprintId) => {
    const address0 = await wallet.getAddressAtIndex(0);
    const address1 = await wallet.getAddressAtIndex(1);
    const dateLastBet = dateFormatter.dateToTimestamp(new Date()) + 6000;
    const network = wallet.getNetworkObject();

    const utxos = await wallet.getUtxos();
    // We must have one utxo in the address 0 of 1000 HTR
    expect(utxos.utxos.length).toBe(1);
    expect(utxos.utxos[0].address).toBe(address0);
    expect(utxos.utxos[0].amount).toBe(1000n);

    // We must have one transaction in the address0
    const address0Meta = await wallet.storage.store.getAddressMeta(address0);
    expect(address0Meta.numTransactions).toBe(1);

    // Create NC
    const oracleData = getOracleBuffer(address1, network);
    const tx1 = await wallet.createAndSendNanoContractTransaction(
      NANO_CONTRACTS_INITIALIZE_METHOD,
      address0,
      {
        blueprintId,
        args: [bufferToHex(oracleData), NATIVE_TOKEN_UID, dateLastBet],
      }
    );
    await checkTxValid(wallet, tx1);
    const tx1Data = await wallet.getFullTxById(tx1.hash);
    expect(isNanoContractCreateTx(tx1Data.tx)).toBe(true);

    // We must have two transactions in the address0
    const address0Meta2 = await wallet.storage.store.getAddressMeta(address0);
    expect(address0Meta2.numTransactions).toBe(2);

    const tx1Parser = new NanoContractTransactionParser(
      blueprintId,
      NANO_CONTRACTS_INITIALIZE_METHOD,
      tx1Data.tx.nc_address,
      network,
      tx1Data.tx.nc_args
    );
<<<<<<< HEAD
=======
    tx1Parser.parseAddress();
>>>>>>> c968ece0
    await tx1Parser.parseArguments();
    expect(tx1Parser.address?.base58).toBe(address0);
    expect(tx1Parser.parsedArgs).not.toBeNull();
    if (tx1Parser.parsedArgs === null) {
      throw new Error('Could not parse args');
    }
    expect(tx1Parser.parsedArgs).toHaveLength(3);
    expect(tx1Parser.parsedArgs[0]).toMatchObject({
      name: 'oracle_script',
      type: 'TxOutputScript',
    });
    // @ts-expect-error toMatchBuffer is defined in setupTests.js
    expect(tx1Parser.parsedArgs[0].value).toMatchBuffer(oracleData);
    expect(tx1Parser.parsedArgs[1]).toMatchObject({ name: 'token_uid', type: 'TokenUid' });
    // @ts-expect-error toMatchBuffer is defined in setupTests.js
    expect(tx1Parser.parsedArgs[1].value).toMatchBuffer(Buffer.from(NATIVE_TOKEN_UID, 'hex'));
    expect(tx1Parser.parsedArgs[2]).toMatchObject({
      name: 'date_last_bet',
      type: 'Timestamp',
      value: dateLastBet,
    });

    // First validate some bet arguments error handling
    const address2 = await wallet.getAddressAtIndex(2);

    // Address must be a string
    await expect(
      wallet.createAndSendNanoContractTransaction('bet', address2, {
        ncId: tx1.hash,
        args: [1234, '1x0'],
        actions: [
          {
            type: 'deposit',
            token: NATIVE_TOKEN_UID,
            amount: 100,
            changeAddress: address0,
          },
        ],
      })
    ).rejects.toThrow(NanoContractTransactionError);

    // Invalid address
    await expect(
      wallet.createAndSendNanoContractTransaction('bet', address2, {
        ncId: tx1.hash,
        args: ['1234', '1x0'],
        actions: [
          {
            type: 'deposit',
            token: NATIVE_TOKEN_UID,
            amount: 100,
            changeAddress: address0,
          },
        ],
      })
    ).rejects.toThrow(NanoContractTransactionError);

    // Bet 100 to address 2
    const txBet = await wallet.createAndSendNanoContractTransaction('bet', address2, {
      ncId: tx1.hash,
      args: [address2, '1x0'],
      actions: [
        {
          type: 'deposit',
          token: NATIVE_TOKEN_UID,
          amount: 100n,
          changeAddress: address0,
        },
      ],
    });
    await checkTxValid(wallet, txBet);
    const txBetData = await wallet.getFullTxById(txBet.hash);
    expect(isNanoContractCreateTx(txBetData.tx)).toBe(false);

    // We must have three transactions in the address0 and one in address2
    // the input and change output of this tx is from address0 and the caller is address2
    const address0Meta3 = await wallet.storage.store.getAddressMeta(address0);
    expect(address0Meta3.numTransactions).toBe(3);

    const address2Meta = await wallet.storage.store.getAddressMeta(address2);
    expect(address2Meta.numTransactions).toBe(1);

    const txBetParser = new NanoContractTransactionParser(
      blueprintId,
      'bet',
      txBetData.tx.nc_address,
      network,
      txBetData.tx.nc_args
    );
<<<<<<< HEAD
=======
    txBetParser.parseAddress();
>>>>>>> c968ece0
    await txBetParser.parseArguments();
    expect(txBetParser.address?.base58).toBe(address2);
    expect(txBetParser.parsedArgs).not.toBeNull();
    if (txBetParser.parsedArgs === null) {
      throw new Error('Could not parse args');
    }
    expect(txBetParser.parsedArgs).toHaveLength(2);
    expect(txBetParser.parsedArgs[0]).toMatchObject({
      name: 'address',
      type: 'Address',
      value: address2,
    });
    expect(txBetParser.parsedArgs[1]).toMatchObject({ name: 'score', type: 'str', value: '1x0' });

    const utxos2 = await wallet.getUtxos();
    // We must have one utxo in the address 0 of 900 HTR
    // this validates that the change address parameter worked fine
    expect(utxos2.utxos.length).toBe(1);
    expect(utxos2.utxos[0].address).toBe(address0);
    expect(utxos2.utxos[0].amount).toBe(900n);

    // Bet 200 to address 3
    const address3 = await wallet.getAddressAtIndex(3);
    const txBet2 = await wallet.createAndSendNanoContractTransaction('bet', address3, {
      ncId: tx1.hash,
      args: [address3, '2x0'],
      actions: [
        {
          type: 'deposit',
          token: NATIVE_TOKEN_UID,
          amount: 200n,
          changeAddress: address0,
        },
      ],
    });
    await checkTxValid(wallet, txBet2);
    const txBet2Data = await wallet.getFullTxById(txBet2.hash);
    expect(isNanoContractCreateTx(txBet2Data.tx)).toBe(false);

    // We must have four transactions in the address0 and one in address3
    // the input of this tx is from address0 and the caller is address3
    const address0Meta4 = await wallet.storage.store.getAddressMeta(address0);
    expect(address0Meta4.numTransactions).toBe(4);

    const address3Meta = await wallet.storage.store.getAddressMeta(address3);
    expect(address3Meta.numTransactions).toBe(1);

    const txBet2Parser = new NanoContractTransactionParser(
      blueprintId,
      'bet',
      txBet2Data.tx.nc_address,
      network,
      txBet2Data.tx.nc_args
    );
<<<<<<< HEAD
=======
    txBet2Parser.parseAddress();
>>>>>>> c968ece0
    await txBet2Parser.parseArguments();
    expect(txBet2Parser.address?.base58).toBe(address3);
    expect(txBet2Parser.parsedArgs).not.toBeNull();
    if (txBet2Parser.parsedArgs === null) {
      throw new Error('Could not parse args');
    }
    expect(txBet2Parser.parsedArgs).toHaveLength(2);
    expect(txBet2Parser.parsedArgs[0]).toMatchObject({
      name: 'address',
      type: 'Address',
      value: address3,
    });
    expect(txBet2Parser.parsedArgs[1]).toMatchObject({ name: 'score', type: 'str', value: '2x0' });

    // Get nc history
    const txIds = [tx1.hash, txBet.hash, txBet2.hash];
    const ncHistory = await ncApi.getNanoContractHistory(tx1.hash);
    expect(ncHistory.history.length).toBe(3);
    for (const tx of ncHistory.history) {
      expect(txIds).toContain(tx.hash);
    }

    // Get NC state
    const ncState = await ncApi.getNanoContractState(tx1.hash, [
      'token_uid',
      'total',
      'final_result',
      'oracle_script',
      'date_last_bet',
      `address_details.a'${address2}'`,
      `withdrawals.a'${address2}'`,
      `address_details.a'${address3}'`,
      `withdrawals.a'${address3}'`,
    ]);
    const addressObj1 = new Address(address1, { network });
    const outputScriptType = addressObj1.getType();
    let outputScript;
    if (outputScriptType === OutputType.P2PKH) {
      outputScript = new P2PKH(addressObj1);
    } else if (outputScriptType === OutputType.P2SH) {
      outputScript = new P2SH(addressObj1);
    } else {
      throw new Error('Invalid address.');
    }
    const outputScriptBuffer1 = outputScript.createScript();

    expect(ncState.fields.token_uid.value).toBe(NATIVE_TOKEN_UID);
    expect(ncState.fields.date_last_bet.value).toBe(dateLastBet);
    expect(ncState.fields.oracle_script.value).toBe(bufferToHex(outputScriptBuffer1));
    expect(ncState.fields.final_result.value).toBeNull();
    expect(ncState.fields.total.value).toBe(300);
    expect(ncState.fields[`address_details.a'${address2}'`].value).toHaveProperty('1x0', 100);
    expect(ncState.fields[`withdrawals.a'${address2}'`].value).toBeUndefined();
    expect(ncState.fields[`address_details.a'${address3}'`].value).toHaveProperty('2x0', 200);
    expect(ncState.fields[`withdrawals.a'${address3}'`].value).toBeUndefined();

    // Set result to '1x0'
    const nanoSerializer = new Serializer(network);
    const result = '1x0';
    const resultSerialized = nanoSerializer.serializeFromType(result, 'str');
    const inputData = await getOracleInputData(oracleData, tx1.hash, resultSerialized, wallet);
    const txSetResult = await wallet.createAndSendNanoContractTransaction('set_result', address1, {
      ncId: tx1.hash,
      args: [`${bufferToHex(inputData)},${result},str`],
    });
    await checkTxValid(wallet, txSetResult);
    txIds.push(txSetResult.hash);
    const txSetResultData = await wallet.getFullTxById(txSetResult.hash);
    expect(isNanoContractCreateTx(txSetResultData.tx)).toBe(false);

    // We must have one transaction in the address1
    const address1Meta = await wallet.storage.store.getAddressMeta(address1);
    expect(address1Meta.numTransactions).toBe(1);

    const txSetResultParser = new NanoContractTransactionParser(
      blueprintId,
      'set_result',
      txSetResultData.tx.nc_address,
      network,
      txSetResultData.tx.nc_args
    );
<<<<<<< HEAD
=======
    txSetResultParser.parseAddress();
>>>>>>> c968ece0
    await txSetResultParser.parseArguments();
    expect(txSetResultParser.address?.base58).toBe(address1);
    expect(txSetResultParser.parsedArgs).not.toBeNull();
    if (txSetResultParser.parsedArgs === null) {
      throw new Error('Could not parse args');
    }
    expect(txSetResultParser.parsedArgs).toHaveLength(1);
    expect(txSetResultParser.parsedArgs[0]).toMatchObject({
      name: 'result',
      type: 'SignedData[str]',
    });
    expect((txSetResultParser.parsedArgs[0].value as NanoContractSignedData).type).toEqual('str');
    expect(
      (txSetResultParser.parsedArgs[0].value as NanoContractSignedData).signature
      // @ts-expect-error toMatchBuffer is defined in setupTests.js
    ).toMatchBuffer(inputData);
    expect((txSetResultParser.parsedArgs[0].value as NanoContractSignedData).value).toEqual(result);

    const withdrawalData = {
      ncId: tx1.hash,
      actions: [
        {
          type: 'withdrawal',
          token: NATIVE_TOKEN_UID,
          amount: 300n,
          address: address2,
        },
      ],
    };

    const withdrawalCreateTokenOptions = {
      mintAddress: address0,
      name: 'Withdrawal Token',
      symbol: 'WTK',
      amount: 10000n,
      changeAddress: null,
      createMint: false,
      mintAuthorityAddress: null,
      createMelt: false,
      meltAuthorityAddress: null,
      data: null,
      isCreateNFT: false,
      contractPaysTokenDeposit: true,
    };

    // Error with invalid address
    await expect(
      wallet.createAndSendNanoContractCreateTokenTransaction(
        'withdraw',
        'abc',
        withdrawalData,
        withdrawalCreateTokenOptions
      )
    ).rejects.toThrow(NanoContractTransactionError);

    // Error with invalid mint authority address
    await expect(
      wallet.createAndSendNanoContractCreateTokenTransaction('withdraw', address2, withdrawalData, {
        ...withdrawalCreateTokenOptions,
        mintAuthorityAddress: 'abc',
      })
    ).rejects.toThrow(NanoContractTransactionError);

    // Error with invalid melt authority address
    await expect(
      wallet.createAndSendNanoContractCreateTokenTransaction('withdraw', address2, withdrawalData, {
        ...withdrawalCreateTokenOptions,
        meltAuthorityAddress: 'abc',
      })
    ).rejects.toThrow(NanoContractTransactionError);

    // Try to withdraw to address 2, success
    const txWithdrawal = await wallet.createAndSendNanoContractCreateTokenTransaction(
      'withdraw',
      address2,
      withdrawalData,
      withdrawalCreateTokenOptions
    );
    await checkTxValid(wallet, txWithdrawal);
    txIds.push(txWithdrawal.hash);

    const txWithdrawalData = await wallet.getFullTxById(txWithdrawal.hash);
    expect(isNanoContractCreateTx(txWithdrawalData)).toBe(false);

    expect(txWithdrawalData.tx.nc_id).toBe(tx1.hash);
    expect(txWithdrawalData.tx.nc_method).toBe('withdraw');
    expect(txWithdrawalData.tx.version).toBe(CREATE_TOKEN_TX_VERSION);
    expect(txWithdrawalData.tx.token_name).toBe('Withdrawal Token');
    expect(txWithdrawalData.tx.token_symbol).toBe('WTK');
    expect(txWithdrawalData.tx.outputs.length).toBe(2);
    // First the created token output with 10000n amount
    expect(txWithdrawalData.tx.outputs[0].value).toBe(10000n);
    expect(txWithdrawalData.tx.outputs[0].token_data).toBe(1);
    // Then what's left of the withdrawal, after paying 100n
    // in deposit fee for the token creation
    expect(txWithdrawalData.tx.outputs[1].value).toBe(200n);
    expect(txWithdrawalData.tx.outputs[1].token_data).toBe(0);

    // We must have two transactions in the address2
    const address2Meta2 = await wallet.storage.store.getAddressMeta(address2);
    expect(address2Meta2.numTransactions).toBe(2);

    const txWithdrawalParser = new NanoContractTransactionParser(
      blueprintId,
<<<<<<< HEAD
      'set_result',
      txWithdrawalData.tx.nc_address,
      network,
      txWithdrawalData.tx.nc_args
    );
=======
      'withdraw',
      txWithdrawalData.tx.nc_pubkey,
      network,
      txWithdrawalData.tx.nc_args
    );
    txWithdrawalParser.parseAddress();
>>>>>>> c968ece0
    await txWithdrawalParser.parseArguments();
    expect(txWithdrawalParser.address?.base58).toBe(address2);
    expect(txWithdrawalParser.parsedArgs).toBe(null);

    // Get state again
    const ncState2 = await ncApi.getNanoContractState(tx1.hash, [
      'token_uid',
      'total',
      'final_result',
      'oracle_script',
      'date_last_bet',
      `address_details.a'${address2}'`,
      `withdrawals.a'${address2}'`,
      `address_details.a'${address3}'`,
      `withdrawals.a'${address3}'`,
    ]);
    expect(ncState2.fields.token_uid.value).toBe(NATIVE_TOKEN_UID);
    expect(ncState2.fields.date_last_bet.value).toBe(dateLastBet);
    expect(ncState2.fields.oracle_script.value).toBe(bufferToHex(outputScriptBuffer1));
    expect(ncState2.fields.final_result.value).toBe('1x0');
    expect(ncState2.fields.total.value).toBe(300);
    expect(ncState2.fields[`address_details.a'${address2}'`].value).toHaveProperty('1x0', 100);
    expect(ncState2.fields[`withdrawals.a'${address2}'`].value).toBe(300);
    expect(ncState2.fields[`address_details.a'${address3}'`].value).toHaveProperty('2x0', 200);
    expect(ncState2.fields[`withdrawals.a'${address3}'`].value).toBeUndefined();
    // Get history again
    const ncHistory2 = await ncApi.getNanoContractHistory(tx1.hash);
    expect(ncHistory2.history.length).toBe(5);
    for (const tx of ncHistory2.history) {
      expect(txIds).toContain(tx.hash);
    }

    // Get tx history with success
    const txHistory = await wallet.getTxHistory();
    expect(txHistory).toHaveLength(4);

    // Now test getting nano state in a past block, after the second bet
    const bet2TxData = await wallet.getFullTxById(txBet2.hash);
    const firstBlock = bet2TxData.meta.first_block;
    const firstBlockHeight = bet2TxData.meta.first_block_height;

    // Get NC state in the past, using txBet2 first block
    const ncStateFirstBlock = await ncApi.getNanoContractState(
      tx1.hash,
      [
        'token_uid',
        'total',
        'final_result',
        'oracle_script',
        'date_last_bet',
        `address_details.a'${address2}'`,
        `withdrawals.a'${address2}'`,
        `address_details.a'${address3}'`,
        `withdrawals.a'${address3}'`,
      ],
      [],
      [],
      firstBlock
    );

    expect(ncStateFirstBlock.fields.token_uid.value).toBe(NATIVE_TOKEN_UID);
    expect(ncStateFirstBlock.fields.date_last_bet.value).toBe(dateLastBet);
    expect(ncStateFirstBlock.fields.oracle_script.value).toBe(bufferToHex(outputScriptBuffer1));
    expect(ncStateFirstBlock.fields.final_result.value).toBeNull();
    expect(ncStateFirstBlock.fields.total.value).toBe(300);
    expect(ncStateFirstBlock.fields[`address_details.a'${address2}'`].value).toHaveProperty(
      '1x0',
      100
    );
    expect(ncStateFirstBlock.fields[`withdrawals.a'${address2}'`].value).toBeUndefined();
    expect(ncStateFirstBlock.fields[`address_details.a'${address3}'`].value).toHaveProperty(
      '2x0',
      200
    );
    expect(ncStateFirstBlock.fields[`withdrawals.a'${address3}'`].value).toBeUndefined();

    // Get NC state in the past, using txBet2 first block height
    const ncStateFirstBlockHeight = await ncApi.getNanoContractState(
      tx1.hash,
      [
        'token_uid',
        'total',
        'final_result',
        'oracle_script',
        'date_last_bet',
        `address_details.a'${address2}'`,
        `withdrawals.a'${address2}'`,
        `address_details.a'${address3}'`,
        `withdrawals.a'${address3}'`,
      ],
      [],
      [],
      null,
      firstBlockHeight
    );

    expect(ncStateFirstBlockHeight.fields.token_uid.value).toBe(NATIVE_TOKEN_UID);
    expect(ncStateFirstBlockHeight.fields.date_last_bet.value).toBe(dateLastBet);
    expect(ncStateFirstBlockHeight.fields.oracle_script.value).toBe(
      bufferToHex(outputScriptBuffer1)
    );
    expect(ncStateFirstBlockHeight.fields.final_result.value).toBeNull();
    expect(ncStateFirstBlockHeight.fields.total.value).toBe(300);
    expect(ncStateFirstBlockHeight.fields[`address_details.a'${address2}'`].value).toHaveProperty(
      '1x0',
      100
    );
    expect(ncStateFirstBlockHeight.fields[`withdrawals.a'${address2}'`].value).toBeUndefined();
    expect(ncStateFirstBlockHeight.fields[`address_details.a'${address3}'`].value).toHaveProperty(
      '2x0',
      200
    );
    expect(ncStateFirstBlockHeight.fields[`withdrawals.a'${address3}'`].value).toBeUndefined();

    // Test a tx that becomes voided after the nano execution
    const txWithdrawal2 = await wallet.createAndSendNanoContractTransaction('withdraw', address2, {
      ncId: tx1.hash,
      actions: [
        {
          type: 'withdrawal',
          token: NATIVE_TOKEN_UID,
          amount: 400n,
          address: address2,
        },
      ],
    });

    jest.spyOn(wallet.storage, 'processHistory');
    expect(wallet.storage.processHistory.mock.calls.length).toBe(0);
    await waitTxConfirmed(wallet, txWithdrawal2.hash, null);
    const txWithdrawal2Data = await wallet.getFullTxById(txWithdrawal2.hash);

    // The tx became voided after the block because of the nano execution
    // This voidness called the full processHistory method
    expect(isEmpty(txWithdrawal2Data.meta.voided_by)).toBe(false);
    expect(wallet.storage.processHistory.mock.calls.length).toBe(1);
  };

  it('bet deposit built in', async () => {
    await executeTests(hWallet, builtInBlueprintId);
  });

  // The hathor-core and the wallet-lib are still not ready for
  // using nano contracts with a Multisig wallet
  it.skip('bet deposit built in with multisig wallet', async () => {
    await executeTests(mhWallet, builtInBlueprintId);
  });

  it('bet deposit on chain blueprint', async () => {
    // For now the on chain blueprints needs a signature from a specific address
    // so we must always generate the same seed
    const { seed } = WALLET_CONSTANTS.ocb;
    const ocbWallet = await generateWalletHelper({ seed });
    // We use the address0 to inject funds because they are needed for the nano tests execution
    const address0 = await ocbWallet.getAddressAtIndex(0);
    // We use the address10 as caller of the ocb tx
    // so we don't mess with the number of transactions for address0 tests
    const address10 = await ocbWallet.getAddressAtIndex(10);

    // Add funds and validate address meta
    await GenesisWalletHelper.injectFunds(ocbWallet, address0, 1000n);
    const address0Meta = await ocbWallet.storage.store.getAddressMeta(address0);
    expect(address0Meta?.numTransactions).toBe(1);

    // Use the bet blueprint code
    const code = fs.readFileSync('./__tests__/integration/configuration/bet.py', 'utf8');
    const tx = await ocbWallet.createAndSendOnChainBlueprintTransaction(code, address10);
    // Wait for the tx to be confirmed, so we can use the on chain blueprint
    await waitTxConfirmed(ocbWallet, tx.hash!, null);
    // We must have one transaction in the address10 now
    const newAddress10Meta = await ocbWallet.storage.store.getAddressMeta(address10);
    expect(newAddress10Meta?.numTransactions).toBe(1);
    // Execute the bet blueprint tests
    await executeTests(ocbWallet, tx.hash);
  });

  it('handle errors', async () => {
    const address0 = await hWallet.getAddressAtIndex(0);
    const address1 = await hWallet.getAddressAtIndex(1);
    const dateLastBet = dateFormatter.dateToTimestamp(new Date()) + 6000;
    const network = hWallet.getNetworkObject();

    // Initialize missing blueprintId
    const oracleData = getOracleBuffer(address1, network);
    await expect(
      hWallet.createAndSendNanoContractTransaction(NANO_CONTRACTS_INITIALIZE_METHOD, address0, {
        args: [bufferToHex(oracleData), NATIVE_TOKEN_UID, dateLastBet],
      })
    ).rejects.toThrow(NanoContractTransactionError);

    // Invalid blueprint id
    await expect(
      hWallet.createAndSendNanoContractTransaction(NANO_CONTRACTS_INITIALIZE_METHOD, address0, {
        blueprintId: '1234',
        args: [bufferToHex(oracleData), NATIVE_TOKEN_UID, dateLastBet],
      })
    ).rejects.toThrow(NanoRequest404Error);

    // Missing last argument
    await expect(
      hWallet.createAndSendNanoContractTransaction(NANO_CONTRACTS_INITIALIZE_METHOD, address0, {
        blueprintId: builtInBlueprintId,
        args: [bufferToHex(oracleData), NATIVE_TOKEN_UID],
      })
    ).rejects.toThrow(NanoContractTransactionError);

    // Args as null
    await expect(
      hWallet.createAndSendNanoContractTransaction(NANO_CONTRACTS_INITIALIZE_METHOD, address0, {
        blueprintId: builtInBlueprintId,
        args: null,
      })
    ).rejects.toThrow(NanoContractTransactionError);

    // Address selected to sign does not belong to the wallet
    const hWallet2 = await generateWalletHelper();
    const addressNewWallet = await hWallet2.getAddressAtIndex(0);
    await expect(
      hWallet.createAndSendNanoContractTransaction(
        NANO_CONTRACTS_INITIALIZE_METHOD,
        addressNewWallet,
        {
          blueprintId: builtInBlueprintId,
          args: [bufferToHex(oracleData), NATIVE_TOKEN_UID, dateLastBet],
        }
      )
    ).rejects.toThrow(NanoContractTransactionError);

    // Oracle data is expected to be a hexa
    await expect(
      hWallet.createAndSendNanoContractTransaction(NANO_CONTRACTS_INITIALIZE_METHOD, address0, {
        blueprintId: builtInBlueprintId,
        args: ['error', NATIVE_TOKEN_UID, dateLastBet],
      })
    ).rejects.toThrow(NanoContractTransactionError);

    // Date last bet is expected to be an integer
    await expect(
      hWallet.createAndSendNanoContractTransaction(NANO_CONTRACTS_INITIALIZE_METHOD, address0, {
        blueprintId: builtInBlueprintId,
        args: ['123', NATIVE_TOKEN_UID, 'error'],
      })
    ).rejects.toThrow(NanoContractTransactionError);

    // Missing ncId for bet
    const address2 = await hWallet.getAddressAtIndex(2);
    await expect(
      hWallet.createAndSendNanoContractTransaction('bet', address2, {
        args: [address2, '1x0'],
        actions: [
          {
            type: 'deposit',
            token: NATIVE_TOKEN_UID,
            amount: 100n,
          },
        ],
      })
    ).rejects.toThrow(NanoContractTransactionError);

    // Invalid ncId for bet
    await expect(
      hWallet.createAndSendNanoContractTransaction('bet', address2, {
        ncId: '1234',
        args: [address2, '1x0'],
        actions: [
          {
            type: 'deposit',
            token: NATIVE_TOKEN_UID,
            amount: 100n,
          },
        ],
      })
    ).rejects.toThrow(NanoContractTransactionError);

    // Invalid ncId for bet again
    await expect(
      hWallet.createAndSendNanoContractTransaction('bet', address2, {
        ncId: fundsTx.hash,
        args: [address2, '1x0'],
        actions: [
          {
            type: 'deposit',
            token: NATIVE_TOKEN_UID,
            amount: 100n,
          },
        ],
      })
    ).rejects.toThrow(NanoContractTransactionError);

    // If we remove the pin from the wallet object, it should throw error
    const oldPin = hWallet.pinCode;
    hWallet.pinCode = '';
    await expect(
      hWallet.createAndSendNanoContractTransaction('withdraw', address2, {})
    ).rejects.toThrow(PinRequiredError);

    await expect(
      hWallet.createAndSendNanoContractCreateTokenTransaction('withdraw', address2, {}, {})
    ).rejects.toThrow(PinRequiredError);
    // Add the pin back for the other tests
    hWallet.pinCode = oldPin;

    // Test ocb errors
    const { seed } = WALLET_CONSTANTS.ocb;
    const ocbWallet = await generateWalletHelper({ seed });

    const code = fs.readFileSync('./__tests__/integration/configuration/bet.py', 'utf8');
    // Use an address that is not from the ocbWallet
    await expect(
      ocbWallet.createAndSendOnChainBlueprintTransaction(code, address0)
    ).rejects.toThrow(NanoContractTransactionError);

    // If we remove the pin from the wallet object, it should throw error
    const oldOcbPin = ocbWallet.pinCode;
    ocbWallet.pinCode = '';
    await expect(
      ocbWallet.createAndSendOnChainBlueprintTransaction(code, address0)
    ).rejects.toThrow(PinRequiredError);

    // Add the pin back in case there are more tests here
    ocbWallet.pinCode = oldOcbPin;
  });
});<|MERGE_RESOLUTION|>--- conflicted
+++ resolved
@@ -122,10 +122,6 @@
       network,
       tx1Data.tx.nc_args
     );
-<<<<<<< HEAD
-=======
-    tx1Parser.parseAddress();
->>>>>>> c968ece0
     await tx1Parser.parseArguments();
     expect(tx1Parser.address?.base58).toBe(address0);
     expect(tx1Parser.parsedArgs).not.toBeNull();
@@ -215,10 +211,6 @@
       network,
       txBetData.tx.nc_args
     );
-<<<<<<< HEAD
-=======
-    txBetParser.parseAddress();
->>>>>>> c968ece0
     await txBetParser.parseArguments();
     expect(txBetParser.address?.base58).toBe(address2);
     expect(txBetParser.parsedArgs).not.toBeNull();
@@ -273,10 +265,6 @@
       network,
       txBet2Data.tx.nc_args
     );
-<<<<<<< HEAD
-=======
-    txBet2Parser.parseAddress();
->>>>>>> c968ece0
     await txBet2Parser.parseArguments();
     expect(txBet2Parser.address?.base58).toBe(address3);
     expect(txBet2Parser.parsedArgs).not.toBeNull();
@@ -358,10 +346,6 @@
       network,
       txSetResultData.tx.nc_args
     );
-<<<<<<< HEAD
-=======
-    txSetResultParser.parseAddress();
->>>>>>> c968ece0
     await txSetResultParser.parseArguments();
     expect(txSetResultParser.address?.base58).toBe(address1);
     expect(txSetResultParser.parsedArgs).not.toBeNull();
@@ -466,20 +450,11 @@
 
     const txWithdrawalParser = new NanoContractTransactionParser(
       blueprintId,
-<<<<<<< HEAD
-      'set_result',
+      'withdraw',
       txWithdrawalData.tx.nc_address,
       network,
       txWithdrawalData.tx.nc_args
     );
-=======
-      'withdraw',
-      txWithdrawalData.tx.nc_pubkey,
-      network,
-      txWithdrawalData.tx.nc_args
-    );
-    txWithdrawalParser.parseAddress();
->>>>>>> c968ece0
     await txWithdrawalParser.parseArguments();
     expect(txWithdrawalParser.address?.base58).toBe(address2);
     expect(txWithdrawalParser.parsedArgs).toBe(null);
@@ -657,12 +632,6 @@
   });
 
   it('handle errors', async () => {
-    const address0 = await hWallet.getAddressAtIndex(0);
-    const address1 = await hWallet.getAddressAtIndex(1);
-    const dateLastBet = dateFormatter.dateToTimestamp(new Date()) + 6000;
-    const network = hWallet.getNetworkObject();
-
-    // Initialize missing blueprintId
     const oracleData = getOracleBuffer(address1, network);
     await expect(
       hWallet.createAndSendNanoContractTransaction(NANO_CONTRACTS_INITIALIZE_METHOD, address0, {
