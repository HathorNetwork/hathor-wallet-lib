/**
 * Copyright (c) Hathor Labs and its affiliates.
 *
 * This source code is licensed under the MIT license found in the
 * LICENSE file in the root directory of this source tree.
 */

import { FULLNODE_URL, WALLET_CONSTANTS } from '../configuration/test-constants';
import Connection from '../../../src/new/connection';
import HathorWallet from '../../../src/new/wallet';
import { waitForTxReceived, waitForWalletReady, waitUntilNextTimestamp } from './wallet.helper';
import { loggers } from '../utils/logger.util';
import { delay } from '../utils/core.util';
import { OutputValueType } from '../../../src/types';
import Transaction from '../../../src/models/transaction';

<<<<<<< HEAD
=======
/**
 * @type {GenesisWalletHelper}
 */
>>>>>>> 25c59ec9
let singleton: GenesisWalletHelper | null = null;

export class GenesisWalletHelper {
  /**
   * @type HathorWallet
   */
  hWallet;

  /**
   * Starts a genesis wallet. Also serves as a reference for wallet creation boilerplate.
   * Only returns when the wallet is in a _READY_ state.
   * @returns {Promise<void>}
   */
  async start() {
    const { words } = WALLET_CONSTANTS.genesis;
    const pin = '123456';
    const connection = new Connection({
      network: 'testnet',
      servers: [FULLNODE_URL],
      connectionTimeout: 30000,
    });
    try {
      this.hWallet = new HathorWallet({
        seed: words,
        connection,
        password: 'password',
        pinCode: pin,
        multisig: false,
        preCalculatedAddresses: WALLET_CONSTANTS.genesis.addresses,
      });
      await this.hWallet.start();

      // Only return the positive response after the wallet is ready
      await waitForWalletReady(this.hWallet);
    } catch (e) {
      loggers.test.error(`GenesisWalletHelper: ${e.message}`);
      throw e;
    }
  }

  /**
   * Internal method to send HTR to another wallet's address.
   * @param {HathorWallet} destinationWallet Wallet object that we are sending the funds to
   * @param {string} address
   * @param {OutputValueType} value
   * @param [options]
   * @param {number} [options.waitTimeout] Optional timeout for the websocket confirmation.
   *                                       Passing 0 here skips this waiting.
   * @returns {Promise<Transaction>}
   * @private
   */
  async _injectFunds(
    destinationWallet: HathorWallet,
    address: string,
    value: OutputValueType,
    options = {}
  ): Promise<Transaction> {
    try {
      const result = await this.hWallet.sendTransaction(address, value, {
        changeAddress: WALLET_CONSTANTS.genesis.addresses[0],
      });

      if (options.waitTimeout === 0) {
        return result;
      }

      await waitForTxReceived(this.hWallet, result.hash, options.waitTimeout);
      await waitForTxReceived(destinationWallet, result.hash, options.waitTimeout);
      await waitUntilNextTimestamp(this.hWallet, result.hash);
      return result;
    } catch (e) {
      loggers.test.error(`Failed to inject funds: ${e.message}`);
      throw e;
    }
  }

  /**
   * Preferred way to instantiate the GenesisWalletHelper
   */
  static async getSingleton(): Promise<GenesisWalletHelper> {
    if (singleton) {
      return singleton;
    }

    const hWallet = new GenesisWalletHelper();
    await hWallet.start();
    await delay(500);

    singleton = hWallet;
    return singleton;
  }

  /**
   * An easy way to send HTR to another wallet's address for testing.
   * @param {HathorWallet} destinationWallet Wallet object that we are sending the funds to
   * @param {string} address
   * @param {OutputValueType} value
   * @param [options]
   * @param {number} [options.waitTimeout] Optional timeout for the websocket confirmation.
   *                                       Passing 0 here skips this waiting.
   * @returns {Promise<Transaction>}
   */
  static async injectFunds(
    destinationWallet: HathorWallet,
    address: string,
    value: OutputValueType,
    options = {}
  ): Promise<Transaction> {
    const instance = await GenesisWalletHelper.getSingleton();
    return instance._injectFunds(destinationWallet, address, value, options);
  }

  /**
   * Clears all transaction listeners from the genesis wallet.
   * Useful when a test run finishes, to ensure there are no leaks.
   * @return {Promise<void>}
   */
  static async clearListeners(): Promise<void> {
    const { hWallet: gWallet } = await GenesisWalletHelper.getSingleton();
    gWallet.removeAllListeners('new-tx');
  }
}<|MERGE_RESOLUTION|>--- conflicted
+++ resolved
@@ -14,12 +14,9 @@
 import { OutputValueType } from '../../../src/types';
 import Transaction from '../../../src/models/transaction';
 
-<<<<<<< HEAD
-=======
 /**
  * @type {GenesisWalletHelper}
  */
->>>>>>> 25c59ec9
 let singleton: GenesisWalletHelper | null = null;
 
 export class GenesisWalletHelper {
