import { multisigWalletsData, precalculationHelpers } from './helpers/wallet-precalculation.helper';
import { GenesisWalletHelper } from './helpers/genesis-wallet.helper';
import { delay, getRandomInt } from './utils/core.util';
import {
  createTokenHelper,
  DEFAULT_PASSWORD,
  DEFAULT_PIN_CODE,
<<<<<<< HEAD
  generateConnection,
  generateMultisigWalletHelper,
=======
  generateConnection, generateMultisigWalletHelper,
>>>>>>> 43326141
  generateWalletHelper,
  stopAllWallets,
  waitForTxReceived,
  waitForWalletReady,
  waitUntilNextTimestamp
} from './helpers/wallet.helper';
import HathorWallet from '../../src/new/wallet';
import { HATHOR_TOKEN_CONFIG, TOKEN_MELT_MASK, TOKEN_MINT_MASK, } from '../../src/constants';
import transaction from '../../src/transaction';
<<<<<<< HEAD
import { NETWORK_NAME, TOKEN_DATA, WALLET_CONSTANTS } from './configuration/test-constants';
import wallet from '../../src/wallet';
import dateFormatter from '../../src/date';
import { loggers } from './utils/logger.util';
import { SendTxError, WalletFromXPubGuard } from '../../src/errors';
import SendTransaction from '../../src/new/sendTransaction';
import helpersUtils from '../../src/utils/helpers';
import walletUtils from '../../src/utils/wallet';
import { ConnectionState } from '../../src/wallet/types';
import MemoryStore from '../../src/memory_store'
=======
import { TOKEN_DATA, WALLET_CONSTANTS } from './configuration/test-constants';
import wallet from '../../src/wallet';
import dateFormatter from '../../src/date';
import { loggers } from './utils/logger.util';
import { SendTxError } from '../../src/errors';
import SendTransaction from '../../src/new/sendTransaction';
import helpersUtils from '../../src/utils/helpers';
>>>>>>> 43326141

const fakeTokenUid = '008a19f84f2ae284f19bf3d03386c878ddd15b8b0b604a3a3539aa9d714686e1';
const sampleNftData = 'ipfs://bafybeiccfclkdtucu6y4yc5cpr6y3yuinr67svmii46v5cfcrkp47ihehy/albums/QXBvbGxvIDEwIE1hZ2F6aW5lIDI3L04=/21716695748_7390815218_o.jpg';

describe('start', () => {
  it('should reject with invalid inputs', async () => {
    const walletData = precalculationHelpers.test.getPrecalculatedWallet();
    const connection = generateConnection();

    /*
     * Invalid parameters on constructing the object
     */
    expect(() => new HathorWallet()).toThrow('provide a connection');

    expect(() => new HathorWallet({
      seed: walletData.words,
      password: DEFAULT_PASSWORD,
      pinCode: DEFAULT_PIN_CODE,
    })).toThrow('provide a connection');

    expect(() => new HathorWallet({
      connection,
      password: DEFAULT_PASSWORD,
      pinCode: DEFAULT_PIN_CODE,
    })).toThrow('seed');

    expect(() => new HathorWallet({
      seed: walletData.words,
      xpriv: 'abc123',
      connection,
      password: DEFAULT_PASSWORD,
      pinCode: DEFAULT_PIN_CODE,
    })).toThrow('seed and an xpriv');

    expect(() => new HathorWallet({
      xpriv: 'abc123',
      connection,
      passphrase: DEFAULT_PASSWORD,
      pinCode: DEFAULT_PIN_CODE,
    })).toThrow('xpriv with passphrase');

    expect(() => new HathorWallet({
      seed: walletData.words,
      connection: { state: ConnectionState.CONNECTED } ,
      password: DEFAULT_PASSWORD,
      pinCode: DEFAULT_PIN_CODE,
    })).toThrow('share connections');

    expect(() => new HathorWallet({
      seed: walletData.words,
      connection,
      password: DEFAULT_PASSWORD,
      pinCode: DEFAULT_PIN_CODE,
      multisig: {}
    })).toThrow('pubkeys and numSignatures');

    expect(() => new HathorWallet({
      seed: walletData.words,
      connection,
      password: DEFAULT_PASSWORD,
      pinCode: DEFAULT_PIN_CODE,
      multisig: { pubkeys: ['abc'], numSignatures: 2 }
    })).toThrow('configuration invalid');

    /*
     * Invalid parameters on starting the wallet
     */

    // A common wallet without a pin code
    let walletConfig = {
      seed: walletData.words,
      connection,
      password: DEFAULT_PASSWORD,
      preCalculatedAddresses: walletData.addresses,
      store: new MemoryStore(),
    };
    let hWallet = new HathorWallet(walletConfig);
    await expect(hWallet.start()).rejects.toStrictEqual({
      success: false,
      message: expect.stringContaining('Pin'),
      error: expect.stringContaining('PIN')
    });

    // A common wallet without password
    walletConfig = {
      seed: walletData.words,
      connection,
      pinCode: DEFAULT_PIN_CODE,
      preCalculatedAddresses: walletData.addresses,
    }
    hWallet = new HathorWallet(walletConfig);
    await expect(hWallet.start()).rejects.toStrictEqual({
      success: false,
      message: expect.stringContaining('Password'),
      error: expect.stringContaining('PASSWORD')
    });
  });

  it('should start a wallet with no history', async () => {
    const walletData = precalculationHelpers.test.getPrecalculatedWallet();

    // Start the wallet
    const walletConfig = {
      seed: walletData.words,
      connection: generateConnection(),
      password: DEFAULT_PASSWORD,
      pinCode: DEFAULT_PIN_CODE,
      preCalculatedAddresses: walletData.addresses,
    };
    const hWallet = new HathorWallet(walletConfig);
    await hWallet.start();

    // Validating that the wallet detects it's not ready
    expect(hWallet.isReady()).toStrictEqual(false);
    await waitForWalletReady(hWallet);
    expect(hWallet.isReady()).toStrictEqual(true);

    // Validate that it has no transactions
    const txHistory = await hWallet.getTxHistory();
    expect(txHistory).toHaveLength(0);

    // Validate that the addresses are the same as the pre-calculated that were informed
    for (const addressIndex in walletData.addresses) {
      const precalcAddress = walletData.addresses[+addressIndex];
      const addressAtIndex = hWallet.getAddressAtIndex(+addressIndex);
      expect(precalcAddress).toEqual(addressAtIndex);
    }
    hWallet.stop();
  });

  it('should start a wallet with a transaction history', async () => {
    // Send a transaction to one of the wallet's addresses
    const walletData = precalculationHelpers.test.getPrecalculatedWallet();
    const injectAddress = walletData.addresses[0];
    const injectValue = getRandomInt(10, 1);
    const injectionTx = await GenesisWalletHelper.injectFunds(injectAddress, injectValue);

    // Start the wallet
    const walletConfig = {
      seed: walletData.words,
      connection: generateConnection(),
      password: DEFAULT_PASSWORD,
      pinCode: DEFAULT_PIN_CODE,
      preCalculatedAddresses: walletData.addresses,
    };
    const hWallet = new HathorWallet(walletConfig);
    await hWallet.start();
    await waitForWalletReady(hWallet);

    // Validate that it has transactions
    const txHistory = await hWallet.getTxHistory();
    expect(txHistory).toHaveLength(1);
    expect(txHistory[0].txId).toEqual(injectionTx.hash);
    hWallet.stop();
  });

  it('should calculate the wallet\'s addresses on start', async () => {
    const walletData = precalculationHelpers.test.getPrecalculatedWallet();

    // Start the wallet
    const walletConfig = {
      seed: walletData.words,
      connection: generateConnection(),
      password: DEFAULT_PASSWORD,
      pinCode: DEFAULT_PIN_CODE,
      /*
       * No precalculated addresses here. All will be calculated at runtime.
       * This operation takes a lot longer under jest's testing framework, so we avoid it
       * on most tests.
       */
    };
    const hWallet = new HathorWallet(walletConfig);
    await hWallet.start();
    await waitForWalletReady(hWallet);

    // Validate that the addresses are the same as the pre-calculated ones
    for (const addressIndex in walletData.addresses) {
      const precalcAddress = walletData.addresses[+addressIndex];
      const addressAtIndex = hWallet.getAddressAtIndex(+addressIndex);
      expect(precalcAddress).toEqual(addressAtIndex);
    }
    hWallet.stop();
  });

  it('should start a multisig wallet', async () => {
<<<<<<< HEAD
    // Start the wallet
=======
    // Start the wallet without precalculated addresses
>>>>>>> 43326141
    const walletConfig = {
      seed: multisigWalletsData.words[0],
      connection: generateConnection(),
      password: DEFAULT_PASSWORD,
      pinCode: DEFAULT_PIN_CODE,
<<<<<<< HEAD
      preCalculatedAddresses: WALLET_CONSTANTS.multisig.addresses,
=======
>>>>>>> 43326141
      multisig: {
        pubkeys: multisigWalletsData.pubkeys,
        numSignatures: 3,
      },
    };
<<<<<<< HEAD
    const hWallet = new HathorWallet(walletConfig);
    await hWallet.start();

    // Validating that all the booting processes worked
    await waitForWalletReady(hWallet);
    hWallet.stop();
  });

  it('should start a wallet to manage a specific token', async () => {
    const walletData = precalculationHelpers.test.getPrecalculatedWallet();

    // Creating a new wallet with a known set of words just to generate the custom token
    let hWallet = await generateWalletHelper({
      seed: walletData.words,
      preCalculatedAddresses: walletData.addresses,
    });
    await GenesisWalletHelper.injectFunds(hWallet.getAddressAtIndex(0), 2);
    const { hash: tokenUid } = await createTokenHelper(
      hWallet,
      'Dedicated Wallet Token',
      'DWT',
      100
    );

    // Stopping this wallet and destroying its memory state
    await hWallet.stop({ cleanStorage: true });
    hWallet = null;

    // Starting a new wallet re-using the same words, this time with a specific wallet token
    hWallet = await generateWalletHelper({
      seed: walletData.words,
      preCalculatedAddresses: walletData.addresses,
      tokenUid,
    });
    expect(hWallet.isReady()).toStrictEqual(true); // This operation should work

    // Now testing the methods that use this set tokenUid information
    // FIXME: No need to explicitly pass the non-boolean `false` as a tokenUid to get this result.
    await expect(await hWallet.getBalance(false)).toStrictEqual([
      {
        token: {
          id: tokenUid,
          name: "",
          symbol: ""
        },
        balance: {
          unlocked: 100,
          locked: 0
        },
        transactions: 3,
        lockExpires: null,
        tokenAuthorities: {
          unlocked: {
            mint: true,
            melt: true
          },
          locked: {
            mint: false,
            melt: false
          }
        }
      }
    ]);

    // FIXME: We should not have to explicitly pass an empty token uid to get this result
    const txHistory1 = await hWallet.getTxHistory({ token_id: undefined });
    expect(txHistory1).toStrictEqual([
      expect.objectContaining({
        txId: tokenUid,
        tokenUid: tokenUid,
        balance: 100
      }),
    ]);

    /*
     * These tests could be created inside the `getBalance` and `getTxHistory` sections but for
     * simplicity sake, since they are so small, were added here just as a complement to
     * this `start` test.
     */
  });

  it('should start a wallet via xpub', async () => {
    const walletData = precalculationHelpers.test.getPrecalculatedWallet();
    const xpriv = walletUtils.getXPrivKeyFromSeed(
      walletData.words,
      { networkName: NETWORK_NAME })
    const privkey = walletUtils.deriveXpriv(xpriv, "0'/0");
    const xpub = privkey.xpubkey;

    // Creating a new wallet with a known set of words just to generate the custom token
    let hWallet = await generateWalletHelper({ xpub });
    expect(hWallet.isReady()).toStrictEqual(true);

    // Validating that methods that require the private key will throw on call
    await expect(hWallet.consolidateUtxos()).rejects.toThrow(WalletFromXPubGuard);
    await expect(hWallet.sendTransaction()).rejects.toThrow(WalletFromXPubGuard);
    await expect(hWallet.sendManyOutputsTransaction()).rejects.toThrow(WalletFromXPubGuard);
    await expect(hWallet.prepareCreateNewToken()).rejects.toThrow(WalletFromXPubGuard);
    await expect(hWallet.prepareMintTokensData()).rejects.toThrow(WalletFromXPubGuard);
    await expect(hWallet.prepareMeltTokensData()).rejects.toThrow(WalletFromXPubGuard);
    await expect(hWallet.prepareDelegateAuthorityData()).rejects.toThrow(WalletFromXPubGuard);
    await expect(hWallet.prepareDestroyAuthorityData()).rejects.toThrow(WalletFromXPubGuard);

    // Validating that the address generation works as intended
    for (let i=0; i < 21; ++i) {
      expect(hWallet.getAddressAtIndex(i))
        .toStrictEqual(walletData.addresses[i]);
    }
  })

  it('should start a wallet without pin', async () => {
    // Generating the wallet
    const walletData = precalculationHelpers.test.getPrecalculatedWallet();
    const hWallet = await generateWalletHelper({
      seed: walletData.words,
      preCalculatedAddresses: walletData.addresses,
      pinCode: DEFAULT_PIN_CODE
    });

    // Adding funds to it
    await GenesisWalletHelper.injectFunds(hWallet.getAddressAtIndex(0), 10);

    /*
     * XXX: The code branches that require a PIN would not be achievable without this hack that
     * manually removes the pin from the wallet.
     * In order to increase the test coverage we will add this procedure here
     */
    hWallet.pinCode = null;

    // Testing the methods that require a PIN without passing one
    const defaultMissingPinErrorObject = {
      success: false,
      message: expect.stringContaining('Pin'),
      error: expect.stringContaining('PIN')
    };

    // XXX: This is the only method that resolves instead of rejects. Check the standard here.
    await expect(hWallet.sendManyOutputsTransaction([
      { address: hWallet.getAddressAtIndex(1), value: 1 }
    ])).resolves.toStrictEqual(defaultMissingPinErrorObject);

    await expect(hWallet.createNewToken(
      'Pinless Token',
      'PTT',
      100
    )).rejects.toStrictEqual(defaultMissingPinErrorObject);

    await expect(hWallet.mintTokens(
      fakeTokenUid,
      100
    )).rejects.toStrictEqual(defaultMissingPinErrorObject);

    await expect(hWallet.meltTokens(
      fakeTokenUid,
      100
    )).rejects.toStrictEqual(defaultMissingPinErrorObject);

    await expect(hWallet.delegateAuthority(
      fakeTokenUid,
      'mint',
      hWallet.getAddressAtIndex(1)))
      .rejects.toStrictEqual(defaultMissingPinErrorObject);

    await expect(hWallet.destroyAuthority(
      fakeTokenUid,
      'mint',
      1))
      .rejects.toStrictEqual(defaultMissingPinErrorObject);


=======

    /*
     * The interaction between the jest infrastructure with the address derivation calculations
     * somehow make this process very costly and slow, especially for multisig.
     * Here we lower the gap limit to make this test shorter.
     */
    const originalGapLimit = wallet.getGapLimit();
    wallet.setGapLimit(5);

    const hWallet = new HathorWallet(walletConfig);
    await hWallet.start();

    // Validating that all the booting processes worked
    await waitForWalletReady(hWallet);

    // Validate that the addresses are the same as the pre-calculated that we have
    for (let i = 0; i < 5; ++i) {
      const precalcAddress = WALLET_CONSTANTS.multisig.addresses[i];
      const addressAtIndex = hWallet.getAddressAtIndex(i);
      expect(precalcAddress).toStrictEqual(addressAtIndex);
    }

    // Restoring the gap limit
    wallet.setGapLimit(originalGapLimit);
>>>>>>> 43326141
    hWallet.stop();
  });
});

describe('addresses methods', () => {
  afterEach(async () => {
    await stopAllWallets();
    await GenesisWalletHelper.clearListeners();
  });

  it('should get the correct current/next addresses', async () => {
    // Creating a wallet
    const hWallet = await generateWalletHelper();
    // Initializing the getAllAddresses generator
    const addressGenerator = await hWallet.getAllAddresses();

    // Validating getAddressAtIndex and getAllAddresses methods
    for (let i = 0; i < 22; ++i) {
      // Validating generator results
      const genResults = await addressGenerator.next();
      expect(genResults).toMatchObject({
        done: expect.any(Boolean),
      });

      // Validating gap limit
      if (i === 21) {
        expect(genResults).toStrictEqual({
          done: true,
          value: undefined,
        });
        break;
      }

      // Validating generator contents
      const addressAtIndex = hWallet.getAddressAtIndex(i);
      expect(genResults.value).toStrictEqual({
        index: i,
        address: addressAtIndex,
        transactions: 0,
      });
    }

    // Validating currentAddress behavior
    let currentAddress = hWallet.getCurrentAddress();
    expect(currentAddress).toMatchObject({
      index: 0,
      address: wallet.getAddressAtIndex(0),
    });
    // Expect no change on second call
    currentAddress = hWallet.getCurrentAddress();
    expect(currentAddress).toMatchObject({
      index: 0,
      address: wallet.getAddressAtIndex(0),
    });
    // Expect the same address for the last time when calling with markAsUsed parameters
    currentAddress = hWallet.getCurrentAddress({ markAsUsed: true });
    expect(currentAddress).toMatchObject({
      index: 0,
      address: wallet.getAddressAtIndex(0),
    });
    // Now it won't return the used one
    currentAddress = hWallet.getCurrentAddress();
    expect(currentAddress).toMatchObject({
      index: 1,
      address: wallet.getAddressAtIndex(1),
    });

    // Validating getNextAddress behavior
    let nextAddress = hWallet.getNextAddress();
    expect(nextAddress).toMatchObject({
      index: 2,
      address: wallet.getAddressAtIndex(2),
    });
    // Expecting the next address index
    nextAddress = hWallet.getNextAddress();
    expect(nextAddress).toMatchObject({
      index: 3,
      address: wallet.getAddressAtIndex(3),
    });

    // Expect the "current address" to change when a transaction arrives at the current one
    currentAddress = hWallet.getCurrentAddress();
    await GenesisWalletHelper.injectFunds(currentAddress.address, 1);
    const currentAfterTx = hWallet.getCurrentAddress();
    expect(currentAfterTx).toMatchObject({
      index: currentAddress.index + 1,
      address: wallet.getAddressAtIndex(currentAddress.index + 1),
    });
  });

  it('should get correct addresses for a multisig wallet', async () => {
    const mshWallet = await generateMultisigWalletHelper({ walletIndex: 0 });

    // We will assume the wallet never received txs, which is to be expected for the addresses test
    expect(mshWallet.getCurrentAddress().address).toStrictEqual(WALLET_CONSTANTS.multisig.addresses[0]);

    for (let i=0; i < 21; ++i) {
      expect(mshWallet.getAddressAtIndex(i))
        .toStrictEqual(WALLET_CONSTANTS.multisig.addresses[i]);
    }
  })

  it('should respect the current gap limit', async () => {
    // Lowering the gap limit for the tests
    const originalGapLimit = wallet.getGapLimit();
    wallet.setGapLimit(3);

    // Initializing a wallet under those conditions and initializing the getAllAddresses generator
    const hWallet = await generateWalletHelper();

    // The maximum index generated on an empty wallet should be 3
    expect(await getMaximumIndexFromAddressGenerator()).toStrictEqual(3)

    // Send a transaction to the address on index 1 and expect the gap limit to be respected
    await GenesisWalletHelper.injectFunds(hWallet.getAddressAtIndex(1), 1);
    expect(await getMaximumIndexFromAddressGenerator()).toStrictEqual(4)

    // Restore the original gap limit
    wallet.setGapLimit(originalGapLimit);

    /**
     * Iterates the getAllAddresses generator and finds the highest address index for the wallet
     * @return {Promise<number>}
     */
    async function getMaximumIndexFromAddressGenerator() {
      const addressGenerator = await hWallet.getAllAddresses();

      // Results variable
      let maximumIndex = 0;
      let generatorIsActive = true;

      // Address generation loop
      while (generatorIsActive) {
        const genResults = await addressGenerator.next();

        // If there is an address,
        if (!genResults.done) {
          maximumIndex = genResults.value.index;
        } else {
          generatorIsActive = false;
        }
      }
      return maximumIndex;
    }

  })
});

describe('getTransactionsCountByAddress', () => {
  afterEach(async () => {
    await stopAllWallets();
    await GenesisWalletHelper.clearListeners();
  });

  it('should return correct entries for a wallet', async () => {
    // Create the wallet
    const hWallet = await generateWalletHelper();

    // Validate empty contents, properties with the address string as a key
    const tcbaEmpty = hWallet.getTransactionsCountByAddress();
    expect(tcbaEmpty).toBeDefined();
    const addressesList = Object.keys(tcbaEmpty);
    expect(addressesList).toHaveLength(21);
    for (const addressIndex in addressesList) {
      const address = addressesList[+addressIndex];
      expect(tcbaEmpty[address]).toStrictEqual({
        index: +addressIndex,
        transactions: 0,
      });
    }

    // Generate one transaction and validate its effects
    await GenesisWalletHelper.injectFunds(addressesList[0], 10);
    const tcba1 = hWallet.getTransactionsCountByAddress();
    expect(tcba1).toBeDefined();
    expect(tcba1[addressesList[0]]).toHaveProperty('transactions', 1);

    // Generate another transaction and validate its effects
    const tx2 = await hWallet.sendTransaction(
      addressesList[1],
      5,
      { changeAddress: addressesList[2] }
    );
    await waitForTxReceived(hWallet, tx2.hash);
    const tcba2 = hWallet.getTransactionsCountByAddress();
    expect(tcba2[addressesList[0]]).toHaveProperty('transactions', 2);
    expect(tcba2[addressesList[1]]).toHaveProperty('transactions', 1);
    expect(tcba2[addressesList[2]]).toHaveProperty('transactions', 1);
  });

  it('should retrieve more addresses according to gap limit', async () => {
    const hWallet = await generateWalletHelper();

    const tcbaEmpty = hWallet.getTransactionsCountByAddress();
    const addressesList = Object.keys(tcbaEmpty);
    expect(addressesList).toHaveLength(21);

    /*
     * The generation of new addresses delays the response of this tx.
     * Increasing timeout to avoid failures here.
     */
    await GenesisWalletHelper.injectFunds(addressesList[20], 1, { waitTimeout: 10000 });
    const tcba1 = hWallet.getTransactionsCountByAddress();
    const addresses1 = Object.keys(tcba1);
    expect(addresses1).toHaveLength(41);

    // Expecting the addresses all have the same sequential properties as before
    for (const addressIndex in addresses1) {
      const address = addresses1[+addressIndex];
      expect(tcba1[address]).toStrictEqual({
        index: +addressIndex,
        transactions: addressIndex === '20' ? 1 : 0,
      });
    }
  });
});

describe('getBalance', () => {
  afterEach(async () => {
    await stopAllWallets();
    await GenesisWalletHelper.clearListeners();
  });

  it('should get the balance for the HTR token', async () => {
    const hWallet = await generateWalletHelper();

    // Validating that the token uid parameter is mandatory.
    await expect(hWallet.getBalance()).rejects.toThrow();

    // Validating the return array has one entry on an empty wallet
    const balance = await hWallet.getBalance(HATHOR_TOKEN_CONFIG.uid);
    expect(balance).toHaveLength(1);
    expect(balance[0]).toMatchObject({
      token: { id: HATHOR_TOKEN_CONFIG.uid },
      balance: { unlocked: 0, locked: 0 },
      transactions: 0,
    });

    // Generating one transaction to validate its effects
    const injectedValue = getRandomInt(10, 2);
    await GenesisWalletHelper.injectFunds(hWallet.getAddressAtIndex(0), injectedValue);

    // Validating the transaction effects
    const balance1 = await hWallet.getBalance(HATHOR_TOKEN_CONFIG.uid);
    expect(balance1[0]).toMatchObject({
      balance: { unlocked: injectedValue, locked: 0 },
      transactions: 2,
      // transactions: 1, // TODO: The amount of transactions is 2 but should be 1. Fix this.
    });

    // Transferring tokens inside the wallet should not change the balance
    const tx1 = await hWallet.sendTransaction(hWallet.getAddressAtIndex(1), 2);
    await waitForTxReceived(hWallet, tx1.hash);
    const balance2 = await hWallet.getBalance(HATHOR_TOKEN_CONFIG.uid);
    expect(balance2[0].balance).toEqual(balance1[0].balance);
  });

  it('should get the balance for a custom token', async () => {
    const hWallet = await generateWalletHelper();

    // Validating results for a nonexistant token
    const emptyBalance = await hWallet.getBalance(fakeTokenUid);
    expect(emptyBalance).toHaveLength(1);
    expect(emptyBalance[0]).toMatchObject({
      token: { id: fakeTokenUid },
      balance: { unlocked: 0, locked: 0 },
      transactions: 0,
    });

    // Creating a new custom token
    await GenesisWalletHelper.injectFunds(hWallet.getAddressAtIndex(0), 10);
    const newTokenAmount = getRandomInt(1000, 10);
    const { hash: tokenUid } = await createTokenHelper(
      hWallet,
      'BalanceToken',
      'BAT',
      newTokenAmount,
    );

    const tknBalance = await hWallet.getBalance(tokenUid);
    expect(tknBalance[0]).toMatchObject({
      balance: { unlocked: newTokenAmount, locked: 0 },
      transactions: 8,
      // transactions: 1, // TODO: This returns 8 transactions, we expected only 1. Fix this.
    });

    // Validating that a different wallet (genesis) has no access to this token
    const { hWallet: gWallet } = await GenesisWalletHelper.getSingleton();
    const genesisTknBalance = await gWallet.getBalance(tokenUid);
    expect(genesisTknBalance).toHaveLength(1);
    expect(genesisTknBalance[0]).toMatchObject({
      token: { id: tokenUid },
      balance: { unlocked: 0, locked: 0 },
      transactions: 0,
    });
  });
});

describe('getFullHistory', () => {
  afterEach(async () => {
    await stopAllWallets();
    await GenesisWalletHelper.clearListeners();
  });

  it('should return full history (htr)', async () => {
    const hWallet = await generateWalletHelper();

    // Expect to have an empty list for the full history
    expect(Object.keys(hWallet.getFullHistory())).toHaveLength(0);

    // Injecting some funds on this wallet
    const fundDestinationAddress = hWallet.getAddressAtIndex(0);
    const { hash: fundTxId } = await GenesisWalletHelper.injectFunds(fundDestinationAddress, 10);

    // Validating the full history increased in one
    expect(Object.keys(hWallet.getFullHistory())).toHaveLength(1);

    // Moving the funds inside this wallet so that we have every information about the tx
    const txDestinationAddress = hWallet.getAddressAtIndex(5);
    const txChangeAddress = hWallet.getAddressAtIndex(8);
    const txValue = 6;
    const rawMoveTx = await hWallet.sendTransaction(
      txDestinationAddress,
      txValue,
      { changeAddress: txChangeAddress }
    );
    await waitForTxReceived(hWallet, rawMoveTx.hash);

    const history = hWallet.getFullHistory();
    expect(Object.keys(history)).toHaveLength(2);
    expect(history).toHaveProperty(rawMoveTx.hash);
    const moveTx = history[rawMoveTx.hash];

    // Validating transactions properties were correctly translated
    expect(moveTx).toMatchObject({
      tx_id: rawMoveTx.hash,
      version: rawMoveTx.version,
      weight: rawMoveTx.weight,
      timestamp: rawMoveTx.timestamp,
      is_voided: false,
      parents: rawMoveTx.parents,
    });

    // Validating inputs
    expect(moveTx.inputs).toHaveLength(rawMoveTx.inputs.length);
    for (const inputIndex in moveTx.inputs) {
      expect(moveTx.inputs[inputIndex]).toMatchObject({
        // Translated attributes are correct
        index: rawMoveTx.inputs[inputIndex].index,
        tx_id: rawMoveTx.inputs[inputIndex].hash,

        // Decoded attributes are correct
        token: HATHOR_TOKEN_CONFIG.uid,
        token_data: TOKEN_DATA.HTR,
        script: expect.any(String),
        value: 10,
        decoded: { type: 'P2PKH', address: fundDestinationAddress }
      });
    }

    // Validating outputs
    expect(moveTx.outputs).toHaveLength(rawMoveTx.outputs.length);
    for (const outputIndex in moveTx.outputs) {
      const outputObj = moveTx.outputs[outputIndex];

      expect(outputObj).toMatchObject({
        // Translated attributes are correct
        value: rawMoveTx.outputs[outputIndex].value,
        token_data: rawMoveTx.outputs[outputIndex].tokenData,

        // Decoded attributes are correct
        token: HATHOR_TOKEN_CONFIG.uid,
        script: expect.any(String),
        decoded: {
          type: 'P2PKH',
          address: outputObj.value === txValue
            ? txDestinationAddress
            : txChangeAddress,
        },
        spent_by: null,
        selected_as_input: false
      });
    }

    // Validating that the fundTx now has its output spent by moveTx
    const fundTx = history[fundTxId];
    const spentOutput = fundTx.outputs.find(o => o.decoded.address === fundDestinationAddress);
    expect(spentOutput.spent_by).toEqual(moveTx.tx_id);
  });

  it('should return full history (custom token)', async () => {
    const hWallet = await generateWalletHelper();
    await GenesisWalletHelper.injectFunds(
      hWallet.getAddressAtIndex(0),
      10
    );
    const tokenName = 'Full History Token';
    const tokenSymbol = 'FHT';
    const { hash: tokenUid } = await createTokenHelper(
      hWallet,
      tokenName,
      tokenSymbol,
      100
    );

    const history = hWallet.getFullHistory();
    expect(Object.keys(history)).toHaveLength(2);

    // Validating create token properties ( all others have been validated on the previous test )
    expect(history).toHaveProperty(tokenUid);
    const createTx = history[tokenUid];

    // Validating basic token creation properties
    expect(createTx).toMatchObject({
      token_name: tokenName,
      token_symbol: tokenSymbol,
      inputs: [{
        token: HATHOR_TOKEN_CONFIG.uid,
        token_data: TOKEN_DATA.HTR,
        value: 10,
      }]
    });

    // Validating outputs
    expect(createTx.outputs).toHaveLength(4);
    const changeOutput = createTx.outputs.find(o => o.value === 9);
    expect(changeOutput).toMatchObject({
      token: HATHOR_TOKEN_CONFIG.uid,
      token_data: TOKEN_DATA.HTR,
    });

    const tokenOutput = createTx.outputs.find(o => o.value === 100);
    expect(tokenOutput).toMatchObject({
      token: tokenUid,
      token_data: TOKEN_DATA.TOKEN,
    });

    const mintOutput = createTx.outputs.find(o => {
      const isAuthority = wallet.isAuthorityOutput(o);
      const isMint = o.value === TOKEN_MINT_MASK;
      return isAuthority && isMint;
    });
    expect(mintOutput).toBeDefined();
    expect(mintOutput.token).toEqual(tokenUid);

    const meltOutput = createTx.outputs.find(o => {
      const isAuthority = wallet.isAuthorityOutput(o);
      const isMelt = o.value === TOKEN_MELT_MASK;
      return isAuthority && isMelt;
    });
    expect(meltOutput).toBeDefined();
    expect(meltOutput.token).toEqual(tokenUid);
  });
});

describe('getTxBalance', () => {
  afterEach(async () => {
    await stopAllWallets();
    await GenesisWalletHelper.clearListeners();
  });

  it('should get tx balance', async () => {
    const hWallet = await generateWalletHelper();
    const { hash: tx1Hash } = await GenesisWalletHelper.injectFunds(
      hWallet.getAddressAtIndex(0),
      10
    );

    // Validating tx balance for a transaction with a single token (htr)
    const tx1 = hWallet.getTx(tx1Hash);
    let txBalance = await hWallet.getTxBalance(tx1);
    expect(txBalance).toEqual({
      [HATHOR_TOKEN_CONFIG.uid]: 10
    });

    // Validating tx balance for a transaction with two tokens (htr+custom)
    const { hash: tokenUid } = await createTokenHelper(
      hWallet,
      'txBalance Token',
      'TXBT',
      100
    );
    const tokenCreationTx = hWallet.getTx(tokenUid);
    txBalance = await hWallet.getTxBalance(tokenCreationTx);
    expect(txBalance).toEqual({
      [tokenUid]: 100,
      [HATHOR_TOKEN_CONFIG.uid]: -1,
    });

    // Validating that the option to include authority tokens does not change the balance
    txBalance = await hWallet.getTxBalance(tokenCreationTx, { includeAuthorities: true });
    expect(txBalance).toEqual({
      [tokenUid]: 100,
      [HATHOR_TOKEN_CONFIG.uid]: -1,
    });

    // Validating delegate token transaction behavior
    const { hash: delegateTxHash } = await hWallet.delegateAuthority(
      tokenUid,
      'mint',
      hWallet.getAddressAtIndex(0)
    );

    // By default this tx will not have a balance
    await waitForTxReceived(hWallet, delegateTxHash);
    const delegateTx = hWallet.getTx(delegateTxHash);
    txBalance = await hWallet.getTxBalance(delegateTx);
    expect(Object.keys(txBalance)).toHaveLength(0);
    // When the "includeAuthorities" parameter is added, the balance should be zero
    txBalance = await hWallet.getTxBalance(delegateTx, { includeAuthorities: true });
    expect(Object.keys(txBalance)).toHaveLength(1);
    expect(txBalance).toHaveProperty(tokenUid, 0);

    // Validating that transactions inside a wallet have zero txBalance
    await waitUntilNextTimestamp(hWallet, delegateTxHash);
    const { hash: sameWalletTxHash } = await hWallet.sendManyOutputsTransaction(
      [
        {
          address: hWallet.getAddressAtIndex(0),
          value: 5,
          token: HATHOR_TOKEN_CONFIG.uid
        },
        {
          address: hWallet.getAddressAtIndex(1),
          value: 50,
          token: tokenUid
        },
      ]
    );
    await waitForTxReceived(hWallet, sameWalletTxHash);

    const sameWalletTx = hWallet.getTx(sameWalletTxHash);
    txBalance = await hWallet.getTxBalance(sameWalletTx);
    expect(Object.keys(txBalance)).toHaveLength(2);
    expect(txBalance[HATHOR_TOKEN_CONFIG.uid]).toEqual(0);
    expect(txBalance).toHaveProperty(tokenUid, 0);
  });
});

describe('sendTransaction', () => {
  afterEach(async () => {
    await stopAllWallets();
    await GenesisWalletHelper.clearListeners();
  });

  it('should send HTR transactions', async () => {
    const hWallet = await generateWalletHelper();
    await GenesisWalletHelper.injectFunds(hWallet.getAddressAtIndex(0), 10);

    // Sending a transaction inside the same wallet
    const tx1 = await hWallet.sendTransaction(hWallet.getAddressAtIndex(2), 6);

    // Validating all fields
    await waitForTxReceived(hWallet, tx1.hash);
    expect(tx1).toMatchObject({
      hash: expect.any(String),
      inputs: expect.any(Array),
      outputs: expect.any(Array),
      version: expect.any(Number),
      weight: expect.any(Number),
      nonce: expect.any(Number),
      timestamp: expect.any(Number),
      parents: expect.any(Array),
      tokens: expect.any(Array)
    });

    // Validating balance stays the same for internal transactions
    let htrBalance = await hWallet.getBalance(HATHOR_TOKEN_CONFIG.uid);
    expect(htrBalance[0].balance.unlocked).toEqual(10);

    // Validating the correct addresses received the tokens
    let tcba = hWallet.getTransactionsCountByAddress();
    expect(tcba[hWallet.getAddressAtIndex(0)]).toHaveProperty('transactions', 2);
    expect(tcba[hWallet.getAddressAtIndex(1)]).toHaveProperty('transactions', 1);
    expect(tcba[hWallet.getAddressAtIndex(2)]).toHaveProperty('transactions', 1);

    // Sending a transaction to outside the wallet ( returning funds to genesis )
    const { hWallet: gWallet } = await GenesisWalletHelper.getSingleton();
    await waitUntilNextTimestamp(hWallet, tx1.hash);
    const { hash: tx2Hash } = await hWallet.sendTransaction(
      gWallet.getAddressAtIndex(0),
      8,
      { changeAddress: hWallet.getAddressAtIndex(5) }
    );
    await waitForTxReceived(hWallet, tx2Hash);

    // Balance was reduced
    htrBalance = await hWallet.getBalance(HATHOR_TOKEN_CONFIG.uid);
    expect(htrBalance[0].balance.unlocked).toEqual(2);

    // Change was moved to correct address
    tcba = hWallet.getTransactionsCountByAddress();
    expect(tcba[hWallet.getAddressAtIndex(0)]).toHaveProperty('transactions', 2);
    expect(tcba[hWallet.getAddressAtIndex(1)]).toHaveProperty('transactions', 2);
    expect(tcba[hWallet.getAddressAtIndex(2)]).toHaveProperty('transactions', 2);
    expect(tcba[hWallet.getAddressAtIndex(3)]).toHaveProperty('transactions', 0);
    expect(tcba[hWallet.getAddressAtIndex(4)]).toHaveProperty('transactions', 0);
    expect(tcba[hWallet.getAddressAtIndex(5)]).toHaveProperty('transactions', 1);
    expect(tcba[hWallet.getAddressAtIndex(6)]).toHaveProperty('transactions', 0);
  });

  it('should send custom token transactions', async () => {
    const hWallet = await generateWalletHelper();
    await GenesisWalletHelper.injectFunds(hWallet.getAddressAtIndex(0), 10);
    const { hash: tokenUid } = await createTokenHelper(
      hWallet,
      'Token to Send',
      'TTS',
      100
    );

    const tx1 = await hWallet.sendTransaction(
      hWallet.getAddressAtIndex(5),
      30,
      {
        token: tokenUid,
        changeAddress: hWallet.getAddressAtIndex(6)
      }
    );
    await waitForTxReceived(hWallet, tx1.hash);

    // Validating balance stays the same for internal transactions
    let htrBalance = await hWallet.getBalance(tokenUid);
    expect(htrBalance[0].balance.unlocked).toEqual(100);

    let tcba = hWallet.getTransactionsCountByAddress();
    expect(tcba[hWallet.getAddressAtIndex(5)]).toHaveProperty('transactions', 1);
    expect(tcba[hWallet.getAddressAtIndex(6)]).toHaveProperty('transactions', 1);

    // Transaction outside the wallet
    const { hWallet: gWallet } = await GenesisWalletHelper.getSingleton();
    await waitUntilNextTimestamp(hWallet, tx1.hash);
    const { hash: tx2Hash } = await hWallet.sendTransaction(
      gWallet.getAddressAtIndex(0),
      80,
      {
        token: tokenUid,
        changeAddress: hWallet.getAddressAtIndex(12)
      }
    );
    await waitForTxReceived(hWallet, tx2Hash);

    // Balance was reduced
    htrBalance = await hWallet.getBalance(tokenUid);
    expect(htrBalance[0].balance.unlocked).toEqual(20);

    // Change was moved to correct address
    tcba = hWallet.getTransactionsCountByAddress();
    expect(tcba[hWallet.getAddressAtIndex(5)]).toHaveProperty('transactions', 2);
    expect(tcba[hWallet.getAddressAtIndex(6)]).toHaveProperty('transactions', 2);
    expect(tcba[hWallet.getAddressAtIndex(12)]).toHaveProperty('transactions', 1);
  });

  it('should send a multisig transaction', async () => {
<<<<<<< HEAD
    // Initialize multisig wallets and inject funds to test
=======
    // Initialize 3 wallets from the same multisig and inject funds in them to test
>>>>>>> 43326141
    const mhWallet1 = await generateMultisigWalletHelper({ walletIndex: 0 });
    const mhWallet2 = await generateMultisigWalletHelper({ walletIndex: 1 });
    const mhWallet3 = await generateMultisigWalletHelper({ walletIndex: 2 });
    await GenesisWalletHelper.injectFunds(mhWallet1.getAddressAtIndex(0), 10);

    /*
<<<<<<< HEAD
     * Under heavy test processing this transaction takes longer than usual to be assimilated by the
     * HathorWallet. Here we increase this tolerance to increase the success rate of this test.
     */
    await delay(1000);


    /*
=======
>>>>>>> 43326141
     * Building tx proposal:
     * 1) Identify the UTXO
     * 2) Build the outputs
     */
    const { tx_id: inputTxId, index: inputIndex } = mhWallet1.getUtxos().utxos[0];
    const network = mhWallet1.getNetworkObject();
    const sendTransaction = new SendTransaction({
      inputs: [
        { txId: inputTxId, index: inputIndex }
      ],
      outputs: [
        { address: mhWallet1.getAddressAtIndex(1), value: 10, token: HATHOR_TOKEN_CONFIG.uid }
      ],
      network,
    });
    const tx = helpersUtils.createTxFromData(
      { version: 1, ...sendTransaction.prepareTxData() },
      network
    );
    const txHex = tx.toHex();

    // Getting signatures for the proposal
    const sig1 = mhWallet1.getAllSignatures(txHex, DEFAULT_PIN_CODE);
    const sig2 = mhWallet2.getAllSignatures(txHex, DEFAULT_PIN_CODE);
    const sig3 = mhWallet3.getAllSignatures(txHex, DEFAULT_PIN_CODE);

    // Delay to avoid the same timestamp as the fundTx
    await waitUntilNextTimestamp(mhWallet1, inputTxId);

    // Sign and push
<<<<<<< HEAD
    const partiallyAsslembledTx = mhWallet1.assemblePartialTransaction(
      txHex,
      [sig1, sig2, sig3]
    );
    partiallyAsslembledTx.prepareToSend();
    const finalTx = new SendTransaction({
      transaction: partiallyAsslembledTx,
=======
    const partiallyAssembledTx = mhWallet1.assemblePartialTransaction(
      txHex,
      [sig1, sig2, sig3]
    );
    partiallyAssembledTx.prepareToSend();
    const finalTx = new SendTransaction({
      transaction: partiallyAssembledTx,
>>>>>>> 43326141
      network,
    });

    /** @type BaseTransactionResponse */
    const sentTx = await finalTx.runFromMining();
    expect(sentTx).toHaveProperty('hash');
    await waitForTxReceived(mhWallet1, sentTx.hash);

    const historyTx = mhWallet1.getTx(sentTx.hash);
    expect(historyTx).toMatchObject({
<<<<<<< HEAD
      tx_id: partiallyAsslembledTx.hash,
=======
      tx_id: partiallyAssembledTx.hash,
>>>>>>> 43326141
      inputs: [expect.objectContaining({
        tx_id: inputTxId,
        value: 10,
      })]
    });
  });
});

describe('sendManyOutputsTransaction', () => {
  afterEach(async () => {
    await stopAllWallets();
    await GenesisWalletHelper.clearListeners();
  });

  it('should send simple HTR transactions', async () => {
    const hWallet = await generateWalletHelper();
    await GenesisWalletHelper.injectFunds(hWallet.getAddressAtIndex(0), 100);

    // Single input and single output
    const rawSimpleTx = await hWallet.sendManyOutputsTransaction(
      [
        {
          address: hWallet.getAddressAtIndex(2),
          value: 100,
          token: HATHOR_TOKEN_CONFIG.uid
        },
      ],
    );
    expect(rawSimpleTx).toHaveProperty('hash');
    await waitForTxReceived(hWallet, rawSimpleTx.hash);
    const decodedSimple = hWallet.getTx(rawSimpleTx.hash);
    expect(decodedSimple.inputs).toHaveLength(1);
    expect(decodedSimple.outputs).toHaveLength(1);

    // Single input and two outputs
    await waitUntilNextTimestamp(hWallet, rawSimpleTx.hash);
    const rawDoubleOutputTx = await hWallet.sendManyOutputsTransaction(
      [
        {
          address: hWallet.getAddressAtIndex(5),
          value: 60,
          token: HATHOR_TOKEN_CONFIG.uid
        },
        {
          address: hWallet.getAddressAtIndex(6),
          value: 40,
          token: HATHOR_TOKEN_CONFIG.uid
        },
      ],
    );
    await waitForTxReceived(hWallet, rawDoubleOutputTx.hash);
    const decodedDoubleOutput = hWallet.getTx(rawDoubleOutputTx.hash);
    expect(decodedDoubleOutput.inputs).toHaveLength(1);
    expect(decodedDoubleOutput.outputs).toHaveLength(2);
    const largerOutputIndex = decodedDoubleOutput.outputs.findIndex(o => o.value === 60);

    // Explicit input and three outputs
    await waitUntilNextTimestamp(hWallet, rawDoubleOutputTx.hash);
    const rawExplicitInputTx = await hWallet.sendManyOutputsTransaction(
      [
        {
          address: hWallet.getAddressAtIndex(1),
          value: 5,
          token: HATHOR_TOKEN_CONFIG.uid
        },
        {
          address: hWallet.getAddressAtIndex(2),
          value: 35,
          token: HATHOR_TOKEN_CONFIG.uid
        },
      ],
      {
        inputs: [{
          txId: decodedDoubleOutput.tx_id,
          token: HATHOR_TOKEN_CONFIG.uid,
          index: largerOutputIndex
        }]
      }
    );
    await waitForTxReceived(hWallet, rawExplicitInputTx.hash);
    const explicitInput = hWallet.getTx(rawExplicitInputTx.hash);
    expect(explicitInput.inputs).toHaveLength(1);
    expect(explicitInput.outputs).toHaveLength(3);

    // Expect our explicit outputs and an automatic one to complete the 60 HTR input
    expect(explicitInput.outputs).toContainEqual(expect.objectContaining({ value: 5 }));
    expect(explicitInput.outputs).toContainEqual(expect.objectContaining({ value: 35 }));
    // Validate change output
    expect(explicitInput.outputs).toContainEqual(expect.objectContaining({ value: 20 }));
  });

  it('should send transactions with multiple tokens', async () => {
    const hWallet = await generateWalletHelper();
    await GenesisWalletHelper.injectFunds(hWallet.getAddressAtIndex(0), 10);
    const { hash: tokenUid } = await createTokenHelper(
      hWallet,
      'Multiple Tokens Tk',
      'MTTK',
      200
    );

    // Generating tx
    const rawSendTx = await hWallet.sendManyOutputsTransaction(
      [
        {
          token: tokenUid,
          value: 110,
          address: hWallet.getAddressAtIndex(1)
        },
        {
          token: HATHOR_TOKEN_CONFIG.uid,
          value: 5,
          address: hWallet.getAddressAtIndex(2)
        },
      ]
    );
    await waitForTxReceived(hWallet, rawSendTx.hash);

    // Validating amount of inputs and outputs
    const sendTx = hWallet.getTx(rawSendTx.hash);
    expect(sendTx.inputs).toHaveLength(2);
    expect(sendTx.outputs).toHaveLength(4);

    // Validating that each of the outputs has the values we expect
    expect(sendTx.outputs).toContainEqual(expect.objectContaining({
      value: 3,
      token: HATHOR_TOKEN_CONFIG.uid,
    }));
    expect(sendTx.outputs).toContainEqual(expect.objectContaining({
      value: 5,
      token: HATHOR_TOKEN_CONFIG.uid,
    }));
    expect(sendTx.outputs).toContainEqual(expect.objectContaining({
      value: 90,
      token: tokenUid,
    }));
    expect(sendTx.outputs).toContainEqual(expect.objectContaining({
      value: 110,
      token: tokenUid,
    }));

    // Validating that each of the inputs has the values we expect
    expect(sendTx.inputs).toContainEqual(expect.objectContaining({
      value: 8,
      token: HATHOR_TOKEN_CONFIG.uid,
    }));
    expect(sendTx.inputs).toContainEqual(expect.objectContaining({
      value: 200,
      token: tokenUid,
    }));
  });

  it('should respect timelocks', async () => {
    const hWallet = await generateWalletHelper();
    await GenesisWalletHelper.injectFunds(hWallet.getAddressAtIndex(0), 10);

    // Defining timelocks (milliseconds) and timestamps (seconds)
    const startTime = Date.now().valueOf();
    const timelock1 = startTime + 5000; // 5 seconds of locked resources
    const timelock2 = startTime + 8000; // 8 seconds of locked resources
    const timelock1Timestamp = dateFormatter.dateToTimestamp(new Date(timelock1));
    const timelock2Timestamp = dateFormatter.dateToTimestamp(new Date(timelock2));

    const rawTimelockTx = await hWallet.sendManyOutputsTransaction(
      [
        {
          address: hWallet.getAddressAtIndex(1),
          value: 7,
          token: HATHOR_TOKEN_CONFIG.uid,
          timelock: timelock1Timestamp,
        },
        {
          address: hWallet.getAddressAtIndex(1),
          value: 3,
          token: HATHOR_TOKEN_CONFIG.uid,
          timelock: timelock2Timestamp,
        }
      ],
    );
    await waitForTxReceived(hWallet, rawTimelockTx.hash);

    // Validating the transaction with getFullHistory / getTx
    const timelockTx = hWallet.getTx(rawTimelockTx.hash);
    expect(timelockTx.outputs.find(o => o.decoded.timelock === timelock1Timestamp)).toBeDefined();
    expect(timelockTx.outputs.find(o => o.decoded.timelock === timelock2Timestamp)).toBeDefined();

    // Validating getBalance ( moment 0 )
    let htrBalance = await hWallet.getBalance(HATHOR_TOKEN_CONFIG.uid);
    expect(htrBalance[0].balance).toStrictEqual({ locked: 10, unlocked: 0 });

    // Validating interfaces with only a partial lock of the resources
    const waitFor1 = timelock1 - Date.now().valueOf() + 1000;
    loggers.test.log(`Will wait for ${waitFor1}ms for timelock1 to expire`);
    await delay(waitFor1);

    /*
     * The locked/unlocked balances are usually updated when new transactions arrive.
     * We will force this update here without a new tx, for testing purposes.
     */
    await hWallet.preProcessWalletData();

    // Validating getBalance ( moment 1 )
    htrBalance = await hWallet.getBalance(HATHOR_TOKEN_CONFIG.uid);
    expect(htrBalance[0].balance).toEqual({ locked: 3, unlocked: 7 });

    // Confirm that the balance is unavailable
    await expect(hWallet.sendTransaction(hWallet.getAddressAtIndex(3), 8))
      .rejects.toEqual(new SendTxError('Token undefined: Insufficient amount of tokens'));
    // XXX: Error message should show the token identification, not "Token undefined"

    // Validating interfaces with all resources unlocked
    const waitFor2 = timelock2 - Date.now().valueOf() + 1000;
    loggers.test.log(`Will wait for ${waitFor2}ms for timelock2 to expire`);
    await delay(waitFor2);

    // Forcing balance updates
    await hWallet.preProcessWalletData();

    // Validating getBalance ( moment 2 )
    htrBalance = await hWallet.getBalance(HATHOR_TOKEN_CONFIG.uid);
    expect(htrBalance[0].balance).toStrictEqual({ locked: 0, unlocked: 10 });

    // Confirm that now the balance is available
    const sendTx = await hWallet.sendTransaction(hWallet.getAddressAtIndex(4), 8);
    expect(sendTx).toHaveProperty('hash');
  });
});

describe('createNewToken', () => {
  afterEach(async () => {
    await stopAllWallets();
    await GenesisWalletHelper.clearListeners();
  });

  it('should create a new token', async () => {
    // Creating the wallet with the funds
    const hWallet = await generateWalletHelper();
    const addr0 = hWallet.getAddressAtIndex(0);
    await GenesisWalletHelper.injectFunds(addr0, 10);

    // Creating the new token
    const newTokenResponse = await hWallet.createNewToken(
      'TokenName',
      'TKN',
      100,
    );

    // Validating the creation tx
    expect(newTokenResponse).toMatchObject({
      hash: expect.any(String),
      name: 'TokenName',
      symbol: 'TKN',
      version: 2,
    });
    const tokenUid = newTokenResponse.hash;

    // Validating wallet balance is updated with this new token
    await waitForTxReceived(hWallet, tokenUid);
    const tknBalance = await hWallet.getBalance(tokenUid);
    expect(tknBalance[0].balance.unlocked).toBe(100);
  });

  it('should create a new token on the correct addresses', async () => {
    // Creating the wallet with the funds
    const hWallet = await generateWalletHelper();
    const addr0 = hWallet.getAddressAtIndex(0);
    await GenesisWalletHelper.injectFunds(addr0, 10);

    // Creating the new token
    const destinationAddress = hWallet.getAddressAtIndex(4);
    const changeAddress = hWallet.getAddressAtIndex(8);
    const { hash: tokenUid } = await hWallet.createNewToken(
      'NewToken Name',
      'NTKN',
      100,
      {
        address: destinationAddress,
        changeAddress
      }
    );
    await waitForTxReceived(hWallet, tokenUid);

    // Validating the tokens are on the correct addresses
    const { utxos: utxosTokens } = hWallet.getUtxos({ token: tokenUid });
    expect(utxosTokens).toContainEqual(
      expect.objectContaining({ address: destinationAddress, amount: 100 })
    );

    const { utxos: utxosHtr } = hWallet.getUtxos();
    expect(utxosHtr).toContainEqual(
      expect.objectContaining({ address: changeAddress, amount: 9 })
    );
  });

  it('should create a new token without mint/melt authorities', async () => {
    // Creating the wallet with the funds
    const hWallet = await generateWalletHelper();
    const addr0 = hWallet.getAddressAtIndex(0);
    await GenesisWalletHelper.injectFunds(addr0, 1);

    // Creating the new token
    const newTokenResponse = await hWallet.createNewToken(
      'Immutable Token',
      'ITKN',
      100,
      { createMint: false, createMelt: false }
    );

    // Validating the creation tx
    expect(newTokenResponse).toHaveProperty('hash');

    // Checking for authority outputs on the transaction
    const authorityOutputs = newTokenResponse.outputs.filter(o => wallet.isAuthorityOutput(o));
    expect(authorityOutputs).toHaveLength(0);
  });
});

describe('mintTokens', () => {
  afterEach(async () => {
    await stopAllWallets();
    await GenesisWalletHelper.clearListeners();
  });

  it('should mint new tokens', async () => {
    // Setting up the custom token
    const hWallet = await generateWalletHelper();
    await GenesisWalletHelper.injectFunds(hWallet.getAddressAtIndex(0), 10);
    const { hash: tokenUid } = await createTokenHelper(
      hWallet,
      'Token to Mint',
      'TMINT',
      100,
    );

    // Should not mint more tokens than the HTR funds allow
    await expect(hWallet.mintTokens(tokenUid, 9000))
      .rejects.toStrictEqual({
        success: false,
        message: expect.stringContaining('HTR funds'),
      });

    // Minting more of the tokens
    const mintAmount = getRandomInt(100, 50);
    const mintResponse = await hWallet.mintTokens(tokenUid, mintAmount);
    expect(mintResponse.hash).toBeDefined();
    await waitForTxReceived(hWallet, mintResponse.hash);

    // Validating there is a correct reference to the custom token
    expect(mintResponse).toHaveProperty('tokens.length', 1);
    expect(mintResponse.tokens[0]).toEqual(tokenUid);

    // Validating a new mint authority was created by default
    const authorityOutputs = mintResponse.outputs.filter(
      o => transaction.isTokenDataAuthority(o.tokenData)
    );
    expect(authorityOutputs).toHaveLength(1);
    expect(authorityOutputs[0]).toHaveProperty('value', TOKEN_MINT_MASK);

    // Validating custom token balance
    const tokenBalance = await hWallet.getBalance(tokenUid);
    const expectedAmount = 100 + mintAmount;
    expect(tokenBalance[0]).toHaveProperty('balance.unlocked', expectedAmount);
  });

  it('should deposit correct HTR values for minting', async () => {
    /**
     *
     * @param {HathorWallet} hWallet
     * @returns {Promise<number>}
     */
    async function getHtrBalance(hWallet) {
      const [htrBalance] = await hWallet.getBalance(HATHOR_TOKEN_CONFIG.uid);
      return htrBalance.balance.unlocked;
    }

    // Setting up scenario
    const hWallet = await generateWalletHelper();
    await GenesisWalletHelper.injectFunds(hWallet.getAddressAtIndex(0), 10);
    const { hash: tokenUid } = await createTokenHelper(
      hWallet,
      'Token to Mint',
      'TMINT',
      100,
    );
    let expectedHtrFunds = 9;

    // Minting less than 1.00 tokens consumes 0.01 HTR
    let mintResponse;
    mintResponse = await hWallet.mintTokens(tokenUid, 1);
    expectedHtrFunds -= 1;
    await waitForTxReceived(hWallet, mintResponse.hash);
    expect(await getHtrBalance(hWallet)).toBe(expectedHtrFunds);

    // Minting exactly 1.00 tokens consumes 0.01 HTR
    await waitUntilNextTimestamp(hWallet, mintResponse.hash);
    mintResponse = await hWallet.mintTokens(tokenUid, 100);
    expectedHtrFunds -= 1;
    await waitForTxReceived(hWallet, mintResponse.hash);
    expect(await getHtrBalance(hWallet)).toBe(expectedHtrFunds);

    // Minting between 1.00 and 2.00 tokens consumes 0.02 HTR
    await waitUntilNextTimestamp(hWallet, mintResponse.hash);
    mintResponse = await hWallet.mintTokens(tokenUid, 101);
    expectedHtrFunds -= 2;
    await waitForTxReceived(hWallet, mintResponse.hash);
    expect(await getHtrBalance(hWallet)).toBe(expectedHtrFunds);

    // Minting exactly 2.00 tokens consumes 0.02 HTR
    await waitUntilNextTimestamp(hWallet, mintResponse.hash);
    mintResponse = await hWallet.mintTokens(tokenUid, 200);
    expectedHtrFunds -= 2;
    await waitForTxReceived(hWallet, mintResponse.hash);
    expect(await getHtrBalance(hWallet)).toBe(expectedHtrFunds);

    // Minting between 2.00 and 3.00 tokens consumes 0.03 HTR
    await waitUntilNextTimestamp(hWallet, mintResponse.hash);
    mintResponse = await hWallet.mintTokens(tokenUid, 201);
    expectedHtrFunds -= 3;
    await waitForTxReceived(hWallet, mintResponse.hash);
    expect(await getHtrBalance(hWallet)).toBe(expectedHtrFunds);
  });
});

describe('meltTokens', () => {
  afterEach(async () => {
    await stopAllWallets();
    await GenesisWalletHelper.clearListeners();
  });

  it('should melt tokens', async () => {
    const hWallet = await generateWalletHelper();
    await GenesisWalletHelper.injectFunds(hWallet.getAddressAtIndex(0), 10);

    // Creating the token
    const { hash: tokenUid } = await createTokenHelper(
      hWallet,
      'Token to Melt',
      'TMELT',
      100,
    );

    // Melting some tokens
    const meltAmount = getRandomInt(99, 10);
    const { hash } = await hWallet.meltTokens(tokenUid, meltAmount);
    await waitForTxReceived(hWallet, hash);

    // Validating custom token balance
    const tokenBalance = await hWallet.getBalance(tokenUid);
    const expectedAmount = 100 - meltAmount;
    expect(tokenBalance[0]).toHaveProperty('balance.unlocked', expectedAmount);
  });

  it('should recover correct amount of HTR on melting', async () => {
    /**
     *
     * @param {HathorWallet} hWallet
     * @returns {Promise<number>}
     */
    async function getHtrBalance(hWallet) {
      const [htrBalance] = await hWallet.getBalance(HATHOR_TOKEN_CONFIG.uid);
      return htrBalance.balance.unlocked;
    }

    // Setting up scenario
    const hWallet = await generateWalletHelper();
    await GenesisWalletHelper.injectFunds(hWallet.getAddressAtIndex(0), 20);
    const { hash: tokenUid } = await createTokenHelper(
      hWallet,
      'Token to Melt',
      'TMELT',
      1900
    );
    let expectedHtrFunds = 1;

    let meltResponse;
    // Melting less than 1.00 tokens recovers 0 HTR
    meltResponse = await hWallet.meltTokens(tokenUid, 99);
    await waitForTxReceived(hWallet, meltResponse.hash);
    expect(await getHtrBalance(hWallet)).toBe(expectedHtrFunds);

    // Melting exactly 1.00 tokens recovers 0.01 HTR
    await waitUntilNextTimestamp(hWallet, meltResponse.hash);
    meltResponse = await hWallet.meltTokens(tokenUid, 100);
    expectedHtrFunds += 1;
    await waitForTxReceived(hWallet, meltResponse.hash);
    expect(await getHtrBalance(hWallet)).toBe(expectedHtrFunds);

    // Melting between 1.00 and 2.00 tokens recovers 0.01 HTR
    await waitUntilNextTimestamp(hWallet, meltResponse.hash);
    meltResponse = await hWallet.meltTokens(tokenUid, 199);
    expectedHtrFunds += 1;
    await waitForTxReceived(hWallet, meltResponse.hash);
    expect(await getHtrBalance(hWallet)).toBe(expectedHtrFunds);

    // Melting exactly 2.00 tokens recovers 0.02 HTR
    await waitUntilNextTimestamp(hWallet, meltResponse.hash);
    meltResponse = await hWallet.meltTokens(tokenUid, 200);
    expectedHtrFunds += 2;
    await waitForTxReceived(hWallet, meltResponse.hash);
    expect(await getHtrBalance(hWallet)).toBe(expectedHtrFunds);

    // Melting between 2.00 and 3.00 tokens recovers 0.02 HTR
    await waitUntilNextTimestamp(hWallet, meltResponse.hash);
    meltResponse = await hWallet.meltTokens(tokenUid, 299);
    expectedHtrFunds += 2;
    await waitForTxReceived(hWallet, meltResponse.hash);
    expect(await getHtrBalance(hWallet)).toBe(expectedHtrFunds);
  });
});

describe('delegateAuthority', () => {
  /*
   * Since these tests need two wallets and the authority tokens are independent from token to token
   * we can reuse the wallets themselves and only do the build/cleanup operations once.
   */

  let hWallet1;
  let hWallet2;

  beforeAll(async () => {
    hWallet1 = await generateWalletHelper();
    hWallet2 = await generateWalletHelper();
  });

  afterAll(async () => {
    await stopAllWallets();
    await GenesisWalletHelper.clearListeners();
  });

  it('should delegate authority between wallets', async () => {
    // Creating a Custom Token on wallet 1
    await GenesisWalletHelper.injectFunds(hWallet1.getAddressAtIndex(0), 10);
    const { hash: tokenUid } = await createTokenHelper(
      hWallet1,
      'Delegate Token',
      'DTK',
      100,
    );

    // Should handle trying to delegate without the authority
    // FIXME: This case is throwing and not being treated with "success: false". Fix this.
    await expect(hWallet1.delegateAuthority(fakeTokenUid, 'mint', hWallet2.getAddressAtIndex(0)))
      .rejects.toBeInstanceOf(TypeError);

    // Delegating mint authority to wallet 2
    const { hash: delegateMintTxId } = await hWallet1.delegateAuthority(
      tokenUid,
      'mint',
      hWallet2.getAddressAtIndex(0)
    );
    await waitForTxReceived(hWallet1, delegateMintTxId);

    /*
     * XXX: Authority Token delegation usually takes longer than usual to be reflected on the local
     * caches. This forced recalculation will be executed before each authority validation below
     * to avoid a small possibility of the caches being obsolete at assertion time.
     */
    await delay(100);
    await hWallet1.preProcessWalletData();

    // Expect wallet 1 to still have one mint authority
    let authorities1 = await hWallet1.getMintAuthority(tokenUid);
    expect(authorities1).toHaveLength(1);
    expect(authorities1[0]).toMatchObject({
      txId: delegateMintTxId,
      authorities: TOKEN_MINT_MASK
    });
    // Expect wallet 2 to also have one mint authority
    await hWallet1.preProcessWalletData();
    let authorities2 = await hWallet2.getMintAuthority(tokenUid);
    expect(authorities2).toHaveLength(1);
    expect(authorities2[0]).toMatchObject({
      txId: delegateMintTxId,
      authorities: TOKEN_MINT_MASK
    });

    // Delegating melt authority to wallet 2
    await waitUntilNextTimestamp(hWallet1, delegateMintTxId);
    const { hash: delegateMeltTxId } = await hWallet1.delegateAuthority(
      tokenUid,
      'melt',
      hWallet2.getAddressAtIndex(0)
    );
    await waitForTxReceived(hWallet1, delegateMeltTxId);

    // Expect wallet 1 to still have one melt authority
    await hWallet1.preProcessWalletData();
    authorities1 = await hWallet1.getMeltAuthority(tokenUid);
    expect(authorities1).toHaveLength(1);
    expect(authorities1[0]).toMatchObject({
      txId: delegateMeltTxId,
      authorities: TOKEN_MELT_MASK
    });
    // Expect wallet 2 to also have one melt authority
    await hWallet1.preProcessWalletData();
    authorities2 = await hWallet2.getMeltAuthority(tokenUid);
    expect(authorities2).toHaveLength(1);
    expect(authorities2[0]).toMatchObject({
      txId: delegateMeltTxId,
      authorities: TOKEN_MELT_MASK
    });
  });

  it('should delegate authority to another wallet without keeping one', async () => {
    // Creating a Custom Token on wallet 1
    await GenesisWalletHelper.injectFunds(hWallet1.getAddressAtIndex(0), 10);
    const { hash: tokenUid } = await createTokenHelper(
      hWallet1,
      'Delegate Token',
      'DTK',
      100,
    );

    // Delegate mint authority without keeping one on wallet 1
    const { hash: giveAwayMintTx } = await hWallet1.delegateAuthority(
      tokenUid,
      'mint',
      hWallet2.getAddressAtIndex(0),
      { createAnother: false }
    );
    await waitForTxReceived(hWallet1, giveAwayMintTx);

    // Validating error on mint tokens from Wallet 1
    waitUntilNextTimestamp(hWallet1, giveAwayMintTx);
    await expect(hWallet1.mintTokens(tokenUid, 100)).rejects.toThrow();
    // TODO: The type of errors on mint and melt are different. They should have a standard.

    // Validating success on mint tokens from Wallet 2
    await GenesisWalletHelper.injectFunds(hWallet2.getAddressAtIndex(0), 10);
    const mintTxWallet2 = await hWallet2.mintTokens(tokenUid, 100);
    expect(mintTxWallet2).toHaveProperty('hash');

    // Delegate melt authority without keeping one on wallet 1
    const { hash: giveAwayMeltTx } = await hWallet1.delegateAuthority(
      tokenUid,
      'melt',
      hWallet2.getAddressAtIndex(0),
      { createAnother: false }
    );
    await waitForTxReceived(hWallet1, giveAwayMeltTx);

    // Validating error on mint tokens from Wallet 1
    await waitUntilNextTimestamp(hWallet1, giveAwayMeltTx);
    const meltTxWallet1 = await hWallet1.meltTokens(tokenUid, 100)
      .catch(err => err);
    expect(meltTxWallet1).toMatchObject({
      success: false,
      message: expect.stringContaining('authority output'),
    });

    // Validating success on melt tokens from Wallet 2
    const meltTxWallet2 = await hWallet2.meltTokens(tokenUid, 50);
    expect(meltTxWallet2).toHaveProperty('hash');
  });

  it('should delegate mint authority to another wallet while keeping one', async () => {
    // Creating a Custom Token on wallet 1
    await GenesisWalletHelper.injectFunds(hWallet1.getAddressAtIndex(0), 10);
    const { hash: tokenUid } = await createTokenHelper(
      hWallet1,
      'Delegate Token 2',
      'DTK2',
      100,
    );

    // Creating another mint authority token on the same wallet
    const { hash: duplicateMintAuth } = await hWallet1.delegateAuthority(
      tokenUid,
      'mint',
      hWallet1.getAddressAtIndex(1),
      { createAnother: true }
    );
    await waitForTxReceived(hWallet1, duplicateMintAuth);

    // Confirming two authority tokens on wallet1
    let auth1 = await hWallet1.getMintAuthority(tokenUid, { many: true });
    expect(auth1).toMatchObject([
      {
        txId: duplicateMintAuth,
        index: 0,
        address: hWallet1.getAddressAtIndex(1),
        authorities: TOKEN_MINT_MASK
      },
      {
        txId: duplicateMintAuth,
        index: 1,
        address: expect.any(String),
        authorities: TOKEN_MINT_MASK
      },
    ]);

    // Now having two mint authority tokens on wallet 1, delegate a single one to wallet 2
    const { hash: delegateMintAuth } = await hWallet1.delegateAuthority(
      tokenUid,
      'mint',
      hWallet2.getAddressAtIndex(1),
      { createAnother: false }
    );
    await waitForTxReceived(hWallet1, delegateMintAuth);

    // Confirming only one authority token was sent from wallet1 to wallet2
    auth1 = await hWallet1.getMintAuthority(tokenUid, { many: true });
    expect(auth1).toMatchObject([
      {
        txId: duplicateMintAuth,
        index: expect.any(Number),
        address: expect.any(String),
        authorities: TOKEN_MINT_MASK
      },
    ]);

    // Confirming one authority token was received by wallet2
    const auth2 = await hWallet2.getMintAuthority(tokenUid, { many: true });
    expect(auth2).toMatchObject([
      {
        txId: duplicateMintAuth,
        index: expect.any(Number),
        address: expect.any(String),
        authorities: TOKEN_MINT_MASK
      },
    ]);
  });

  it('should delegate melt authority to another wallet while keeping one', async () => {
    // Creating a Custom Token on wallet 1
    await GenesisWalletHelper.injectFunds(hWallet1.getAddressAtIndex(0), 10);
    const { hash: tokenUid } = await createTokenHelper(
      hWallet1,
      'Delegate Token 2',
      'DTK2',
      100,
    );

    // Creating another melt authority token on the same wallet
    const { hash: duplicateMeltAuth } = await hWallet1.delegateAuthority(
      tokenUid,
      'melt',
      hWallet1.getAddressAtIndex(1),
      { createAnother: true }
    );
    await waitForTxReceived(hWallet1, duplicateMeltAuth);

    // Confirming two authority tokens on wallet1
    let auth1 = await hWallet1.getMeltAuthority(tokenUid, { many: true });
    expect(auth1).toMatchObject([
      {
        txId: duplicateMeltAuth,
        index: 0,
        address: hWallet1.getAddressAtIndex(1),
        authorities: TOKEN_MELT_MASK,
      },
      {
        txId: duplicateMeltAuth,
        index: 1,
        address: expect.any(String),
        authorities: TOKEN_MELT_MASK,
      },
    ]);

    // Now having two melt authority tokens on wallet 1, delegate a single one to wallet 2
    const { hash: delegateMintAuth } = await hWallet1.delegateAuthority(
      tokenUid,
      'melt',
      hWallet2.getAddressAtIndex(1),
      { createAnother: false }
    );
    await waitForTxReceived(hWallet1, delegateMintAuth);

    // Confirming only one authority token was sent from wallet1 to wallet2
    auth1 = await hWallet1.getMeltAuthority(tokenUid, { many: true });
    expect(auth1).toMatchObject([
      {
        txId: duplicateMeltAuth,
        index: expect.any(Number),
        address: expect.any(String),
        authorities: TOKEN_MELT_MASK,
      },
    ]);

    // Confirming one authority token was received by wallet2
    const auth2 = await hWallet2.getMeltAuthority(tokenUid, { many: true });
    expect(auth2).toMatchObject([
      {
        txId: duplicateMeltAuth,
        index: expect.any(Number),
        address: expect.any(String),
        authorities: TOKEN_MELT_MASK,
      },
    ]);
  });
});

describe('destroyAuthority', () => {
  afterEach(async () => {
    await stopAllWallets();
    await GenesisWalletHelper.clearListeners();
  });

  it('should destroy mint authorities', async () => {
    const hWallet = await generateWalletHelper();
    await GenesisWalletHelper.injectFunds(hWallet.getAddressAtIndex(0), 10);
    const { hash: tokenUid } = await createTokenHelper(
      hWallet,
      'Token for MintDestroy',
      'DMINT',
      100
    );

    // Adding another mint authority
    const { hash: newMintTx } = await hWallet.delegateAuthority(
      tokenUid,
      'mint',
      hWallet.getAddressAtIndex(0)
    );
    await waitForTxReceived(hWallet, newMintTx);

    // Validating though getMintAuthority
    let mintAuthorities = await hWallet.getMintAuthority(tokenUid, { many: true });
    expect(mintAuthorities).toHaveLength(2);

    // Trying to destroy more authorities than there are available
    await expect(hWallet.destroyAuthority(tokenUid, 'mint', 3))
      .rejects.toStrictEqual({
        success: false,
        message: expect.stringContaining('utxos-available'),
        errorData: {
          requestedQuantity: 3,
          availableQuantity: 2
        }
      });

    // Destroying one mint authority
    await waitUntilNextTimestamp(hWallet, newMintTx);
    const { hash: destroyMintTx } = await hWallet.destroyAuthority(tokenUid, 'mint', 1);
    await waitForTxReceived(hWallet, destroyMintTx);
    mintAuthorities = await hWallet.getMintAuthority(tokenUid, { many: true });
    expect(mintAuthorities).toHaveLength(1);

    // Destroying all mint authorities
    await waitUntilNextTimestamp(hWallet, destroyMintTx);
    const { hash: destroyAllMintTx } = await hWallet.destroyAuthority(tokenUid, 'mint', 1);
    await waitForTxReceived(hWallet, destroyAllMintTx);
    mintAuthorities = await hWallet.getMintAuthority(tokenUid, { many: true });
    expect(mintAuthorities).toHaveLength(0);

    // Trying to mint and validating its error object
    await waitUntilNextTimestamp(hWallet, destroyAllMintTx);
    const mintFailure = await hWallet.mintTokens(tokenUid, 100)
      .catch(err => err);

    // TODO: This is not the desired outcome. A fix should be implemented.
    expect(mintFailure).toBeInstanceOf(TypeError);
    expect(mintFailure.message).toEqual('this.transaction.inputs is not iterable');
  });

  it('should destroy melt authorities', async () => {
    const hWallet = await generateWalletHelper();
    await GenesisWalletHelper.injectFunds(hWallet.getAddressAtIndex(0), 10);
    const { hash: tokenUid } = await createTokenHelper(
      hWallet,
      'Token for MeltDestroy',
      'DMELT',
      100
    );

    // Adding another melt authority
    const { hash: newMeltTx } = await hWallet.delegateAuthority(
      tokenUid,
      'melt',
      hWallet.getAddressAtIndex(0)
    );
    await waitForTxReceived(hWallet, newMeltTx);

    // Validating though getMintAuthority
    let meltAuthorities = await hWallet.getMeltAuthority(tokenUid, { many: true });
    expect(meltAuthorities).toHaveLength(2);

    // Trying to destroy more authorities than there are available
    await expect(hWallet.destroyAuthority(tokenUid, 'melt', 3))
      .rejects.toStrictEqual({
        success: false,
        message: expect.stringContaining('utxos-available'),
        errorData: {
          requestedQuantity: 3,
          availableQuantity: 2
        }
      });

    // Destroying one melt authority
    await waitUntilNextTimestamp(hWallet, newMeltTx);
    const { hash: destroyMeltTx } = await hWallet.destroyAuthority(tokenUid, 'melt', 1);
    await waitForTxReceived(hWallet, destroyMeltTx);
    meltAuthorities = await hWallet.getMeltAuthority(tokenUid, { many: true });
    expect(meltAuthorities).toHaveLength(1);

    // Destroying all melt authorities
    await waitUntilNextTimestamp(hWallet, destroyMeltTx);
    const { hash: destroyAllMintTx } = await hWallet.destroyAuthority(tokenUid, 'melt', 1);
    await waitForTxReceived(hWallet, destroyAllMintTx);
    meltAuthorities = await hWallet.getMeltAuthority(tokenUid, { many: true });
    expect(meltAuthorities).toHaveLength(0);

    // Trying to melt and validating its error object
    const meltFailure = await hWallet.meltTokens(tokenUid, 100)
      .catch(err => err);
    expect(meltFailure).toHaveProperty('success', false);
    expect(meltFailure.message).toContain('authority output');
  });
});

describe('createNFT', () => {
  afterEach(async () => {
    await stopAllWallets();
    await GenesisWalletHelper.clearListeners();
  });

  it('should create an NFT with mint/melt authorities', async () => {
    const hWallet = await generateWalletHelper();
    await GenesisWalletHelper.injectFunds(hWallet.getAddressAtIndex(0), 10);

    // Creating one NFT with default authorities
    const nftTx = await hWallet.createNFT(
      'New NFT',
      'NNFT',
      1,
      sampleNftData,
      {
        createMint: true,
        createMelt: true
      },
    );
    expect(nftTx).toMatchObject({
      hash: expect.any(String),
      name: 'New NFT',
      symbol: 'NNFT',
    });
    await waitForTxReceived(hWallet, nftTx.hash);

    // Validating HTR fee payment
    const htrBalance = await hWallet.getBalance(HATHOR_TOKEN_CONFIG.uid);
    expect(htrBalance[0].balance.unlocked).toEqual(8); // 1 deposit, 1 fee
    let nftBalance = await hWallet.getBalance(nftTx.hash);
    expect(nftBalance[0].balance.unlocked).toEqual(1);

    // Validating mint authority
    let mintAuth = await hWallet.getMintAuthority(nftTx.hash, { many: true });
    expect(mintAuth).toHaveLength(1);
    expect(mintAuth[0]).toHaveProperty('txId', nftTx.hash);

    // Minting new NFT tokens and not creating new authorities
    await waitUntilNextTimestamp(hWallet, nftTx.hash);
    const rawMintTx = await hWallet.mintTokens(
      nftTx.hash,
      10,
      { createAnotherMint: false }
    );
    expect(rawMintTx).toHaveProperty('hash');
    await waitForTxReceived(hWallet, rawMintTx.hash);
    nftBalance = await hWallet.getBalance(nftTx.hash);
    expect(nftBalance[0].balance.unlocked).toEqual(11);

    // There should be no mint authority anymore
    mintAuth = await hWallet.getMintAuthority(nftTx.hash, { many: true });
    expect(mintAuth).toHaveLength(0);

    // Validating melt authority
    let meltAuth = await hWallet.getMeltAuthority(nftTx.hash, { many: true });
    expect(meltAuth).toHaveLength(1);
    expect(meltAuth[0]).toHaveProperty('txId', nftTx.hash);

    // Melting NFT tokens and not creating new authorities
    await waitUntilNextTimestamp(hWallet, rawMintTx.hash);
    const htrMelt = await hWallet.meltTokens(
      nftTx.hash,
      5,
      { createAnotherMelt: false }
    );
    expect(htrMelt).toHaveProperty('hash');
    await waitForTxReceived(hWallet, htrMelt.hash);
    nftBalance = await hWallet.getBalance(nftTx.hash);
    expect(nftBalance[0].balance.unlocked).toEqual(6);

    // There should be no melt authority anymore
    meltAuth = await hWallet.getMeltAuthority(nftTx.hash, { many: true });
    expect(meltAuth).toHaveLength(0);
  });

  it('should create an NFT without authorities', async () => {
    const hWallet = await generateWalletHelper();
    await GenesisWalletHelper.injectFunds(hWallet.getAddressAtIndex(0), 10);

    // Creating one NFT without authorities, and with a specific destination address
    const nftTx = await hWallet.createNFT(
      'New NFT 2',
      'NNFT2',
      1,
      sampleNftData,
      {
        createMint: false,
        createMelt: false,
        address: hWallet.getAddressAtIndex(3),
        changeAddress: hWallet.getAddressAtIndex(4),
      },
    );
    expect(nftTx.hash).toBeDefined();
    await waitForTxReceived(hWallet, nftTx.hash);

    // Checking for authority outputs on the transaction
    const authorityOutputs = nftTx.outputs.filter(o => wallet.isAuthorityOutput(o));
    expect(authorityOutputs).toHaveLength(0);

    // Checking for the destination address
    const fullTx = hWallet.getTx(nftTx.hash);
    const nftOutput = fullTx.outputs.find(o => o.token === nftTx.hash);
    expect(nftOutput).toHaveProperty('decoded.address', hWallet.getAddressAtIndex(3));
  });
});

describe('getToken methods', () => {
  afterEach(async () => {
    await stopAllWallets();
    await GenesisWalletHelper.clearListeners();
  });

  it('should get the correct responses for a valid token', async () => {
    const hWallet = await generateWalletHelper();
    await GenesisWalletHelper.injectFunds(hWallet.getAddressAtIndex(0), 10);

    // Validating `getTokenDetails` for custom token not in this wallet
    expect(hWallet.getTokenDetails(fakeTokenUid)).rejects.toThrow();

    // Validating `getTokens` for no custom tokens
    let getTokensResponse = await hWallet.getTokens();
    expect(getTokensResponse).toHaveLength(1);
    expect(getTokensResponse[0]).toEqual(HATHOR_TOKEN_CONFIG.uid);

    const { hash: tokenUid } = await createTokenHelper(
      hWallet,
      'Details Token',
      'DTOK',
      100
    );

    // Validating `getTokens` response for having custom tokens
    getTokensResponse = await hWallet.getTokens();
    expect(getTokensResponse).toStrictEqual([HATHOR_TOKEN_CONFIG.uid, tokenUid]);

    // Validate `getTokenDetails` response for a valid token
    let details = await hWallet.getTokenDetails(tokenUid);
    expect(details).toStrictEqual({
      totalSupply: 100,
      totalTransactions: 1,
      tokenInfo: { name: 'Details Token', symbol: 'DTOK' },
      authorities: { mint: true, melt: true }
    });

    // Emptying the custom token
    const { hash: meltTx } = await hWallet.meltTokens(tokenUid, 100);
    await waitForTxReceived(hWallet, meltTx);

    // Validating `getTokenDetails` response
    details = await hWallet.getTokenDetails(tokenUid);
    expect(details).toMatchObject({
      totalSupply: 0,
      totalTransactions: 2,
      authorities: { mint: true, melt: true },
    });

    // Destroying mint authority and validating getTokenDetails results
    await waitUntilNextTimestamp(hWallet, meltTx);
    const { hash: dMintTx } = await hWallet.destroyAuthority(tokenUid, 'mint', 1);
    await waitForTxReceived(hWallet, dMintTx);
    details = await hWallet.getTokenDetails(tokenUid);
    expect(details).toMatchObject({
      totalTransactions: 2,
      authorities: { mint: false, melt: true }
    });

    // Destroying melt authority and validating getTokenDetails results
    await waitUntilNextTimestamp(hWallet, dMintTx);
    const { hash: dMeltTx } = await hWallet.destroyAuthority(tokenUid, 'melt', 1);
    await waitForTxReceived(hWallet, dMeltTx);
    details = await hWallet.getTokenDetails(tokenUid);
    expect(details).toMatchObject({
      totalTransactions: 2,
      authorities: { mint: false, melt: false },
    });

    // Validating `getTokens` response has not changed
    getTokensResponse = await hWallet.getTokens();
    expect(getTokensResponse).toStrictEqual([HATHOR_TOKEN_CONFIG.uid, tokenUid]);
  });
});

describe('getTxHistory', () => {
  afterEach(async () => {
    await stopAllWallets();
    await GenesisWalletHelper.clearListeners();
  });

  let gWallet;
  beforeAll(async () => {
    const { hWallet } = await GenesisWalletHelper.getSingleton();
    gWallet = hWallet;
  });

  afterAll(() => {
    gWallet.stop();
  });

  it('should show htr transactions in correct order', async () => {
    const hWallet = await generateWalletHelper();

    let txHistory = await hWallet.getTxHistory();
    expect(txHistory).toHaveLength(0);

    // HTR transaction incoming
    const tx1 = await GenesisWalletHelper.injectFunds(hWallet.getAddressAtIndex(0), 10);
    txHistory = await hWallet.getTxHistory();
    expect(txHistory).toStrictEqual([
      expect.objectContaining({
        txId: tx1.hash,
        tokenUid: HATHOR_TOKEN_CONFIG.uid,
        balance: 10
      })
    ]);

    // HTR internal transfer
    const tx2 = await hWallet.sendTransaction(hWallet.getAddressAtIndex(1), 4);
    await waitForTxReceived(hWallet, tx2.hash);
    txHistory = await hWallet.getTxHistory();
    expect(txHistory).toHaveLength(2);
    expect(txHistory[0].txId).toEqual(tx2.hash);
    expect(txHistory[0].balance).toEqual(0); // No change in balance, just transfer
    expect(txHistory[1].txId).toEqual(tx1.hash); // Validating correct order

    // HTR external transfer
    await waitUntilNextTimestamp(hWallet, tx2.hash);
    const tx3 = await hWallet.sendTransaction(gWallet.getAddressAtIndex(0), 3);
    await waitForTxReceived(hWallet, tx3.hash);
    txHistory = await hWallet.getTxHistory();
    expect(txHistory).toHaveLength(3);
    expect(txHistory[0].txId).toEqual(tx3.hash);
    expect(txHistory[0].balance).toEqual(-3); // 3 less
    expect(txHistory[1].txId).toEqual(tx2.hash); // Validating correct order
    expect(txHistory[2].txId).toEqual(tx1.hash);

    // Count option
    txHistory = await hWallet.getTxHistory({ count: 2 });
    expect(txHistory.length).toEqual(2);
    expect(txHistory[0].txId).toEqual(tx3.hash);
    expect(txHistory[1].txId).toEqual(tx2.hash);

    // Skip option
    txHistory = await hWallet.getTxHistory({ skip: 2 });
    expect(txHistory.length).toEqual(1);
    expect(txHistory[0].txId).toEqual(tx1.hash);

    // Count + Skip options
    txHistory = await hWallet.getTxHistory({
      count: 2,
      skip: 1
    });
    expect(txHistory.length).toEqual(2);
    expect(txHistory[0].txId).toEqual(tx2.hash);
    expect(txHistory[1].txId).toEqual(tx1.hash);
  });

  it('should show custom token transactions in correct order', async () => {
    const hWallet = await generateWalletHelper();
    await GenesisWalletHelper.injectFunds(hWallet.getAddressAtIndex(0), 10);

    let txHistory = await hWallet.getTxHistory({
      token_id: fakeTokenUid,
    });
    expect(txHistory).toHaveLength(0);

    const { hash: tokenUid } = await createTokenHelper(
      hWallet,
      'txHistory Token',
      'TXHT',
      100
    );

    // Custom token creation
    txHistory = await hWallet.getTxHistory({ token_id: tokenUid });
    expect(txHistory).toHaveLength(1);
    expect(txHistory[0].txId).toEqual(tokenUid);
    expect(txHistory[0].balance).toEqual(100);

    // Custom token internal transfer
    const { hash: tx1Hash } = await hWallet.sendTransaction(
      hWallet.getAddressAtIndex(0),
      10,
      { token: tokenUid }
    );
    await waitForTxReceived(hWallet, tx1Hash);
    txHistory = await hWallet.getTxHistory({ token_id: tokenUid });
    expect(txHistory).toHaveLength(2);
    expect(txHistory[0].txId).toEqual(tx1Hash);
    expect(txHistory[0].balance).toEqual(0); // No change in balance, just transfer

    // Custom token external transfer
    await waitUntilNextTimestamp(hWallet, tx1Hash);
    const { hash: tx2Hash } = await hWallet.sendTransaction(
      gWallet.getAddressAtIndex(0),
      10,
      { token: tokenUid }
    );
    await waitForTxReceived(hWallet, tx2Hash);
    txHistory = await hWallet.getTxHistory({ token_id: tokenUid });
    expect(txHistory).toHaveLength(3);
    expect(txHistory[0].txId).toEqual(tx2Hash);
    expect(txHistory[0].balance).toEqual(-10); // 10 less

    // Custom token melting
    await waitUntilNextTimestamp(hWallet, tx2Hash);
    const { hash: tx3Hash } = await hWallet.meltTokens(tokenUid, 20);
    await waitForTxReceived(hWallet, tx3Hash);
    txHistory = await hWallet.getTxHistory({ token_id: tokenUid });
    expect(txHistory).toHaveLength(4);
    expect(txHistory[0].txId).toEqual(tx3Hash);
    expect(txHistory[0].balance).toEqual(-20); // 20 less

    // Custom token minting
    await waitUntilNextTimestamp(hWallet, tx3Hash);
    const { hash: tx4Hash } = await hWallet.mintTokens(tokenUid, 30);
    await waitForTxReceived(hWallet, tx4Hash);
    txHistory = await hWallet.getTxHistory({ token_id: tokenUid });
    expect(txHistory).toHaveLength(5);
    expect(txHistory[0].txId).toEqual(tx4Hash);
    expect(txHistory[0].balance).toEqual(30); // 30 more

    // Count option
    txHistory = await hWallet.getTxHistory({
      token_id: tokenUid,
      count: 3
    });
    expect(txHistory.length).toEqual(3);
    expect(txHistory[0].txId).toEqual(tx4Hash);
    expect(txHistory[1].txId).toEqual(tx3Hash);
    expect(txHistory[2].txId).toEqual(tx2Hash);

    // Skip option
    txHistory = await hWallet.getTxHistory({
      token_id: tokenUid,
      skip: 3
    });
    expect(txHistory.length).toEqual(2);
    expect(txHistory[0].txId).toEqual(tx1Hash);
    expect(txHistory[1].txId).toEqual(tokenUid);

    // Count + Skip options
    txHistory = await hWallet.getTxHistory({
      token_id: tokenUid,
      skip: 2,
      count: 2
    });
    expect(txHistory.length).toEqual(2);
    expect(txHistory[0].txId).toEqual(tx2Hash);
    expect(txHistory[1].txId).toEqual(tx1Hash);
  });
});<|MERGE_RESOLUTION|>--- conflicted
+++ resolved
@@ -5,12 +5,8 @@
   createTokenHelper,
   DEFAULT_PASSWORD,
   DEFAULT_PIN_CODE,
-<<<<<<< HEAD
   generateConnection,
   generateMultisigWalletHelper,
-=======
-  generateConnection, generateMultisigWalletHelper,
->>>>>>> 43326141
   generateWalletHelper,
   stopAllWallets,
   waitForTxReceived,
@@ -18,9 +14,8 @@
   waitUntilNextTimestamp
 } from './helpers/wallet.helper';
 import HathorWallet from '../../src/new/wallet';
-import { HATHOR_TOKEN_CONFIG, TOKEN_MELT_MASK, TOKEN_MINT_MASK, } from '../../src/constants';
+import { HATHOR_TOKEN_CONFIG, TOKEN_MELT_MASK, TOKEN_MINT_MASK } from '../../src/constants';
 import transaction from '../../src/transaction';
-<<<<<<< HEAD
 import { NETWORK_NAME, TOKEN_DATA, WALLET_CONSTANTS } from './configuration/test-constants';
 import wallet from '../../src/wallet';
 import dateFormatter from '../../src/date';
@@ -31,15 +26,6 @@
 import walletUtils from '../../src/utils/wallet';
 import { ConnectionState } from '../../src/wallet/types';
 import MemoryStore from '../../src/memory_store'
-=======
-import { TOKEN_DATA, WALLET_CONSTANTS } from './configuration/test-constants';
-import wallet from '../../src/wallet';
-import dateFormatter from '../../src/date';
-import { loggers } from './utils/logger.util';
-import { SendTxError } from '../../src/errors';
-import SendTransaction from '../../src/new/sendTransaction';
-import helpersUtils from '../../src/utils/helpers';
->>>>>>> 43326141
 
 const fakeTokenUid = '008a19f84f2ae284f19bf3d03386c878ddd15b8b0b604a3a3539aa9d714686e1';
 const sampleNftData = 'ipfs://bafybeiccfclkdtucu6y4yc5cpr6y3yuinr67svmii46v5cfcrkp47ihehy/albums/QXBvbGxvIDEwIE1hZ2F6aW5lIDI3L04=/21716695748_7390815218_o.jpg';
@@ -225,33 +211,44 @@
   });
 
   it('should start a multisig wallet', async () => {
-<<<<<<< HEAD
-    // Start the wallet
-=======
     // Start the wallet without precalculated addresses
->>>>>>> 43326141
     const walletConfig = {
       seed: multisigWalletsData.words[0],
       connection: generateConnection(),
       password: DEFAULT_PASSWORD,
       pinCode: DEFAULT_PIN_CODE,
-<<<<<<< HEAD
-      preCalculatedAddresses: WALLET_CONSTANTS.multisig.addresses,
-=======
->>>>>>> 43326141
       multisig: {
         pubkeys: multisigWalletsData.pubkeys,
         numSignatures: 3,
       },
     };
-<<<<<<< HEAD
+
+    /*
+     * The interaction between the jest infrastructure with the address derivation calculations
+     * somehow make this process very costly and slow, especially for multisig.
+     * Here we lower the gap limit to make this test shorter.
+     */
+    const originalGapLimit = wallet.getGapLimit();
+    wallet.setGapLimit(5);
+
     const hWallet = new HathorWallet(walletConfig);
     await hWallet.start();
 
     // Validating that all the booting processes worked
     await waitForWalletReady(hWallet);
+
+    // Validate that the addresses are the same as the pre-calculated that we have
+    for (let i = 0; i < 5; ++i) {
+      const precalcAddress = WALLET_CONSTANTS.multisig.addresses[i];
+      const addressAtIndex = hWallet.getAddressAtIndex(i);
+      expect(precalcAddress).toStrictEqual(addressAtIndex);
+    }
+
+    // Restoring the gap limit
+    wallet.setGapLimit(originalGapLimit);
     hWallet.stop();
   });
+
 
   it('should start a wallet to manage a specific token', async () => {
     const walletData = precalculationHelpers.test.getPrecalculatedWallet();
@@ -415,32 +412,6 @@
       .rejects.toStrictEqual(defaultMissingPinErrorObject);
 
 
-=======
-
-    /*
-     * The interaction between the jest infrastructure with the address derivation calculations
-     * somehow make this process very costly and slow, especially for multisig.
-     * Here we lower the gap limit to make this test shorter.
-     */
-    const originalGapLimit = wallet.getGapLimit();
-    wallet.setGapLimit(5);
-
-    const hWallet = new HathorWallet(walletConfig);
-    await hWallet.start();
-
-    // Validating that all the booting processes worked
-    await waitForWalletReady(hWallet);
-
-    // Validate that the addresses are the same as the pre-calculated that we have
-    for (let i = 0; i < 5; ++i) {
-      const precalcAddress = WALLET_CONSTANTS.multisig.addresses[i];
-      const addressAtIndex = hWallet.getAddressAtIndex(i);
-      expect(precalcAddress).toStrictEqual(addressAtIndex);
-    }
-
-    // Restoring the gap limit
-    wallet.setGapLimit(originalGapLimit);
->>>>>>> 43326141
     hWallet.stop();
   });
 });
@@ -1095,27 +1066,19 @@
   });
 
   it('should send a multisig transaction', async () => {
-<<<<<<< HEAD
-    // Initialize multisig wallets and inject funds to test
-=======
     // Initialize 3 wallets from the same multisig and inject funds in them to test
->>>>>>> 43326141
     const mhWallet1 = await generateMultisigWalletHelper({ walletIndex: 0 });
     const mhWallet2 = await generateMultisigWalletHelper({ walletIndex: 1 });
     const mhWallet3 = await generateMultisigWalletHelper({ walletIndex: 2 });
     await GenesisWalletHelper.injectFunds(mhWallet1.getAddressAtIndex(0), 10);
 
     /*
-<<<<<<< HEAD
      * Under heavy test processing this transaction takes longer than usual to be assimilated by the
      * HathorWallet. Here we increase this tolerance to increase the success rate of this test.
      */
     await delay(1000);
 
-
     /*
-=======
->>>>>>> 43326141
      * Building tx proposal:
      * 1) Identify the UTXO
      * 2) Build the outputs
@@ -1146,15 +1109,6 @@
     await waitUntilNextTimestamp(mhWallet1, inputTxId);
 
     // Sign and push
-<<<<<<< HEAD
-    const partiallyAsslembledTx = mhWallet1.assemblePartialTransaction(
-      txHex,
-      [sig1, sig2, sig3]
-    );
-    partiallyAsslembledTx.prepareToSend();
-    const finalTx = new SendTransaction({
-      transaction: partiallyAsslembledTx,
-=======
     const partiallyAssembledTx = mhWallet1.assemblePartialTransaction(
       txHex,
       [sig1, sig2, sig3]
@@ -1162,7 +1116,6 @@
     partiallyAssembledTx.prepareToSend();
     const finalTx = new SendTransaction({
       transaction: partiallyAssembledTx,
->>>>>>> 43326141
       network,
     });
 
@@ -1173,11 +1126,7 @@
 
     const historyTx = mhWallet1.getTx(sentTx.hash);
     expect(historyTx).toMatchObject({
-<<<<<<< HEAD
-      tx_id: partiallyAsslembledTx.hash,
-=======
       tx_id: partiallyAssembledTx.hash,
->>>>>>> 43326141
       inputs: [expect.objectContaining({
         tx_id: inputTxId,
         value: 10,
