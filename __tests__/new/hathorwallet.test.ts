--- conflicted
+++ resolved
@@ -1375,7 +1375,6 @@
   expect(hwallet.isSignedExternally).toBe(true);
 });
 
-<<<<<<< HEAD
 test('build transaction template', async () => {
   const input = new Input('d00d', 0);
   const dataSpy = jest.spyOn(input, 'setData');
@@ -1457,7 +1456,8 @@
   });
   expect(hwallet.handleSendPreparedTransaction).toHaveBeenCalled();
   expect(hwallet.handleSendPreparedTransaction).toHaveBeenCalledWith(tx);
-=======
+});
+
 test('getUtxosForAmount - should always get the best utxos', async () => {
   const seed =
     'upon tennis increase embark dismiss diamond monitor face magnet jungle scout salute rural master shoulder cry juice jeans radar present close meat antenna mind';
@@ -1496,5 +1496,4 @@
       }),
     ],
   });
->>>>>>> 8aea913e
 });