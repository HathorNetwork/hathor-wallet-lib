/**
 * Copyright (c) Hathor Labs and its affiliates.
 *
 * This source code is licensed under the MIT license found in the
 * LICENSE file in the root directory of this source tree.
 */

import EventEmitter from 'events';
import wallet from '../wallet';
import { GAP_LIMIT, HATHOR_TOKEN_CONFIG } from '../constants';
import transaction from '../transaction';
import tokens from '../tokens';
import version from '../version';
import walletApi from '../api/wallet';
import storage from '../storage';
import helpers from '../helpers';
import MemoryStore from '../memory_store';
import Connection from './connection';
import SendTransaction from './sendTransaction';
import WebSocketHandler from '../WebSocketHandler';

/**
 * This is a Wallet that is supposed to be simple to be used by a third-party app.
 *
 * This class handles all the details of syncing, including receiving the same transaction
 * multiple times from the server. It also keeps the balance of the tokens updated.
 *
 * It has the following states:
 * - CLOSED: When it is disconnected from the server.
 * - CONNECTING: When it is connecting to the server.
 * - SYNCING: When it has connected and is syncing the transaction history.
 * - READY: When it is ready to be used.
 *
 * You can subscribe for the following events:
 * - state: Fired when the state of the Wallet changes.
 * - new-tx: Fired when a new tx arrives.
 * - update-tx: Fired when a known tx is updated. Usually, it happens when one of its outputs is spent.
 * - more-addresses-loaded: Fired when loading the history of transactions. It is fired multiple times,
 *                          one for each request sent to the server.
 **/
class HathorWallet extends EventEmitter {
  /*
   * connection {Connection} A connection to the server
   * seed {String} 24 words separated by space
   * passphrase {String} Wallet passphrase
   * tokenUid {String} UID of the token to handle on this wallet
   * password {String} Password to encrypt the seed
   * pin {String} PIN to execute wallet actions
   */
  constructor({
    connection,

    store,

    seed,
    passphrase = '',

    tokenUid = HATHOR_TOKEN_CONFIG.uid,

    // XXX Update it so we don't have fixed pin/password
    password = '123',
    pinCode = '123',
  } = {}) {
    super();

    if (!connection) {
      throw Error('You must provide a connection.');
    }

    if (!seed) {
      throw Error('You must explicitly provide the seed.');
    }

    if (connection.state !== Connection.CLOSED) {
      throw Error('You can\'t share connections.');
    }

    this.conn = connection;
    this.state = HathorWallet.CLOSED;
    this.serverInfo = null;

    this.seed = seed;

    // tokenUid is optional so we can get the token of the wallet
    this.token = null;
    this.tokenUid = tokenUid;

    this.passphrase = passphrase;
    this.pinCode = pinCode;
    this.password = password;

    this.store = null;
    if (store) {
      this.store = store;
    } else {
      // Creating default store
      this.store = new MemoryStore();
    }
    storage.setStore(this.store);

    this.onConnectionChangedState = this.onConnectionChangedState.bind(this);
    this.handleWebsocketMsg = this.handleWebsocketMsg.bind(this);
  }

  /**
   * Called when the connection to the websocket changes.
   * It is also called if the network is down.
   *
   * @param {Number} newState Enum of new state after change
   **/
  onConnectionChangedState(newState) {
    if (newState === Connection.CONNECTED) {
      storage.setStore(this.store);
      this.setState(HathorWallet.SYNCING);

      // After the websocket connection is lost, we must reload the wallet data.
      // Before that we must clean the storage (last generated address index), so we
      // start loading again from the first index.
      // I could create a variable to know if this is the first connection or a reload
      // but the reload method only adds a clean up on storage and that is not a problem on the
      // first connection (because everything is already empty).
      // So I just call the reload method every time I connect to the websocket
      wallet.reloadData({connection: this.conn, store: this.store}).then(() => {
        this.setState(HathorWallet.READY);
      }).catch((error) => {
        throw error;
      })
    } else {
      // CONNECTING or CLOSED?
      this.serverInfo = null;
      this.setState(HathorWallet.CONNECTING);
    }
  }

  getCurrentAddress({ markAsUsed = false } = {}) {
    storage.setStore(this.store);
    if (markAsUsed) {
      return wallet.getAddressToUse(this.conn);
    }
    return wallet.getCurrentAddress();
  }

  /**
   * Called when a new message arrives from websocket.
   **/
  handleWebsocketMsg(wsData) {
    if (wsData.type === 'wallet:address_history') {
      this.onNewTx(wsData);
    }
  }

  getBalance(tokenUid) {
    storage.setStore(this.store);
    const uid = tokenUid || this.token.uid;
    const historyTransactions = this.getTxHistory();
    return wallet.calculateBalance(Object.values(historyTransactions), uid);
  }

  getTxHistory() {
    storage.setStore(this.store);
    const data = wallet.getWalletData();
    const historyTransactions = 'historyTransactions' in data ? data['historyTransactions'] : {};
    return historyTransactions;
  }

  setState(state) {
    this.state = state;
    this.emit('state', state);
  }

  onNewTx(wsData) {
    storage.setStore(this.store);
    const newTx = wsData.history;

    // TODO we also have to update some wallet lib data? Lib should do it by itself
    const walletData = wallet.getWalletData();
    const historyTransactions = 'historyTransactions' in walletData ? walletData.historyTransactions : {};
    const allTokens = 'allTokens' in walletData ? walletData.allTokens : [];

    let isNewTx = true;
    if (newTx.tx_id in historyTransactions) {
      isNewTx = false;
    }

    wallet.updateHistoryData(historyTransactions, allTokens, [newTx], null, walletData, null, this.conn, this.store);

    if (isNewTx) {
      this.emit('new-tx', newTx);
    } else {
      this.emit('update-tx', newTx);
    }
    return;

    // TODO XXX Uncomment the following block to keep track of the balance.
    /*
    // We need to reload it because it was modified by updateHistoryData.
    const newWalletData = wallet.getWalletData();
    const { keys } = newWalletData;

    const updatedHistoryMap = {};
    const updatedBalanceMap = {};
    const balances = this.getTxBalance(newTx);

    // we now loop through all tokens present in the new tx to get the new history and balance
    for (const [tokenUid, tokenTxBalance] of Object.entries(balances)) {
      // we may not have this token yet, so state.tokensHistory[tokenUid] would return undefined
      const currentHistory = state.tokensHistory[tokenUid] || [];
      const newTokenHistory = addTxToSortedList(tokenUid, tx, tokenTxBalance, currentHistory);
      updatedHistoryMap[tokenUid] = newTokenHistory;
      // totalBalance should not be confused with tokenTxBalance. The latter is the balance of the new
      // tx, while the former is the total balance of the token, considering all tx history
      const totalBalance = getBalance(tokenUid);
      updatedBalanceMap[tokenUid] = totalBalance;
    }
    const newTokensHistory = Object.assign({}, state.tokensHistory, updatedHistoryMap);
    const newTokensBalance = Object.assign({}, state.tokensBalance, updatedBalanceMap);

    storage.setItem('local:tokens:history', newTokensHistory);
    storage.setItem('local:tokens:balance', newTokensBalance);
    */
  };

  /**
   * Send a transaction with multi tokens
   *
   * @param {Object} data Array of {'address', 'value', 'token'}
   *
   * @return {Promise} Promise resolved when transaction is sent.
   */
  sendMultiTokenTransaction(data) {
    storage.setStore(this.store);
    const txData = {
      inputs: [],
      outputs: []
    }

    const walletData = wallet.getWalletData();
    const historyTxs = 'historyTransactions' in walletData ? walletData.historyTransactions : {};

    // First I need an array with all tokens
    const allTokens = [];
    for (const d of data) {
      if (allTokens.indexOf(d.token) === -1) {
        allTokens.push(d.token);
      }
    }

    for (const d of data) {
      const dataOutput = {'address': d.address, 'value': d.value, 'tokenData': tokens.getTokenIndex(allTokens, d.token.uid)};
      const partialData = {'inputs': [], 'outputs': [dataOutput]}
      const result = wallet.prepareSendTokensData(partialData, d.token, true, historyTxs, allTokens);

      if (!result.success) {
        return Promise.reject(new Error(result.message));
      }

      const dataToken = result.data;

      txData['inputs'] = [...txData['inputs'], ...dataToken['inputs']];
      txData['outputs'] = [...txData['outputs'], ...dataToken['outputs']];
    }

    txData.tokens = tokens.filterTokens(allTokens, HATHOR_TOKEN_CONFIG).map((token) => token.uid);

    const updateOutputs = (val) => {
      const historyTxs = 'historyTransactions' in walletData ? walletData.historyTransactions : {};
      for (const input of txData.inputs) {
        historyTxs[input.tx_id]['outputs'][input.index]['spent_by'] = val;
      }
    }

    // TODO XXX Setting input as spent by, so it won't be chosen again
    updateOutputs('2');

    const promise = new Promise((resolve, reject) => {
      transaction.sendTransaction(txData, this.pinCode).then((result) => {
        if (result.success === false) {
          // XXX Setting outputs as spent_by null again
          updateOutputs(null);
        }
        resolve(result);
      }, (error) => {
        // XXX Setting outputs as spent_by null again
        updateOutputs(null);
        reject(error);
      });
    })

    return promise;
  }

  /**
   * Send tokens to only one address.
   *
   * @param {String} address Address to send the tokens
   * @param {number} value Amount of tokens to be sent
   * @param {Object} token Token object {'uid', 'name', 'symbol'}. Optional parameter if user already set on the class
   *
   * @return {Object} In case of success, an object with {success: true, sendTransaction, promise}, where sendTransaction is a
   * SendTransaction object that emit events while the tx is being sent and promise resolves when the sending is done
   * In case of error, an object with {success: false, message}
   *
   **/
  sendTransaction(address, value, token) {
    storage.setStore(this.store);
    const ret = this.prepareTransaction(address, value, token);

    if (ret.success) {
      return transaction.sendTransaction(ret.data, this.pinCode);
    } else {
      return ret;
    }
  }

  /**
   * Prepare transaction data to be sent
   *
   * @param {String} address Address to send the tokens
   * @param {number} value Amount of tokens to be sent
   * @param {Object} token Token object {'uid', 'name', 'symbol'}. Optional parameter if user already set on the class
   *
   * @return {Object} Object with {success: false, message} in case of an error, or {success: true, data}, otherwise
   **/
  prepareTransaction(address, value, token) {
    storage.setStore(this.store);
    const txToken = token || this.token;
    const isHathorToken = txToken.uid === HATHOR_TOKEN_CONFIG.uid;
    // XXX This allow only one token to be sent
    // XXX This method allow only one output
    const tokenData = (isHathorToken ? 0 : 1);
    const data = {
      tokens: isHathorToken ? [] : [txToken.uid],
      inputs: [],
      outputs: [{
        address, value, tokenData
      }],
    };

    return this.completeTxData(data, txToken);
  }

  /**
   * Complete transaction data with inputs
   *
   * @param {Object} data Partial data that will be completed with inputs
   * @param {Object} token Token object {'uid', 'name', 'symbol'}. Optional parameter if user already set on the class
   *
   * @return {Object} Object with 'success' and completed 'data' in case of success, and 'message' in case of error
   **/
  completeTxData(partialData, token) {
    const txToken = token || this.token;
    const walletData = wallet.getWalletData();
    const historyTxs = 'historyTransactions' in walletData ? walletData.historyTransactions : {};
    const ret = wallet.prepareSendTokensData(partialData, txToken, true, historyTxs, [txToken]);

    return ret
  }

  /**
   * Send a transaction from its outputs
   * Currently does not have support to send custom tokens, only HTR
   *
   * @param {Array} outputs Array of outputs with each element as an object with {'address', 'value'}
   *
   * @return {Promise} Promise that resolves when transaction is sent
   **/
  sendManyOutputsTransaction(outputs) {
    storage.setStore(this.store);
    const data = {
      tokens: [], // For now does not support custom tokens
      inputs: [],
      outputs: [],
    };

    for (const output of outputs) {
      data.outputs.push({address: output.address, value: output.value, tokenData: 0})
    }

<<<<<<< HEAD
    let preparedData = null;
    try {
      preparedData = transaction.prepareData(data, this.pinCode);
    } catch(e) {
      const message = helpers.handlePrepareDataError(e);
      return {success: false, message};
    }

    return {success: true, data: preparedData};
=======
    const ret = this.completeTxData(data);

    if (ret.success) {
      return transaction.sendTransaction(ret.data, this.pinCode);
    } else {
      return Promise.reject(ret.message);
    }
>>>>>>> 6f06f847
  }

  /**
   * Send a full prepared transaction
   * Just transform data object to bytes, then hexadecimal and send it to full node.
   *
   * @param {Object} data Full transaction data
   *
   * @return {Object} bject with {success: true, sendTransaction, promise}, where sendTransaction is a
   * SendTransaction object that emit events while the tx is being sent and promise resolves when the sending is done
   **/
  sendPreparedTransaction(data) {
    storage.setStore(this.store);
    const sendTransaction = new SendTransaction({data});
    sendTransaction.start();
    return {success: true, promise: sendTransaction.promise, sendTransaction};
  }

  /**
   * Connect to the server and start emitting events.
   **/
  start() {
    storage.setStore(this.store);
    storage.setItem('wallet:server', this.conn.currentServer);

    this.conn.on('state', this.onConnectionChangedState);
    this.conn.on('wallet-update', this.handleWebsocketMsg);

    wallet.executeGenerateWallet(this.seed, this.passphrase, this.pinCode, this.password, false);

    this.getTokenData();
    this.serverInfo = null;
    this.setState(HathorWallet.CONNECTING);

    const promise = new Promise((resolve, reject) => {
      version.checkApiVersion().then((info) => {
        // Check network version to avoid blunders.
        if (info.network.indexOf(this.conn.network) >= 0) {
          this.serverInfo = info;
          this.conn.start();
          resolve(info);
        } else {
          this.setState(HathorWallet.CLOSED);
          reject(`Wrong network. server=${info.network} expected=${this.conn.network}`);
        }
      }, (error) => {
        this.setState(HathorWallet.CLOSED);
        reject(error);
      });
    });
    return promise;
  }

  /**
   * Close the connections and stop emitting events.
   **/
  stop() {
    storage.setStore(this.store);
    // TODO Double check that we are properly cleaning things up.
    // See: https://github.com/HathorNetwork/hathor-wallet-headless/pull/1#discussion_r369859701
    this.conn.stop()
    this.conn.removeListener('is_online', this.onConnectionChangedState);
    this.conn.removeListener('wallet-update', this.handleWebsocketMsg);

    this.serverInfo = null;
    this.setState(HathorWallet.CLOSED);
  }

  /**
   * Returns the balance for each token in tx, if the input/output belongs to this wallet
   */
  getTxBalance(tx) {
    storage.setStore(this.store);
    const myKeys = []; // TODO
    const balance = {};
    for (const txout of tx.outputs) {
      if (wallet.isAuthorityOutput(txout)) {
        continue;
      }
      if (txout.decoded && txout.decoded.address
          && txout.decoded.address in myKeys) {
        if (!balance[txout.token]) {
          balance[txout.token] = 0;
        }
        balance[txout.token] += txout.value;
      }
    }

    for (const txin of tx.inputs) {
      if (wallet.isAuthorityOutput(txin)) {
        continue;
      }
      if (txin.decoded && txin.decoded.address
          && txin.decoded.address in myKeys) {
        if (!balance[txin.token]) {
          balance[txin.token] = 0;
        }
        balance[txin.token] -= txin.value;
      }
    }

    return balance;
  }

  getTokenData() {
    storage.setStore(this.store);
    if (this.tokenUid === HATHOR_TOKEN_CONFIG.uid) {
      // Hathor token we don't get from the full node
      this.token = HATHOR_TOKEN_CONFIG;
    } else {
      // Get token info from full node
      // XXX This request might take longer than the ws connection to start
      // so it's possible (but hard to happen) that the wallet will change to
      // READY state with token still null.
      // I will keep it like that for now but to protect from this
      // we should change to READY only after both things finish
      walletApi.getGeneralTokenInfo(this.tokenUid, (response) => {
        if (response.success) {
          this.token = {
            uid: this.tokenUid,
            name: response.name,
            symbol: response.symbol,
          }
        } else {
          throw Error(response.message);
        }
      });
    }
  }

  isReady() {
    return this.state === HathorWallet.READY;
  }
}

// State constants.
HathorWallet.CLOSED =  0;
HathorWallet.CONNECTING = 1;
HathorWallet.SYNCING = 2;
HathorWallet.READY = 3;

export default HathorWallet;<|MERGE_RESOLUTION|>--- conflicted
+++ resolved
@@ -376,17 +376,6 @@
       data.outputs.push({address: output.address, value: output.value, tokenData: 0})
     }
 
-<<<<<<< HEAD
-    let preparedData = null;
-    try {
-      preparedData = transaction.prepareData(data, this.pinCode);
-    } catch(e) {
-      const message = helpers.handlePrepareDataError(e);
-      return {success: false, message};
-    }
-
-    return {success: true, data: preparedData};
-=======
     const ret = this.completeTxData(data);
 
     if (ret.success) {
@@ -394,7 +383,6 @@
     } else {
       return Promise.reject(ret.message);
     }
->>>>>>> 6f06f847
   }
 
   /**
