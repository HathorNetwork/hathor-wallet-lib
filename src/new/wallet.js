/**
 * Copyright (c) Hathor Labs and its affiliates.
 *
 * This source code is licensed under the MIT license found in the
 * LICENSE file in the root directory of this source tree.
 */

import { get } from 'lodash';
import bitcore, { HDPrivateKey } from 'bitcore-lib';
import EventEmitter from 'events';
import { NATIVE_TOKEN_UID, P2SH_ACCT_PATH, P2PKH_ACCT_PATH } from '../constants';
import tokenUtils from '../utils/tokens';
import walletApi from '../api/wallet';
import versionApi from '../api/version';
import { hexToBuffer } from '../utils/buffer';
import { signMessage } from '../utils/crypto';
import helpers from '../utils/helpers';
import { createP2SHRedeemScript } from '../utils/scripts';
import walletUtils from '../utils/wallet';
import SendTransaction from './sendTransaction';
import Network from '../models/network';
import {
  AddressError,
  NanoContractTransactionError,
  PinRequiredError,
  TxNotFoundError,
  WalletError,
  WalletFromXPubGuard,
} from '../errors';
import { ErrorMessages } from '../errorMessages';
import P2SHSignature from '../models/p2sh_signature';
import {
  SCANNING_POLICY,
  TxHistoryProcessingStatus,
  WalletType,
  HistorySyncMode,
  getDefaultLogger,
} from '../types';
import transactionUtils from '../utils/transaction';
import Queue from '../models/queue';
import {
  scanPolicyStartAddresses,
  checkScanningPolicy,
  getHistorySyncMethod,
  getSupportedSyncMode,
} from '../utils/storage';
import txApi from '../api/txApi';
import { MemoryStore, Storage } from '../storage';
import { deriveAddressP2PKH, deriveAddressP2SH, getAddressFromPubkey } from '../utils/address';
import NanoContractTransactionBuilder from '../nano_contracts/builder';
import { prepareNanoSendTransaction } from '../nano_contracts/utils';
import GLL from '../sync/gll';

const ERROR_MESSAGE_PIN_REQUIRED = 'Pin is required.';

/**
 * TODO: This should be removed when this file is migrated to typescript
 * we need this here because the typescript enum from the Connection file is
 * not being correctly transpiled here, returning `undefined` for ConnectionState.CLOSED.
 */
const ConnectionState = {
  CLOSED: 0,
  CONNECTING: 1,
  CONNECTED: 2,
};

/**
 * This is a Wallet that is supposed to be simple to be used by a third-party app.
 *
 * This class handles all the details of syncing, including receiving the same transaction
 * multiple times from the server. It also keeps the balance of the tokens updated.
 *
 * It has the following states:
 * - CLOSED: When it is disconnected from the server.
 * - CONNECTING: When it is connecting to the server.
 * - SYNCING: When it has connected and is syncing the transaction history.
 * - READY: When it is ready to be used.
 *
 * You can subscribe for the following events:
 * - state: Fired when the state of the Wallet changes.
 * - new-tx: Fired when a new tx arrives.
 * - update-tx: Fired when a known tx is updated. Usually, it happens when one of its outputs is spent.
 * - more-addresses-loaded: Fired when loading the history of transactions. It is fired multiple times,
 *                          one for each request sent to the server.
 */
class HathorWallet extends EventEmitter {
  /**
   * @param {Object} param
   * @param {FullnodeConnection} param.connection A connection to the server
   * @param {import('../types').IStorage} param.storage A storage
   * @param {string} param.seed 24 words separated by space
   * @param {string} [param.passphrase=''] Wallet passphrase
   * @param {string} [param.xpriv]
   * @param {string} [param.xpub]
   * @param {string} [param.tokenUid] UID of the token to handle on this wallet
   * @param {string} [param.password] Password to encrypt the seed
   * @param {string} [param.pinCode] PIN to execute wallet actions
   * @param {boolean} [param.debug] Activates debug mode
   * @param {{pubkeys:string[],numSignatures:number}} [param.multisig]
   * @param {string[]} [param.preCalculatedAddresses] An array of pre-calculated addresses
   * @param {import('../types').AddressScanPolicyData} [param.scanPolicy] config specific to
   * @param {import('../types').ILogger} [param.logger] The logger instance to use
   * the address scan policy.
   */
  constructor({
    connection,
    storage,

    seed,
    passphrase = '',

    xpriv,

    xpub,

    tokenUid = NATIVE_TOKEN_UID,

    password = null,
    pinCode = null,

    // debug mode
    debug = false,
    // Callback to be executed before reload data
    beforeReloadCallback = null,
    multisig = null,
    preCalculatedAddresses = null,
    scanPolicy = null,
    logger = null,
  } = {}) {
    super();

    if (!connection) {
      throw Error('You must provide a connection.');
    }

    if (!seed && !xpriv && !xpub) {
      throw Error('You must explicitly provide the seed, xpriv or the xpub.');
    }

    if (seed && xpriv) {
      throw Error('You cannot provide both a seed and an xpriv.');
    }

    if (xpriv && passphrase !== '') {
      throw Error("You can't use xpriv with passphrase.");
    }

    if (connection.state !== ConnectionState.CLOSED) {
      throw Error("You can't share connections.");
    }

    if (multisig) {
      if (!(multisig.pubkeys && multisig.numSignatures)) {
        throw Error('Multisig configuration requires both pubkeys and numSignatures.');
      } else if (multisig.pubkeys.length < multisig.numSignatures) {
        throw Error('Multisig configuration invalid.');
      }
    }

    this.logger = logger || getDefaultLogger();
    if (storage) {
      /**
       * @type {import('../types').IStorage}
       */
      this.storage = storage;
    } else {
      // Default to a memory store
      const store = new MemoryStore();
      /**
       * @type {import('../types').IStorage}
       */
      this.storage = new Storage(store);
    }
    this.storage.setLogger(this.logger);
    /**
     * @type {import('./connection').default}
     */
    this.conn = connection;
    this.conn.startControlHandlers(this.storage);

    this.state = HathorWallet.CLOSED;

    this.xpriv = xpriv;
    this.seed = seed;
    this.xpub = xpub;

    // tokenUid is optional so we can get the token of the wallet
    this.token = null;
    this.tokenUid = tokenUid;

    this.passphrase = passphrase;
    this.pinCode = pinCode;
    this.password = password;

    this.preCalculatedAddresses = preCalculatedAddresses;

    this.onConnectionChangedState = this.onConnectionChangedState.bind(this);
    this.handleWebsocketMsg = this.handleWebsocketMsg.bind(this);

    // Used to know if the wallet is loading data for the first time
    // or if it's reloading it (e.g. after a ws reconnection).
    // The reload must execute some cleanups, that's why it's important
    // to differentiate both actions
    this.firstConnection = true;

    // Debug mode. It is used to include debugging information
    // when a problem occurs.
    this.debug = debug;

    // The reload is called automatically in the lib when the ws reconnects
    // this callback gives a chance to the apps to run a method before reloading data in the lib
    this.beforeReloadCallback = beforeReloadCallback;

    // Set to true when stop() method is called
    this.walletStopped = false;

    if (multisig) {
      this.multisig = {
        pubkeys: multisig.pubkeys,
        numSignatures: multisig.numSignatures,
      };
    }

    this.wsTxQueue = new Queue();
    this.newTxPromise = Promise.resolve();

    this.scanPolicy = scanPolicy;
    this.isSignedExternally = this.storage.hasTxSignatureMethod();

    this.historySyncMode = HistorySyncMode.POLLING_HTTP_API;
  }

  /**
   * Gets the current server url from connection
   * @return {string} The server url. Ex.: 'http://server.com:8083'
   */
  getServerUrl() {
    return this.conn.getCurrentServer();
  }

  /**
   * Gets the current network from connection
   * @return {string} The network name. Ex.: 'mainnet', 'testnet'
   */
  getNetwork() {
    return this.conn.getCurrentNetwork();
  }

  /**
   * Gets the network model object
   */
  getNetworkObject() {
    return new Network(this.getNetwork());
  }

  /**
   * Gets version data from the fullnode
   *
   * @return {FullNodeVersionData} The data information from the fullnode
   *
   * @memberof HathorWallet
   * @inner
   * */
  // eslint-disable-next-line class-methods-use-this -- The server address is fetched directly from the configs
  async getVersionData() {
    const versionData = await new Promise((resolve, reject) => {
      versionApi.getVersion(resolve).catch(error => reject(error));
    });

    return {
      // The new facade returns the timestamp of when this information was cached, since we don't
      // cache this information on the fullnode, it is ok to just return the current timestamp.
      // This is currently not being used on hathor official wallets
      timestamp: Date.now(),
      version: versionData.version,
      network: versionData.network,
      minWeight: versionData.min_weight,
      minTxWeight: versionData.min_tx_weight,
      minTxWeightCoefficient: versionData.min_tx_weight_coefficient,
      minTxWeightK: versionData.min_tx_weight_k,
      tokenDepositPercentage: versionData.token_deposit_percentage,
      rewardSpendMinBlocks: versionData.reward_spend_min_blocks,
      maxNumberInputs: versionData.max_number_inputs,
      maxNumberOutputs: versionData.max_number_outputs,
    };
  }

  /**
   * Set the server url to connect to
   * @param {String} newServer The new server to change to
   *
   * @memberof HathorWallet
   * @inner
   * */
  changeServer(newServer) {
    this.storage.config.setServerUrl(newServer);
  }

  /**
   * Set the value of the gap limit for this wallet instance.
   * @param {number} value The new gap limit value
   * @returns {Promise<void>}
   */
  async setGapLimit(value) {
    return this.storage.setGapLimit(value);
  }

  /**
   * Load more addresses if configured to index-limit scanning policy.
   * @param {number} count Number of addresses to load
   * @returns {Promise<number>} The index of the last address loaded
   */
  async indexLimitLoadMore(count) {
    const scanPolicy = await this.storage.getScanningPolicy();
    if (scanPolicy !== SCANNING_POLICY.INDEX_LIMIT) {
      throw new Error('Wallet is not configured for index-limit scanning policy');
    }

    const limits = await this.storage.getIndexLimit();
    if (!limits) {
      throw new Error('Index limit scanning policy config error');
    }
    const newEndIndex = limits.endIndex + count;
    await this.indexLimitSetEndIndex(newEndIndex);
    return newEndIndex;
  }

  /**
   * Set the value of the index limit end for this wallet instance.
   * @param {number} endIndex The new index limit value
   * @returns {Promise<void>}
   */
  async indexLimitSetEndIndex(endIndex) {
    const scanPolicy = await this.storage.getScanningPolicy();
    if (scanPolicy !== SCANNING_POLICY.INDEX_LIMIT) {
      throw new Error('Wallet is not configured for index-limit scanning policy');
    }

    const limits = await this.storage.getIndexLimit();
    if (!limits) {
      throw new Error('Index limit scanning policy config error');
    }

    if (endIndex <= limits.endIndex) {
      // Cannot unload addresses from storage.
      return;
    }

    const newPolicyData = {
      ...limits,
      endIndex,
      policy: SCANNING_POLICY.INDEX_LIMIT,
    };
    await this.storage.setScanningPolicyData(newPolicyData);
    // Force loading more addresses and process history if any tx is found
    await this.scanAddressesToLoad(true);
  }

  /**
   * Get the value of the gap limit for this wallet instance.
   * @returns {Promise<number>}
   */
  async getGapLimit() {
    return this.storage.getGapLimit();
  }

  /**
   * Get the access data object from storage.
   * @returns {Promise<import('../types').IWalletAccessData>}
   */
  async getAccessData() {
    const accessData = await this.storage.getAccessData();
    if (!accessData) {
      throw new WalletError('Wallet was not initialized.');
    }
    return accessData;
  }

  /**
   * Get the configured wallet type.
   * @returns {Promise<string>} The wallet type
   */
  async getWalletType() {
    const accessData = await this.getAccessData();
    return accessData.walletType;
  }

  /**
   * Get the multisig data object from storage.
   * Only works if the wallet is a multisig wallet.
   *
   * @returns {Promise<import('../types').IMultisigData>}
   */
  async getMultisigData() {
    const accessData = await this.getAccessData();
    if (accessData.walletType !== WalletType.MULTISIG) {
      throw new WalletError('Wallet is not a multisig wallet.');
    }
    if (!accessData.multisigData) {
      throw new WalletError('Multisig data not found in storage');
    }

    return accessData.multisigData;
  }

  /**
   * Enable debug mode.
   * */
  enableDebugMode() {
    this.debug = true;
  }

  /**
   * Disable debug mode.
   */
  disableDebugMode() {
    this.debug = false;
  }

  /**
   * Check that this wallet is readonly.
   * This can be shortcircuted if the wallet is meant to be signed externally.
   * @returns {Promise<boolean>}
   */
  async isReadonly() {
    if (this.isSignedExternally) {
      return false;
    }
    return this.storage.isReadonly();
  }

  /**
   * Called when the connection to the websocket changes.
   * It is also called if the network is down.
   *
   * @param {Number} newState Enum of new state after change
   */
  async onConnectionChangedState(newState) {
    if (newState === ConnectionState.CONNECTED) {
      this.setState(HathorWallet.SYNCING);

      try {
        // If it's the first connection we just load the history
        // otherwise we are reloading data, so we must execute some cleans
        // before loading the full data again
        if (this.firstConnection) {
          this.firstConnection = false;
          const addressesToLoad = await scanPolicyStartAddresses(this.storage);
          await this.syncHistory(addressesToLoad.nextIndex, addressesToLoad.count);
        } else {
          if (this.beforeReloadCallback) {
            this.beforeReloadCallback();
          }
          await this.reloadStorage();
        }
        this.setState(HathorWallet.PROCESSING);
      } catch (error) {
        this.setState(HathorWallet.ERROR);
        this.logger.error('Error loading wallet', { error });
      }
    } else if (this.walletStopped) {
      this.setState(HathorWallet.CLOSED);
    } else {
      // Otherwise we just lost websocket connection
      this.setState(HathorWallet.CONNECTING);
    }
  }

  /**
   * Sign and return all signatures of the inputs belonging to this wallet.
   *
   * @param {string} txHex hex representation of the transaction.
   * @param {string} pin PIN to decrypt the private key
   *
   * @async
   * @return {Promise<string>} serialized P2SHSignature data
   *
   * @memberof HathorWallet
   * @inner
   */
  async getAllSignatures(txHex, pin) {
    if (await this.isReadonly()) {
      throw new WalletFromXPubGuard('getAllSignatures');
    }
    const tx = helpers.createTxFromHex(txHex, this.getNetworkObject());
    const accessData = await this.storage.getAccessData();
    if (accessData === null) {
      throw new Error('Wallet is not initialized');
    }

    const signatures = {};

    for (const signatureInfo of await this.getSignatures(tx, { pinCode: pin })) {
      const { inputIndex, signature } = signatureInfo;
      signatures[inputIndex] = signature;
    }

    const p2shSig = new P2SHSignature(accessData.multisigData.pubkey, signatures);
    return p2shSig.serialize();
  }

  /**
   * Assemble transaction from hex and collected p2sh_signatures.
   *
   * @param {string} txHex hex representation of the transaction.
   * @param {Array} signatures Array of serialized p2sh_signatures (string).
   *
   * @return {Promise<Transaction>} with input data created from the signatures.
   *
   * @throws {Error} if there are not enough signatures for an input
   *
   * @memberof HathorWallet
   * @inner
   */
  async assemblePartialTransaction(txHex, signatures) {
    const tx = helpers.createTxFromHex(txHex, this.getNetworkObject());
    const accessData = await this.storage.getAccessData();
    if (accessData === null) {
      throw new Error('Wallet was not started');
    }
    const { multisigData } = accessData;
    if (!multisigData) {
      throw new Error('Cannot call this method from a p2pkh wallet');
    }

    // Deserialize P2SHSignature for all signatures
    // XXX: the .sort here is very important since the fullnode requires the signatures
    // in the same order as the pubkeys in the redeemScript and the order chosen for the
    // pubkeys is the order of the sorted account path pubkey (hex encoded). This sort
    // only works because the serialized signature starts with the account path pubkey.
    const p2shSignatures = signatures.sort().map(sig => P2SHSignature.deserialize(sig));

    for await (const { tx: spentTx, input, index } of this.storage.getSpentTxs(tx.inputs)) {
      const spentUtxo = spentTx.outputs[input.index];
      const storageAddress = await this.storage.getAddressInfo(spentUtxo.decoded.address);
      if (storageAddress === null) {
        // The transaction is on our history but this input is not ours
        continue;
      }

      const redeemScript = createP2SHRedeemScript(
        multisigData.pubkeys,
        multisigData.numSignatures,
        storageAddress.bip32AddressIndex
      );
      const sigs = [];
      for (const p2shSig of p2shSignatures) {
        try {
          sigs.push(hexToBuffer(p2shSig.signatures[index]));
        } catch (e) {
          // skip if there is no signature, or if it's not hex
          continue;
        }
      }
      const inputData = walletUtils.getP2SHInputData(sigs, redeemScript);
      tx.inputs[index].setData(inputData);
    }

    return tx;
  }

  /**
   * Return all addresses of the wallet with info of each of them
   *
   * @async
   * @generator
   * @returns {AsyncGenerator<{address: string, index: number, transactions: number}>} transactions is the count of txs for this address
   * @memberof HathorWallet
   * */
  async *getAllAddresses() {
    // We add the count of transactions
    // in order to replicate the same return as the new
    // wallet service facade
    for await (const address of this.storage.getAllAddresses()) {
      yield {
        address: address.base58,
        index: address.bip32AddressIndex,
        transactions: address.numTransactions,
      };
    }
  }

  /**
   * Get address from specific derivation index
   *
   * @return {Promise<string>} Address
   *
   * @memberof HathorWallet
   * @inner
   */
  async getAddressAtIndex(index) {
    let address = await this.storage.getAddressAtIndex(index);

    if (address === null) {
      if ((await this.storage.getWalletType()) === 'p2pkh') {
        address = await deriveAddressP2PKH(index, this.storage);
      } else {
        address = await deriveAddressP2SH(index, this.storage);
      }
      await this.storage.saveAddress(address);
    }
    return address.base58;
  }

  /**
   * Get address path from specific derivation index
   *
   * @param {number} index Address path index
   *
   * @return {Promise<string>} Address path for the given index
   *
   * @memberof HathorWallet
   * @inner
   */
  async getAddressPathForIndex(index) {
    const walletType = await this.storage.getWalletType();
    if (walletType === WalletType.MULTISIG) {
      // P2SH
      return `${P2SH_ACCT_PATH}/0/${index}`;
    }

    // P2PKH
    return `${P2PKH_ACCT_PATH}/0/${index}`;
  }

  /**
   * Get address to be used in the wallet
   *
   * @param [options]
   * @param {boolean} [options.markAsUsed=false] if true, we will locally mark this address as used
   *                                             and won't return it again to be used
   *
   * @return {Promise<{ address:string, index:number, addressPath:string }>}
   *
   * @memberof HathorWallet
   * @inner
   */
  async getCurrentAddress({ markAsUsed = false } = {}) {
    const address = await this.storage.getCurrentAddress(markAsUsed);
    const index = await this.getAddressIndex(address);
    const addressPath = await this.getAddressPathForIndex(index);

    return { address, index, addressPath };
  }

  /**
   * Get the next address after the current available
   *
   * @return {Promise<{ address:string, index:number, addressPath:string }>}
   */
  async getNextAddress() {
    // First we mark the current address as used, then return the next
    await this.getCurrentAddress({ markAsUsed: true });
    return this.getCurrentAddress();
  }

  /**
   * Called when a new message arrives from websocket.
   */
  handleWebsocketMsg(wsData) {
    if (wsData.type === 'wallet:address_history') {
      if (this.state !== HathorWallet.READY) {
        // Cannot process new transactions from ws when the wallet is not ready.
        // So we will enqueue this message to be processed later
        this.wsTxQueue.enqueue(wsData);
      } else {
        this.newTxPromise = this.newTxPromise.then(() => this.onNewTx(wsData));
      }
    }
  }

  /**
   * Get balance for a token
   *
   * @param {string|null|undefined} token
   *
   * @return {Promise<{
   *   token: {id:string, name:string, symbol:string},
   *   balance: {unlocked:number, locked:number},
   *   transactions:number,
   *   lockExpires:number|null,
   *   tokenAuthorities: {unlocked: {mint:number,melt:number}, locked: {mint:number,melt:number}}
   * }[]>} Array of balance for each token
   *
   * @memberof HathorWallet
   * @inner
   * */
  async getBalance(token = null) {
    // TODO if token is null we should get the balance for each token I have
    // but we don't use it in the wallets, so I won't implement it
    if (token === null) {
      throw new WalletError('Not implemented.');
    }
    const uid = token || this.token.uid;
    let tokenData = await this.storage.getToken(uid);
    if (tokenData === null) {
      // We don't have the token on storage, so we need to return an empty default response
      tokenData = {
        uid,
        numTransactions: 0,
        balance: {
          tokens: { unlocked: 0, locked: 0 },
          authorities: {
            mint: { unlocked: 0, locked: 0 },
            melt: { unlocked: 0, locked: 0 },
          },
        },
      };
    }
    return [
      {
        token: {
          id: tokenData.uid,
          name: tokenData.name,
          symbol: tokenData.symbol,
        },
        balance: tokenData.balance.tokens,
        transactions: tokenData.numTransactions,
        lockExpires: null,
        tokenAuthorities: {
          unlocked: {
            mint: tokenData.balance.authorities.mint.unlocked,
            melt: tokenData.balance.authorities.melt.unlocked,
          },
          locked: {
            mint: tokenData.balance.authorities.mint.locked,
            melt: tokenData.balance.authorities.melt.locked,
          },
        },
      },
    ];
  }

  /**
   * Summarizes the IHistoryTx that comes from wallet token's history.
   *
   * @typedef {Object} SummaryHistoryTx
   * @property {string} txId - Transaction hash
   * @property {number} balance
   * @property {number} timestamp
   * @property {boolean} voided
   * @property {number} version
   * @property {string} [ncId] - Nano Contract transaction hash
   * @property {string} [ncMethod] - Nano Contract method called
   * @property {Address} [ncCaller] - Nano Contract transaction's signing address
   * @property {string} [firstBlock] - Hash of the first block that validates the transaction
   */

  /**
   * Get transaction history
   *
   * @param options
   * @param {string} [options.token_id]
   * @param {number} [options.count]
   * @param {number} [options.skip]
   *
   * @return {Promise<SummaryHistoryTx[]>} Array of transactions
   *
   * @memberof HathorWallet
   * @inner
   * */
  async getTxHistory(options = {}) {
    const newOptions = {
      token_id: NATIVE_TOKEN_UID,
      count: 15,
      skip: 0,
      ...options,
    };
    const { skip } = newOptions;
    let { count } = newOptions;
    const uid = newOptions.token_id || this.token.uid;

    const txs = [];
    let it = 0;
    for await (const tx of this.storage.tokenHistory(uid)) {
      if (it < skip) {
        it++;
        continue;
      }
      if (count <= 0) {
        break;
      }
      const txbalance = await this.getTxBalance(tx);
      const txHistory = {
        txId: tx.tx_id,
        timestamp: tx.timestamp,
        voided: tx.is_voided,
        balance: txbalance[uid] || 0,
        version: tx.version,
        ncId: tx.nc_id,
        ncMethod: tx.nc_method,
        ncCaller: tx.nc_pubkey && getAddressFromPubkey(tx.nc_pubkey, this.getNetworkObject()),
        firstBlock: tx.first_block,
      };
      txs.push(txHistory);
      count--;
    }
    return txs;
  }

  /**
   * Get tokens that this wallet has transactions
   *
   * @return {Promise<string[]>} Array of strings (token uid)
   *
   * @memberof HathorWallet
   * @inner
   * */
  async getTokens() {
    const tokens = [];
    for await (const token of this.storage.getAllTokens()) {
      tokens.push(token.uid);
    }
    return tokens;
  }

  /**
   * Get a transaction data from the wallet
   *
   * @param {string} id Hash of the transaction to get data from
   *
   * @return {Promise<DecodedTx|null>} Data from the transaction to get.
   *                          Can be null if the wallet does not contain the tx.
   */
  async getTx(id) {
    return this.storage.getTx(id);
  }

  /**
   * @typedef AddressInfoOptions
   * @property {string} token Optionally filter transactions by this token uid (Default: HTR)
   */

  /**
   * @typedef AddressInfo
   * @property {number} total_amount_received Sum of the amounts received
   * @property {number} total_amount_sent Sum of the amounts sent
   * @property {number} total_amount_available Amount available to transfer
   * @property {number} total_amount_locked Amount locked and thus no available to transfer
   * @property {number} token Token used to calculate the amounts received, sent, available and locked
   * @property {number} index Derivation path for the given address
   */

  /**
   * Get information of a given address
   *
   * @param {string} address Address to get information of
   * @param {AddressInfoOptions} options Optional parameters to filter the results
   *
   * @returns {Promise<AddressInfo>} Aggregated information about the given address
   *
   */
  async getAddressInfo(address, options = {}) {
    const { token = NATIVE_TOKEN_UID } = options;

    // Throws an error if the address does not belong to this wallet
    if (!(await this.storage.isAddressMine(address))) {
      throw new AddressError('Address does not belong to this wallet.');
    }

    // Derivation path index
    const addressData = await this.storage.getAddressInfo(address);
    const index = addressData.bip32AddressIndex;

    // Address information that will be calculated below
    const addressInfo = {
      total_amount_received: 0,
      total_amount_sent: 0,
      total_amount_available: 0,
      total_amount_locked: 0,
      token,
      index,
    };

    // Iterate through transactions
    for await (const tx of this.storage.txHistory()) {
      // Voided transactions should be ignored
      if (tx.is_voided) {
        continue;
      }

      // Iterate through outputs
      for (const output of tx.outputs) {
        const is_address_valid = output.decoded && output.decoded.address === address;
        const is_token_valid = token === output.token;
        const is_authority = transactionUtils.isAuthorityOutput(output);
        if (!is_address_valid || !is_token_valid || is_authority) {
          continue;
        }

        const is_spent = output.spent_by !== null;
        const is_time_locked = transactionUtils.isOutputLocked(output);
        // XXX: we currently do not check heightlock on the helper, checking here for compatibility
        const nowHeight = await this.storage.getCurrentHeight();
        const rewardLock = this.storage.version?.reward_spend_min_blocks;
        const is_height_locked = transactionUtils.isHeightLocked(tx.height, nowHeight, rewardLock);
        const is_locked = is_time_locked || is_height_locked;

        addressInfo.total_amount_received += output.value;

        if (is_spent) {
          addressInfo.total_amount_sent += output.value;
          continue;
        }

        if (is_locked) {
          addressInfo.total_amount_locked += output.value;
        } else {
          addressInfo.total_amount_available += output.value;
        }
      }
    }

    return addressInfo;
  }

  /**
   *
   * @typedef UtxoOptions
   * @property {number} [max_utxos] - Maximum number of utxos to aggregate. Default to MAX_INPUTS (255).
   * @property {string} [token] - Token to filter the utxos. If not sent, we select only HTR utxos.
   * @property {number} [authorities] - Authorities to filter the utxos. If not sent, we select only non authority utxos.
   * @property {string} [filter_address] - Address to filter the utxos.
   * @property {number} [amount_smaller_than] - Maximum limit of utxo amount to filter the utxos list. We will consolidate only utxos that have an amount lower than or equal to this value. Integer representation of decimals, i.e. 100 = 1.00.
   * @property {number} [amount_bigger_than] - Minimum limit of utxo amount to filter the utxos list. We will consolidate only utxos that have an amount bigger than or equal to this value. Integer representation of decimals, i.e. 100 = 1.00.
   * @property {number} [max_amount] - Limit the maximum total amount to consolidate summing all utxos. Integer representation of decimals, i.e. 100 = 1.00.
   * @property {boolean} [only_available_utxos] - Use only available utxos (not locked)
   */

  /**
   * @typedef UtxoDetails
   * @property {number} total_amount_available - Maximum number of utxos to aggregate. Default to MAX_INPUTS (255).
   * @property {number} total_utxos_available - Token to filter the utxos. If not sent, we select only HTR utxos.
   * @property {number} total_amount_locked - Address to filter the utxos.
   * @property {number} total_utxos_locked - Maximum limit of utxo amount to filter the utxos list. We will consolidate only utxos that have an amount lower than this value. Integer representation of decimals, i.e. 100 = 1.00.
   * @property {{ address: string, amount: number, tx_id: string, locked: boolean, index: number }[]} utxos - Array of utxos
   */

  /**
   * Get utxos of the wallet addresses
   *
   * @param {UtxoOptions} options Utxo filtering options
   *
   * @return {Promise<UtxoDetails>} Utxos and meta information about it
   *
   */
  async getUtxos(options = {}) {
    const newOptions = {
      token: options.token,
      authorities: 0,
      max_utxos: options.max_utxos,
      filter_address: options.filter_address,
      amount_smaller_than: options.amount_smaller_than,
      amount_bigger_than: options.amount_bigger_than,
      max_amount: options.max_amount,
      only_available_utxos: options.only_available_utxos,
    };
    const utxoDetails = {
      total_amount_available: 0,
      total_utxos_available: 0,
      total_amount_locked: 0,
      total_utxos_locked: 0,
      utxos: [],
    };
    const nowTs = Math.floor(Date.now() / 1000);
    const isTimeLocked = timestamp => timestamp && nowTs && nowTs < timestamp;
    const nowHeight = await this.storage.getCurrentHeight();
    const rewardLock = this.storage.version?.reward_spend_min_blocks;

    for await (const utxo of this.storage.selectUtxos(newOptions)) {
      const isLocked =
        isTimeLocked(utxo.timelock) ||
        transactionUtils.isHeightLocked(utxo.height, nowHeight, rewardLock);

      const utxoInfo = {
        address: utxo.address,
        amount: utxo.value,
        tx_id: utxo.txId,
        locked: !!isLocked,
        index: utxo.index,
      };

      utxoDetails.utxos.push(utxoInfo);
      if (isLocked) {
        utxoDetails.total_amount_locked += utxo.value;
        utxoDetails.total_utxos_locked += 1;
      } else {
        utxoDetails.total_amount_available += utxo.value;
        utxoDetails.total_utxos_available += 1;
      }
    }
    return utxoDetails;
  }

  /**
   * @typedef Utxo
   * @property {string} txId
   * @property {number} index
   * @property {string} tokenId
   * @property {string} address
   * @property {string} value
   * @property {OutputValueType} authorities
   * @property {number|null} timelock
   * @property {number|null} heightlock
   * @property {boolean} locked
   * @property {string} addressPath
   */

  /**
   * Generates all available utxos
   *
   * @param [options] Utxo filtering options
   * @param {string} [options.token='00'] - Search for UTXOs of this token UID.
   * @param {string|null} [options.filter_address=null] - Address to filter the utxos.
   *
   * @async
   * @generator
   * @yields {Utxo} all available utxos
   */
  async *getAvailableUtxos(options = {}) {
    // This method only returns available utxos
    for await (const utxo of this.storage.selectUtxos({ ...options, only_available_utxos: true })) {
      const addressIndex = await this.getAddressIndex(utxo.address);
      const addressPath = await this.getAddressPathForIndex(addressIndex);
      yield {
        txId: utxo.txId,
        index: utxo.index,
        tokenId: utxo.token,
        address: utxo.address,
        value: utxo.value,
        authorities: utxo.authorities,
        timelock: utxo.timelock,
        heightlock: null,
        locked: false,
        addressPath,
      };
    }
  }

  /**
   * Get utxos of the wallet addresses to fill the amount specified.
   *
   * @param {Object} [options] Utxo filtering options
   * @param {string} [options.token='00'] - Search for UTXOs of this token UID.
   * @param {string|null} [options.filter_address=null] - Address to filter the utxos.
   *
   * @return {Promise<{utxos: Utxo[], changeAmount: OutputValueType}>} Utxos and change information.
   */
  async getUtxosForAmount(amount, options = {}) {
    const newOptions = {
      token: NATIVE_TOKEN_UID,
      filter_address: null,
      ...options,
    };

    const utxos = [];
    for await (const utxo of this.getAvailableUtxos(newOptions)) {
      utxos.push(utxo);
    }

    return transactionUtils.selectUtxos(
      utxos.filter(utxo => utxo.authorities === 0),
      amount
    );
  }

  /**
   * Mark UTXO selected_as_input.
   *
   * @param {string} txId Transaction id of the UTXO
   * @param {number} index Output index of the UTXO
   * @param {boolean} [value=true] The value to set the utxos.
   */
  async markUtxoSelected(txId, index, value = true) {
    await this.storage.utxoSelectAsInput({ txId, index }, value);
  }

  /**
   * Prepare all required data to consolidate utxos.
   *
   * @typedef {Object} PrepareConsolidateUtxosDataResult
   * @property {{ address: string, value: OutputValueType }[]} outputs - Destiny of the consolidated utxos
   * @property {{ hash: string, index: number }[]} inputs - Inputs for the consolidation transaction
   * @property {{ uid: string, name: string, symbol: string }} token - HTR or custom token
   * @property {{ address: string, amount: number, tx_id: string, locked: boolean, index: number }[]} utxos - Array of utxos that will be consolidated
   * @property {number} total_amount - Amount to be consolidated
   *
   * @param {string} destinationAddress Address of the consolidated utxos
   * @param {UtxoOptions} options Utxo filtering options
   *
   * @return {Promise<PrepareConsolidateUtxosDataResult>} Required data to consolidate utxos
   *
   */
  async prepareConsolidateUtxosData(destinationAddress, options = {}) {
    const utxoDetails = await this.getUtxos({ ...options, only_available_utxos: true });
    const inputs = [];
    const utxos = [];
    let total_amount = 0;
    for (let i = 0; i < utxoDetails.utxos.length; i++) {
      if (inputs.length === this.storage.version.max_number_inputs) {
        // Max number of inputs reached
        break;
      }
      const utxo = utxoDetails.utxos[i];
      inputs.push({
        txId: utxo.tx_id,
        index: utxo.index,
      });
      utxos.push(utxo);
      total_amount += utxo.amount;
    }
    const outputs = [
      {
        address: destinationAddress,
        value: total_amount,
        token: options.token || NATIVE_TOKEN_UID,
      },
    ];

    return { outputs, inputs, utxos, total_amount };
  }

  /**
   * @typedef ConsolidationResult
   * @property {number} total_utxos_consolidated - Number of utxos consolidated
   * @property {number} total_amount - Consolidated amount
   * @property {string} txId - Consolidated transaction id
   * @property {{
   *  address: string,
   *  amount: number,
   *  tx_id: string,
   *  locked: boolean,
   *  index: number
   * }[]} utxos - Array of consolidated utxos
   */

  /**
   * Consolidates many utxos into a single one for either HTR or exactly one custom token.
   *
   * @param {string} destinationAddress Address of the consolidated utxos
   * @param {UtxoOptions} options Utxo filtering options
   *
   * @return {Promise<ConsolidationResult>} Indicates that the transaction is sent or not
   *
   */
  async consolidateUtxos(destinationAddress, options = {}) {
    if (await this.isReadonly()) {
      throw new WalletFromXPubGuard('consolidateUtxos');
    }
    const { outputs, inputs, utxos, total_amount } = await this.prepareConsolidateUtxosData(
      destinationAddress,
      options
    );

    if (!(await this.isAddressMine(destinationAddress))) {
      throw new Error("Utxo consolidation to an address not owned by this wallet isn't allowed.");
    }

    if (inputs.length === 0) {
      throw new Error('No available utxo to consolidate.');
    }

    const tx = await this.sendManyOutputsTransaction(outputs, { inputs });

    return {
      total_utxos_consolidated: utxos.length,
      total_amount,
      txId: tx.hash,
      utxos,
    };
  }

  /**
   * @typedef DecodedTx
   * @property {string} tx_id
   * @property {number} version
   * @property {number} weight
   * @property {number} timestamp
   * @property {boolean} is_voided
   * @property {{
   *   value: OutputValueType,
   *   token_data: number,
   *   script: string,
   *   decoded: { type: string, address: string, timelock: number|null },
   *   token: string,
   *   tx_id: string,
   *   index: number
   * }[]} inputs
   * @property {{
   *   value: OutputValueType,
   *   token_data: number,
   *   script: string,
   *   decoded: { type: string, address: string, timelock: number|null },
   *   token: string,
   *   spent_by: string|null,
   *   selected_as_input?: boolean
   * }[]} outputs
   * @property {string[]} parents
   */

  /**
   * Get full wallet history (same as old method to be used for compatibility)
   *
   * @return {Promise<Record<string,DecodedTx>>} Object with transaction data { tx_id: { full_transaction_data }}
   *
   * @memberof HathorWallet
   * @inner
   * */
  async getFullHistory() {
    const history = {};
    for await (const tx of this.storage.txHistory()) {
      history[tx.tx_id] = tx;
    }
    return history;
  }

  /**
   * Process the transactions on the websocket transaction queue as if they just arrived.
   *
   * @memberof HathorWallet
   * @inner
   */
  async processTxQueue() {
    let wsData = this.wsTxQueue.dequeue();

    while (wsData !== undefined) {
      // save new txdata
      await this.onNewTx(wsData);
      wsData = this.wsTxQueue.dequeue();
      // We should release the event loop for other threads
      // This effectively awaits 0 seconds
      // but it schedule the next iteration to run after other threads.
      await new Promise(resolve => {
        setTimeout(resolve, 0);
      });
    }

    await this.storage.processHistory();
  }

  /**
   * Check if we need to load more addresses and load them if needed.
   * The configured scanning policy will be used to determine the loaded addresses.
   * @param {boolean} processHistory If we should process the txs found on the loaded addresses.
   *
   * @returns {Promise<void>}
   */
  async scanAddressesToLoad(processHistory = false) {
    // check address scanning policy and load more addresses if needed
    const loadMoreAddresses = await checkScanningPolicy(this.storage);
    if (loadMoreAddresses !== null) {
      await this.syncHistory(loadMoreAddresses.nextIndex, loadMoreAddresses.count, processHistory);
    }
  }

  /**
   * Call the method to process data and resume with the correct state after processing.
   *
   * @returns {Promise} A promise that resolves when the wallet is done processing the tx queue.
   */
  async onEnterStateProcessing() {
    // Started processing state now, so we prepare the local data to support using this facade interchangable with wallet service facade in both wallets
    try {
      await this.processTxQueue();
      this.setState(HathorWallet.READY);
    } catch (e) {
      this.setState(HathorWallet.ERROR);
    }
  }

  setState(state) {
    if (state === HathorWallet.PROCESSING && state !== this.state) {
      // XXX: will not await this so we can process history on background.
      this.onEnterStateProcessing().catch(e => {
        this.logger.error(e);
        this.setState(HathorWallet.ERROR);
      });
    }
    this.state = state;
    this.emit('state', state);
  }

  async onNewTx(wsData) {
    const newTx = wsData.history;
    const storageTx = await this.storage.getTx(newTx.tx_id);
    const isNewTx = storageTx === null;

    newTx.processingStatus = TxHistoryProcessingStatus.PROCESSING;

    // Save the transaction in the storage
    await this.storage.addTx(newTx);

    await this.scanAddressesToLoad();
    // Process history to update metadatas
    await this.storage.processHistory();

    newTx.processingStatus = TxHistoryProcessingStatus.FINISHED;
    // Save the transaction in the storage
    await this.storage.addTx(newTx);

    if (isNewTx) {
      this.emit('new-tx', newTx);
    } else {
      this.emit('update-tx', newTx);
    }
  }

  /**
   * Send a transaction with a single output
   *
   * @param {string} address Output address
   * @param {Number} value Output value
   * @param [options] Options parameters
   * @param {string} [options.changeAddress] address of the change output
   * @param {string} [options.token] token uid
   * @param {string} [options.pinCode] pin to decrypt the private key
   *
   * @return {Promise<Transaction>} Promise that resolves when transaction is sent
   */
  async sendTransaction(address, value, options = {}) {
    if (await this.isReadonly()) {
      throw new WalletFromXPubGuard('sendTransaction');
    }
    const newOptions = {
      token: '00',
      changeAddress: null,
      ...options,
    };
    const { token, changeAddress, pinCode } = newOptions;
    const outputs = [{ address, value, token }];
    return this.sendManyOutputsTransaction(outputs, { inputs: [], changeAddress, pinCode });
  }

  /**
   * Send a transaction from its outputs
   *
   * @param {{
   *   address: string,
   *   value: OutputValueType,
   *   timelock?: number,
   *   token: string
   * }[]} outputs Array of proposed outputs
   * @param [options]
   * @param {{
   *   txId: string,
   *   index: number,
   *   token: string
   * }[]} [options.inputs] Array of proposed inputs
   * @param {string} [options.changeAddress] address of the change output
   * @param {boolean} [options.startMiningTx=true] boolean to trigger start mining (default true)
   * @param {string} [options.pinCode] pin to decrypt xpriv information.
   *                                   Optional but required if not set in this
   *
   * @return {Promise<Transaction>} Promise that resolves when transaction is sent
   */
  async sendManyOutputsTransaction(outputs, options = {}) {
    if (await this.isReadonly()) {
      throw new WalletFromXPubGuard('sendManyOutputsTransaction');
    }
    const newOptions = {
      inputs: [],
      changeAddress: null,
      startMiningTx: true,
      pinCode: null,
      ...options,
    };

    const pin = newOptions.pinCode || this.pinCode;
    if (!pin) {
      throw new Error(ERROR_MESSAGE_PIN_REQUIRED);
    }
    const { inputs, changeAddress } = newOptions;
    const sendTransaction = new SendTransaction({
      storage: this.storage,
      outputs,
      inputs,
      changeAddress,
      pin,
    });
    return sendTransaction.run();
  }

  /**
   * Connect to the server and start emitting events.
   *
   * @param {Object} optionsParams Options parameters
   *  {
   *   'pinCode': pin to decrypt xpriv information. Required if not set in object.
   *   'password': password to decrypt xpriv information. Required if not set in object.
   *  }
   */
  async start(optionsParams = {}) {
    const options = { pinCode: null, password: null, ...optionsParams };
    const pinCode = options.pinCode || this.pinCode;
    const password = options.password || this.password;
    if (!this.xpub && !pinCode) {
      throw new Error(ERROR_MESSAGE_PIN_REQUIRED);
    }

    if (this.seed && !password) {
      throw new Error('Password is required.');
    }

    // Check database consistency
    await this.storage.store.validate();
    await this.storage.setScanningPolicyData(this.scanPolicy || null);

    this.storage.config.setNetwork(this.conn.network);
    this.storage.config.setServerUrl(this.conn.getCurrentServer());
    this.conn.on('state', this.onConnectionChangedState);
    this.conn.on('wallet-update', this.handleWebsocketMsg);

    if (this.preCalculatedAddresses) {
      for (const [index, addr] of this.preCalculatedAddresses.entries()) {
        await this.storage.saveAddress({
          base58: addr,
          bip32AddressIndex: index,
        });
      }
    }

    let accessData = await this.storage.getAccessData();
    if (!accessData) {
      if (this.seed) {
        accessData = walletUtils.generateAccessDataFromSeed(this.seed, {
          multisig: this.multisig,
          passphrase: this.passphrase,
          pin: pinCode,
          password,
          networkName: this.conn.network,
        });
      } else if (this.xpriv) {
        accessData = walletUtils.generateAccessDataFromXpriv(this.xpriv, {
          multisig: this.multisig,
          pin: pinCode,
        });
      } else if (this.xpub) {
        accessData = walletUtils.generateAccessDataFromXpub(this.xpub, {
          multisig: this.multisig,
        });
      } else {
        throw new Error('This should never happen');
      }
      await this.storage.saveAccessData(accessData);
    }

    this.clearSensitiveData();
    this.getTokenData();
    this.walletStopped = false;
    this.setState(HathorWallet.CONNECTING);

    const info = await new Promise((resolve, reject) => {
      versionApi.getVersion(resolve).catch(error => reject(error));
    });
    if (info.network.indexOf(this.conn.network) >= 0) {
      this.storage.setApiVersion(info);
      await this.storage.saveNativeToken();
      this.conn.start();
    } else {
      this.setState(HathorWallet.CLOSED);
      throw new Error(`Wrong network. server=${info.network} expected=${this.conn.network}`);
    }
    return info;
  }

  /**
   * Close the connections and stop emitting events.
   */
  async stop({ cleanStorage = true, cleanAddresses = false, cleanTokens = false } = {}) {
    this.setState(HathorWallet.CLOSED);
    this.removeAllListeners();

    await this.storage.handleStop({
      connection: this.conn,
      cleanStorage,
      cleanAddresses,
      cleanTokens,
    });

    this.firstConnection = true;
    this.walletStopped = true;
    this.conn.stop();
  }

  /**
   * Returns an address' HDPrivateKey given an index and the encryption password
   *
   * @param {string} pinCode - The PIN used to encrypt data in accessData
   * @param {number} addressIndex - The address' index to fetch
   *
   * @returns {Promise<HDPrivateKey>} Promise that resolves with the HDPrivateKey
   *
   * @memberof HathorWallet
   * @inner
   */
  async getAddressPrivKey(pinCode, addressIndex) {
    const mainXPrivKey = await this.storage.getMainXPrivKey(pinCode);
    const addressHDPrivKey = new bitcore.HDPrivateKey(mainXPrivKey).derive(addressIndex);

    return addressHDPrivKey;
  }

  /**
   * Returns a base64 encoded signed message with an address' private key given an
   * andress index
   *
   * @param {string} message - The message to sign
   * @param {number} index - The address index to sign with
   * @param {string} pinCode - The PIN used to encrypt data in accessData
   *
   * @return {Promise} Promise that resolves with the signed message
   *
   * @memberof HathorWallet
   * @inner
   */
  async signMessageWithAddress(message, index, pinCode) {
    const addressHDPrivKey = await this.getAddressPrivKey(pinCode, index);
    const signedMessage = signMessage(message, addressHDPrivKey.privateKey);

    return signedMessage;
  }

  /**
   * Create SendTransaction object and run from mining
   * Returns a promise that resolves when the send succeeds
   *
   * @param {Transaction} transaction Transaction object to be mined and pushed to the network
   *
   * @return {Promise} Promise that resolves with transaction object if succeeds
   * or with error message if it fails
   *
   * @memberof HathorWallet
   * @inner
   */
  async handleSendPreparedTransaction(transaction) {
    const sendTransaction = new SendTransaction({ storage: this.storage, transaction });
    return sendTransaction.runFromMining();
  }

  /**
   * Prepare create token transaction data before mining
   *
   * @param {string} name Name of the token
   * @param {string} symbol Symbol of the token
   * @param {OutputValueType} amount Quantity of the token to be minted
   * @param [options] Options parameters
   * @param {string} [options.address] address of the minted token,
   * @param {string} [options.changeAddress] address of the change output,
   * @param {boolean} [options.startMiningTx=true] boolean to trigger start mining (default true)
   * @param {string} [options.pinCode] pin to decrypt xpriv information. Optional but required if not set in this
   * @param {boolean} [options.createMint=true] if should create mint authority with the token
   * @param {string} [options.mintAuthorityAddress] the address to send the mint authority created
   * @param {boolean} [options.allowExternalMintAuthorityAddress=false] allow the mint authority address
   *                                                                    to be from another wallet
   * @param {boolean} [options.createMelt=true] if should create melt authority with the token
   * @param {string} [options.meltAuthorityAddress] the address to send the melt authority created
   * @param {boolean} [options.allowExternalMeltAuthorityAddress=false] allow the melt authority address
   *                                                                    to be from another wallet
   * @param {string[]|null} [options.data=null] list of data strings using utf8 encoding to add each as a data script output
   *
   * @param {boolean} [options.signTx] sign transaction instance (default true)
   * @param {boolean} [options.isCreateNFT=false] if the create token is an NFT creation call
   *
   * @return {CreateTokenTransaction} Promise that resolves with transaction object if succeeds
   * or with error message if it fails
   *
   * @memberof HathorWallet
   * @inner
   */
  async prepareCreateNewToken(name, symbol, amount, options = {}) {
    if (await this.isReadonly()) {
      throw new WalletFromXPubGuard('createNewToken');
    }
    const newOptions = {
      address: null,
      changeAddress: null,
      startMiningTx: true,
      pinCode: null,
      createMint: true,
      mintAuthorityAddress: null,
      allowExternalMintAuthorityAddress: false,
      createMelt: true,
      meltAuthorityAddress: null,
      allowExternalMeltAuthorityAddress: false,
      data: null,
      isCreateNFT: false,
      signTx: true,
      ...options,
    };

    const pin = newOptions.pinCode || this.pinCode;
    if (!pin) {
      throw new Error(ERROR_MESSAGE_PIN_REQUIRED);
    }

    if (newOptions.mintAuthorityAddress && !newOptions.allowExternalMintAuthorityAddress) {
      // Validate that the mint authority address belongs to the wallet
      const isAddressMine = await this.isAddressMine(newOptions.mintAuthorityAddress);
      if (!isAddressMine) {
        throw new Error('The mint authority address must belong to your wallet.');
      }
    }

    if (newOptions.meltAuthorityAddress && !newOptions.allowExternalMeltAuthorityAddress) {
      // Validate that the melt authority address belongs to the wallet
      const isAddressMine = await this.isAddressMine(newOptions.meltAuthorityAddress);
      if (!isAddressMine) {
        throw new Error('The melt authority address must belong to your wallet.');
      }
    }

    const mintAddress = newOptions.address || (await this.getCurrentAddress()).address;

    const txData = await tokenUtils.prepareCreateTokenData(
      mintAddress,
      name,
      symbol,
      amount,
      this.storage,
      {
        changeAddress: newOptions.changeAddress,
        createMint: newOptions.createMint,
        mintAuthorityAddress: newOptions.mintAuthorityAddress,
        createMelt: newOptions.createMelt,
        meltAuthorityAddress: newOptions.meltAuthorityAddress,
        data: newOptions.data,
        isCreateNFT: newOptions.isCreateNFT,
      }
    );
    return transactionUtils.prepareTransaction(txData, pin, this.storage, {
      signTx: newOptions.signTx,
    });
  }

  /**
   * @typedef BaseTransactionResponse
   * @property {{hash:string, index:number, data:Buffer}[]} inputs
   * @property {{value:number, script:Buffer, tokenData:number, decodedScript:*}[]} outputs
   * @property {number} version
   * @property {number} weight
   * @property {number} nonce
   * @property {number} timestamp
   * @property {string[]} parents
   * @property {string[]} tokens
   * @property {string} hash
   * @property {*} _dataToSignCache
   */

  /**
   * @typedef CreateNewTokenResponse
   * @extends BaseTransactionResponse
   * @property {string} name
   * @property {string} symbol
   */

  /**
   * Create a new token for this wallet
   *
   * @param {string} name Name of the token
   * @param {string} symbol Symbol of the token
   * @param {OutputValueType} amount Quantity of the token to be minted
   * @param [options] Options parameters
   * @param {string} [options.address] address of the minted token
   * @param {string} [options.changeAddress] address of the change output
   * @param {boolean} [options.startMiningTx=true] boolean to trigger start mining (default true)
   * @param {string} [options.pinCode] pin to decrypt xpriv information.
   *                                   Optional but required if not set in this
   * @param {boolean} [options.createMint=true] should create mint authority
   * @param {string} [options.mintAuthorityAddress] the address to send the mint authority created
   * @param {boolean} [options.allowExternalMintAuthorityAddress=false] allow the mint authority address
   *                                                                    to be from another wallet
   * @param {boolean} [options.createMelt=true] should create melt authority
   * @param {string} [options.meltAuthorityAddress] the address to send the melt authority created
   * @param {boolean} [options.allowExternalMeltAuthorityAddress=false] allow the melt authority address
   *                                                                    to be from another wallet
   * @param {string[]|null} [options.data=null] list of data strings using utf8 encoding to add each as a data script output
   *
   * @return {Promise<CreateNewTokenResponse>}
   * @memberof HathorWallet
   * @inner
   * */
  async createNewToken(name, symbol, amount, options = {}) {
    const tx = await this.prepareCreateNewToken(name, symbol, amount, options);
    return this.handleSendPreparedTransaction(tx);
  }

  /**
   * Get mint authorities
   *
   * @param {string} tokenUid UID of the token to select the authority utxo
   * @param [options] Object with custom options.
   * @param {boolean} [options.many=false] if should return many utxos or just one (default false)
   *
   * @return {Promise<{
   *   txId: string,
   *   index: number,
   *   address: string,
   *   authorities: OutputValueType
   * }[]>} Promise that resolves with an Array of objects with properties of the authority output.
   *       The "authorities" field actually contains the output value with the authority masks.
   *       Returns an empty array in case there are no tx_outupts for this type.
   * */
  async getMintAuthority(tokenUid, options = {}) {
    const newOptions = {
      token: tokenUid,
      authorities: 1, // mint authority
    };
    if (!options.many) {
      // limit number of utxos to select if many is false
      newOptions.max_utxos = 1;
    }
    const utxos = [];
    for await (const utxo of this.storage.selectUtxos(newOptions)) {
      utxos.push(utxo);
    }
    return utxos;
  }

  /**
   * Get melt authorities
   *
   * @param {string} tokenUid UID of the token to select the authority utxo
   * @param [options] Object with custom options.
   * @param {boolean} [options.many=false] if should return many utxos or just one (default false)
   *
   * @return {Promise<{
   *   txId: string,
   *   index: number,
   *   address: string,
   *   authorities: OutputValueType
   * }[]>} Promise that resolves with an Array of objects with properties of the authority output.
   *       The "authorities" field actually contains the output value with the authority masks.
   *       Returns an empty array in case there are no tx_outupts for this type.
   * */
  async getMeltAuthority(tokenUid, options = {}) {
    const newOptions = {
      token: tokenUid,
      authorities: 2, // melt authority
    };
    if (!options.many) {
      // limit number of utxos to select if many is false
      newOptions.max_utxos = 1;
    }
    const utxos = [];
    for await (const utxo of this.storage.selectUtxos(newOptions)) {
      utxos.push(utxo);
    }
    return utxos;
  }

  /**
   * Prepare mint transaction before mining
   *
   * @param {string} tokenUid UID of the token to mint
   * @param {OutputValueType} amount Quantity to mint
   * @param {Object} options Options parameters
   *  {
   *   'address': destination address of the minted token
   *   'changeAddress': address of the change output
   *   'startMiningTx': boolean to trigger start mining (default true)
   *   'createAnotherMint': boolean to create another mint authority or not for the wallet
   *   'mintAuthorityAddress': address to send the new mint authority created
   *   'allowExternalMintAuthorityAddress': boolean allow the mint authority address to be from another wallet (default false)
   *   'unshiftData': boolean to unshift the data script output
   *   'data': list of string to add as a data script output
   *   'pinCode': pin to decrypt xpriv information. Optional but required if not set in this
   *   'signTx': boolean to sign transaction instance (default true)
   *  }
   *
   * @return {Promise} Promise that resolves with transaction object if succeeds
   * or with error message if it fails
   *
   * @memberof HathorWallet
   * @inner
   * */
  async prepareMintTokensData(tokenUid, amount, options = {}) {
    if (await this.isReadonly()) {
      throw new WalletFromXPubGuard('mintTokens');
    }
    const newOptions = {
      address: null,
      changeAddress: null,
      createAnotherMint: true,
      mintAuthorityAddress: null,
      allowExternalMintAuthorityAddress: false,
      unshiftData: false,
      data: null,
      pinCode: null,
      signTx: true,
      ...options,
    };

    const pin = newOptions.pinCode || this.pinCode;
    if (!pin) {
      throw new Error(ERROR_MESSAGE_PIN_REQUIRED);
    }

    if (newOptions.mintAuthorityAddress && !newOptions.allowExternalMintAuthorityAddress) {
      // Validate that the mint authority address belongs to the wallet
      const isAddressMine = await this.isAddressMine(newOptions.mintAuthorityAddress);
      if (!isAddressMine) {
        throw new Error('The mint authority address must belong to your wallet.');
      }
    }

    const mintAddress = newOptions.address || (await this.getCurrentAddress()).address;

    const mintInput = await this.getMintAuthority(tokenUid, { many: false });

    if (!mintInput || mintInput.length === 0) {
      throw new Error("Don't have mint authority output available.");
    }

    const mintOptions = {
      token: tokenUid,
      mintInput: mintInput[0],
      createAnotherMint: newOptions.createAnotherMint,
      changeAddress: newOptions.changeAddress,
      mintAuthorityAddress: newOptions.mintAuthorityAddress,
      unshiftData: newOptions.unshiftData,
      data: newOptions.data,
    };
    const txData = await tokenUtils.prepareMintTxData(
      mintAddress,
      amount,
      this.storage,
      mintOptions
    );
    return transactionUtils.prepareTransaction(txData, pin, this.storage, {
      signTx: newOptions.signTx,
    });
  }

  /**
   * Mint tokens
   *
   * @param {string} tokenUid UID of the token to mint
   * @param {OutputValueType} amount Quantity to mint
   * @param [options] Options parameters
   * @param {string} [options.address] destination address of the minted token
   *                                   (if not sent we choose the next available address to use)
   * @param {string} [options.changeAddress] address of the change output
   *                                   (if not sent we choose the next available address to use)
   * @param {boolean} [options.startMiningTx=true] boolean to trigger start mining (default true)
   * @param {boolean} [options.createAnotherMint] boolean to create another mint authority or not
   *                                              for the wallet
   * @param {string} [options.mintAuthorityAddress] address to send the new mint authority created
   * @param {boolean} [options.allowExternalMintAuthorityAddress=false] allow the mint authority address
   *                                                                    to be from another wallet
   * @param {boolean} [options.unshiftData] whether to unshift the data script output
   * @param {string[]|null} [options.data=null] list of data strings using utf8 encoding to add each as a data script output
   * @param {string} [options.pinCode] pin to decrypt xpriv information.
   *                                   Optional but required if not set in this
   *
   * @return {Promise<BaseTransactionResponse>} Promise that resolves with transaction object
   *                                           if it succeeds or with error message if it fails
   *
   * @memberof HathorWallet
   * @inner
   * */
  async mintTokens(tokenUid, amount, options = {}) {
    const tx = await this.prepareMintTokensData(tokenUid, amount, options);
    return this.handleSendPreparedTransaction(tx);
  }

  /**
   * Prepare melt transaction before mining
   *
   * @param {string} tokenUid UID of the token to melt
   * @param {OutputValueType} amount Quantity to melt
   * @param {Object} options Options parameters
   *  {
   *   'address': address of the HTR deposit back
   *   'changeAddress': address of the change output
   *   'createAnotherMelt': boolean to create another melt authority or not for the wallet
   *   'meltAuthorityAddress': address to send the new melt authority created
   *   'allowExternalMeltAuthorityAddress': boolean allow the melt authority address to be from another wallet (default false)
   *   'unshiftData': boolean to unshift the data script output
   *   'data': list of string to add as a data script output
   *   'pinCode': pin to decrypt xpriv information. Optional but required if not set in this
   *   'signTx': boolean to sign transaction instance (default true)
   *  }
   *
   * @return {Promise} Promise that resolves with transaction object if succeeds
   * or with error message if it fails
   *
   * @memberof HathorWallet
   * @inner
   * */
  async prepareMeltTokensData(tokenUid, amount, options = {}) {
    if (await this.isReadonly()) {
      throw new WalletFromXPubGuard('meltTokens');
    }
    const newOptions = {
      address: null,
      changeAddress: null,
      createAnotherMelt: true,
      meltAuthorityAddress: null,
      allowExternalMeltAuthorityAddress: false,
      unshiftData: false,
      data: null,
      pinCode: null,
      signTx: true,
      ...options,
    };

    const pin = newOptions.pinCode || this.pinCode;
    if (!pin) {
      throw new Error(ERROR_MESSAGE_PIN_REQUIRED);
    }

    if (newOptions.meltAuthorityAddress && !newOptions.allowExternalMeltAuthorityAddress) {
      // Validate that the melt authority address belongs to the wallet
      const isAddressMine = await this.isAddressMine(newOptions.meltAuthorityAddress);
      if (!isAddressMine) {
        throw new Error('The melt authority address must belong to your wallet.');
      }
    }

    const meltInput = await this.getMeltAuthority(tokenUid, { many: false });

    if (!meltInput || meltInput.length === 0) {
      throw new Error("Don't have melt authority output available.");
    }

    const meltOptions = {
      createAnotherMelt: newOptions.createAnotherMelt,
      meltAuthorityAddress: newOptions.meltAuthorityAddress,
      changeAddress: newOptions.changeAddress,
      unshiftData: newOptions.unshiftData,
      data: newOptions.data,
    };
    const txData = await tokenUtils.prepareMeltTxData(
      tokenUid,
      meltInput[0],
      newOptions.address || (await this.getCurrentAddress()).address,
      amount,
      this.storage,
      meltOptions
    );
    return transactionUtils.prepareTransaction(txData, pin, this.storage, {
      signTx: newOptions.signTx,
    });
  }

  /**
   * Melt tokens
   *
   * @param {string} tokenUid UID of the token to melt
   * @param {OutputValueType} amount Quantity to melt
   * @param [options] Options parameters
   * @param {string} [options.address]: address of the HTR deposit back
   * @param {string} [options.changeAddress] address of the change output
   * @param {boolean} [options.createAnotherMelt] boolean to create another melt authority or not
   *                                              for the wallet
   * @param {string} [options.meltAuthorityAddress] address to send the new melt authority created
   * @param {boolean} [options.allowExternalMeltAuthorityAddress=false] allow the melt authority address
   *                                                                    to be from another wallet
   * @param {boolean} [options.startMiningTx=true] boolean to trigger start mining (default true)
   * @param {boolean} [options.unshiftData=false] boolean to unshift the data script output
   * @param {string[]|null} [options.data=null] list of data strings using utf8 encoding to add each as a data script output
   * @param {string} [options.pinCode] pin to decrypt xpriv information.
   *                                   Optional but required if not set in this
   *
   * @return {Promise<BaseTransactionResponse>} Promise that resolves with transaction object
   *                                            if it succeeds or with error message if it fails
   *
   * @memberof HathorWallet
   * @inner
   * */
  async meltTokens(tokenUid, amount, options = {}) {
    const tx = await this.prepareMeltTokensData(tokenUid, amount, options);
    return this.handleSendPreparedTransaction(tx);
  }

  /**
   * Prepare delegate authority transaction before mining
   *
   * @param {string} tokenUid UID of the token to delegate the authority
   * @param {string} type Type of the authority to delegate 'mint' or 'melt'
   * @param {string} destinationAddress Destination address of the delegated authority
   * @param {Object} options Options parameters
   *  {
   *   'createAnother': if should create another authority for the wallet. Default to true
   *   'pinCode': pin to decrypt xpriv information. Optional but required if not set in this
   *  }
   *
   * @return {Promise} Promise that resolves with transaction object if succeeds
   * or with error message if it fails
   *
   * @memberof HathorWallet
   * @inner
   * */
  async prepareDelegateAuthorityData(tokenUid, type, destinationAddress, options = {}) {
    if (await this.isReadonly()) {
      throw new WalletFromXPubGuard('delegateAuthority');
    }
    const newOptions = { createAnother: true, pinCode: null, ...options };
    const pin = newOptions.pinCode || this.pinCode;
    if (!pin) {
      throw new Error(ERROR_MESSAGE_PIN_REQUIRED);
    }
    const { createAnother } = newOptions;
    let delegateInput;
    if (type === 'mint') {
      delegateInput = await this.getMintAuthority(tokenUid, { many: false });
    } else if (type === 'melt') {
      delegateInput = await this.getMeltAuthority(tokenUid, { many: false });
    } else {
      throw new Error('This should never happen.');
    }

    if (delegateInput.length === 0) {
      throw new Error({ success: false, message: ErrorMessages.NO_UTXOS_AVAILABLE });
    }

    const txData = await tokenUtils.prepareDelegateAuthorityTxData(
      tokenUid,
      delegateInput[0],
      destinationAddress,
      this.storage,
      createAnother
    );

    return transactionUtils.prepareTransaction(txData, pin, this.storage);
  }

  /**
   * Delegate authority
   *
   * @param {string} tokenUid UID of the token to delegate the authority
   * @param {'mint'|'melt'} type Type of the authority to delegate 'mint' or 'melt'
   * @param {string} destinationAddress Destination address of the delegated authority
   * @param [options] Options parameters
   * @param {boolean} [options.createAnother=true] Should create another authority for the wallet.
   *                                               Default to true
   * @param {boolean} [options.startMiningTx=true] boolean to trigger start mining (default true)
   * @param {string} [options.pinCode] pin to decrypt xpriv information.
   *                                   Optional but required if not set in this
   *
   * @return {Promise<BaseTransactionResponse>} Promise that resolves with transaction object
   *                                            if it succeeds or with error message if it fails
   *
   * @memberof HathorWallet
   * @inner
   * */
  async delegateAuthority(tokenUid, type, destinationAddress, options = {}) {
    const tx = await this.prepareDelegateAuthorityData(tokenUid, type, destinationAddress, options);
    return this.handleSendPreparedTransaction(tx);
  }

  /**
   * Prepare destroy authority transaction before mining
   *
   * @param {string} tokenUid UID of the token to delegate the authority
   * @param {string} type Type of the authority to delegate 'mint' or 'melt'
   * @param {number} count How many authority outputs to destroy
   * @param {Object} options Options parameters
   *  {
   *   'startMiningTx': boolean to trigger start mining (default true)
   *   'pinCode': pin to decrypt xpriv information. Optional but required if not set in this
   *  }
   *
   * @return {Promise} Promise that resolves with transaction object if succeeds
   * or with error message if it fails
   *
   * @memberof HathorWallet
   * @inner
   * */
  async prepareDestroyAuthorityData(tokenUid, type, count, options = {}) {
    if (await this.isReadonly()) {
      throw new WalletFromXPubGuard('destroyAuthority');
    }
    const newOptions = { pinCode: null, ...options };
    const pin = newOptions.pinCode || this.pinCode;
    if (!pin) {
      throw new Error(ERROR_MESSAGE_PIN_REQUIRED);
    }
    let destroyInputs;
    if (type === 'mint') {
      destroyInputs = await this.getMintAuthority(tokenUid, { many: true });
    } else if (type === 'melt') {
      destroyInputs = await this.getMeltAuthority(tokenUid, { many: true });
    } else {
      throw new Error('This should never happen.');
    }

    if (destroyInputs.length < count) {
      throw new Error(ErrorMessages.NO_UTXOS_AVAILABLE);
    }

    const data = [];
    for (const utxo of destroyInputs) {
      // FIXME: select utxos passing count to the method
      data.push(utxo);
      // Even though count is expected as a number, I am using ==
      // in case someone sends a string in the future
      if (data.length >= count) {
        break;
      }
    }

    const txData = tokenUtils.prepareDestroyAuthorityTxData(data);
    return transactionUtils.prepareTransaction(txData, pin, this.storage);
  }

  /**
   * Destroy authority
   *
   * @param {string} tokenUid UID of the token to destroy the authority
   * @param {'mint'|'melt'} type Type of the authority to destroy: 'mint' or 'melt'
   * @param {number} count How many authority outputs to destroy
   * @param [options] Options parameters
   * @param {boolean} [options.startMiningTx=true] boolean to trigger start mining (default true)
   * @param {string} [options.pinCode] pin to decrypt xpriv information.
   *                                   Optional but required if not set in this
   *
   * @return {Promise<BaseTransactionResponse>} Promise that resolves with transaction object
   *                                            if it succeeds or with error message if it fails
   *
   * @memberof HathorWallet
   * @inner
   * */
  async destroyAuthority(tokenUid, type, count, options = {}) {
    const tx = await this.prepareDestroyAuthorityData(tokenUid, type, count, options);
    return this.handleSendPreparedTransaction(tx);
  }

  /**
   * Remove sensitive data from memory
   *
   * NOTICE: This won't remove data from memory immediately, we have to wait until javascript
   * garbage collect it. JavaScript currently does not provide a standard way to trigger
   * garbage collection
   * */
  clearSensitiveData() {
    this.xpriv = undefined;
    this.seed = undefined;
  }

  /**
   * Get all authorities utxos for specific token
   *
   * @param {string} tokenUid UID of the token to delegate the authority
   * @param {"mint"|"melt"} type Type of the authority to search for: 'mint' or 'melt'
   *
   * @return {{tx_id: string, index: number, address: string, authorities: OutputValueType}[]}
   *    Array of the authority outputs.
   * */
  async getAuthorityUtxos(tokenUid, type) {
    if (type === 'mint') {
      return this.getMintAuthority(tokenUid, { many: true });
    }
    if (type === 'melt') {
      return this.getMeltAuthority(tokenUid, { many: true });
    }
    throw new Error('This should never happen.');
  }

  getTokenData() {
    if (this.tokenUid === NATIVE_TOKEN_UID) {
      // Hathor token we don't get from the full node
      this.token = this.storage.getNativeTokenData();
    } else {
      // XXX: This request is not awaited
      // Get token info from full node
      // XXX This request might take longer than the ws connection to start
      // so it's possible (but hard to happen) that the wallet will change to
      // READY state with token still null.
      // I will keep it like that for now but to protect from this
      // we should change to READY only after both things finish
      walletApi.getGeneralTokenInfo(this.tokenUid, response => {
        if (response.success) {
          this.token = {
            uid: this.tokenUid,
            name: response.name,
            symbol: response.symbol,
          };
        } else {
          throw Error(response.message);
        }
      });
    }
  }

  /**
   * Call get token details API
   *
   * @param tokenId Token uid to get the token details
   *
   * @return {Promise<{
   *   totalSupply: number,
   *   totalTransactions: number,
   *   tokenInfo: {
   *     name: string,
   *     symbol: string,
   *   },
   *   authorities: {
   *     mint: boolean,
   *     melt: boolean,
   *   },
   * }>} token details
   */
  // eslint-disable-next-line class-methods-use-this -- The server address is fetched directly from the configs
  async getTokenDetails(tokenId) {
    const result = await new Promise((resolve, reject) => {
      walletApi.getGeneralTokenInfo(tokenId, resolve).catch(error => reject(error));
    });

    if (!result.success) {
      throw new Error(result.message);
    }

    const { name, symbol, mint, melt, total, transactions_count } = result;

    // Transform to the same format the wallet service facade responds
    return {
      totalSupply: total,
      totalTransactions: transactions_count,
      tokenInfo: {
        name,
        symbol,
      },
      authorities: {
        mint: mint.length > 0,
        melt: melt.length > 0,
      },
    };
  }

  isReady() {
    return this.state === HathorWallet.READY;
  }

  /**
   * Check if address is from the loaded wallet
   *
   * @param {string} address Address to check
   *
   * @return {Promise<boolean>}
   * */
  async isAddressMine(address) {
    return this.storage.isAddressMine(address);
  }

  /**
   * Check if a list of addresses are from the loaded wallet
   *
   * @param {string[]} addresses Addresses to check
   *
   * @return {Object} Object with the addresses and whether it belongs or not { address: boolean }
   * */
  async checkAddressesMine(addresses) {
    const promises = [];
    for (const address of addresses) {
      promises.push(this.storage.isAddressMine(address).then(mine => ({ address, mine })));
    }

    const results = await Promise.all(promises);
    return results.reduce((acc, result) => {
      acc[result.address] = result.mine;
      return acc;
    }, {});
  }

  /**
   * Get index of address
   * Returns null if address does not belong to the wallet
   *
   * @param {string} address Address to get the index
   *
   * @return {Promise<number | null>}
   * */
  async getAddressIndex(address) {
    const addressInfo = await this.storage.getAddressInfo(address);
    return get(addressInfo, 'bip32AddressIndex', null);
  }

  /**
   * FIXME: does not differentiate between locked and unlocked, also ignores authorities
   * Returns the balance for each token in tx, if the input/output belongs to this wallet
   *
   * @param {DecodedTx} tx Decoded transaction with populated data from local wallet history
   * @param [optionsParam]
   * @param {boolean} [optionsParam.includeAuthorities=false] Retrieve authority balances if true
   *
   * @return {Promise<Record<string,number>>} Promise that resolves with an object with each token
   *                                          and it's balance in this tx for this wallet
   *
   * @example
   * const decodedTx = hathorWalletInstance.getTx(txHash);
   * const txBalance = await hathorWalletInstance.getTxBalance(decodedTx);
   * */
  async getTxBalance(tx, optionsParam = {}) {
    const balance = {};
    const fullBalance = await transactionUtils.getTxBalance(tx, this.storage);

    // We need to map balance for backwards compatibility
    for (const [token, tokenBalance] of Object.entries(fullBalance)) {
      balance[token] = tokenBalance.tokens.locked + tokenBalance.tokens.unlocked;
    }

    return balance;
  }

  /**
   * Return the addresses of the tx that belongs to this wallet
   * The address might be in the input or output
   * Removes duplicates
   *
   * @param {DecodedTx} tx Transaction data with array of inputs and outputs
   *
   * @return {Set<string>} Set of strings with addresses
   * */
  async getTxAddresses(tx) {
    const addresses = new Set();
    for (const io of [...tx.outputs, ...tx.inputs]) {
      if (io.decoded && io.decoded.address && (await this.isAddressMine(io.decoded.address))) {
        addresses.add(io.decoded.address);
      }
    }

    return addresses;
  }

  /**
   * Create an NFT for this wallet
   *
   * @param {string} name Name of the token
   * @param {string} symbol Symbol of the token
   * @param {OutputValueType} amount Quantity of the token to be minted
   * @param {string} data NFT data string using utf8 encoding
   * @param [options] Options parameters
   * @param {string} [options.address] address of the minted token,
   * @param {string} [options.changeAddress] address of the change output,
   * @param {boolean} [options.startMiningTx=true] boolean to trigger start mining (default true)
   * @param {string} [options.pinCode] pin to decrypt xpriv information.
   *                                   Optional but required if not set in this
   * @param {boolean} [options.createMint=false] should create mint authority
   * @param {string} [options.mintAuthorityAddress] the address to send the mint authority created
   * @param {boolean} [options.allowExternalMintAuthorityAddress=false] allow the mint authority address
   *                                                                    to be from another wallet
   * @param {boolean} [options.createMelt=false] should create melt authority
   * @param {string} [options.meltAuthorityAddress] the address to send the melt authority created
   * @param {boolean} [options.allowExternalMeltAuthorityAddress=false] allow the melt authority address
   *                                                                    to be from another wallet
   *
   * @return {Promise<CreateNewTokenResponse>}
   *
   * @memberof HathorWallet
   * @inner
   * */
  async createNFT(name, symbol, amount, data, options = {}) {
    const newOptions = {
      address: null,
      changeAddress: null,
      startMiningTx: true,
      pinCode: null,
      createMint: false,
      mintAuthorityAddress: null,
      allowExternalMintAuthorityAddress: false,
      createMelt: false,
      meltAuthorityAddress: null,
      allowExternalMeltAuthorityAddress: false,
      ...options,
    };
    newOptions.data = [data];
    newOptions.isCreateNFT = true;
    const tx = await this.prepareCreateNewToken(name, symbol, amount, newOptions);
    return this.handleSendPreparedTransaction(tx);
  }

  /**
   * Identify all inputs from the loaded wallet
   *
   * @param {Transaction} tx The transaction
   *
   * @returns {Promise<{
   * inputIndex: number,
   * addressIndex: number,
   * addressPath: string,
   * }[]>} List of indexes and their associated address index
   */
  async getWalletInputInfo(tx) {
    const walletInputs = [];

    for await (const { tx: spentTx, input, index } of this.storage.getSpentTxs(tx.inputs)) {
      const addressInfo = await this.storage.getAddressInfo(
        spentTx.outputs[input.index].decoded.address
      );
      if (addressInfo === null) {
        continue;
      }
      const addressPath = await this.getAddressPathForIndex(addressInfo.bip32AddressIndex);
      walletInputs.push({
        inputIndex: index,
        addressIndex: addressInfo.bip32AddressIndex,
        addressPath,
      });
    }

    return walletInputs;
  }

  /**
   * Get signatures for all inputs of the loaded wallet.
   *
   * @param {Transaction} tx The transaction to be signed
   * @param [options]
   * @param {string} [options.pinCode] PIN to decrypt the private key.
   *                                   Optional but required if not set in this
   *
   * @async
   * @returns {Promise<{
   * inputIndex: number,
   * addressIndex: number,
   * addressPath: string,
   * signature: string,
   * pubkey: string,
   * }>} Input and signature information
   */
  async getSignatures(tx, { pinCode = null } = {}) {
    if (await this.isReadonly()) {
      throw new WalletFromXPubGuard('getSignatures');
    }
    const pin = pinCode || this.pinCode;
    if (!pin) {
      throw new Error(ERROR_MESSAGE_PIN_REQUIRED);
    }
    const signatures = await this.storage.getTxSignatures(tx, pin);
    const sigInfoArray = [];
    for (const sigData of signatures.inputSignatures) {
      sigInfoArray.push({
        ...sigData,
        pubkey: sigData.pubkey.toString('hex'),
        signature: sigData.signature.toString('hex'),
        addressPath: await this.getAddressPathForIndex(sigData.addressIndex),
      });
    }
    return sigInfoArray;
  }

  /**
   * Sign all inputs of the given transaction.
   *   OBS: only for P2PKH wallets.
   *
   * @param {Transaction} tx The transaction to be signed
   * @param [options]
   * @param {string} [options.pinCode] PIN to decrypt the private key.
   *                                   Optional but required if not set in this
   *
   * @returns {Promise<Transaction>} The signed transaction
   */
  async signTx(tx, options = {}) {
    for (const sigInfo of await this.getSignatures(tx, options)) {
      const { signature, pubkey, inputIndex } = sigInfo;
      const inputData = transactionUtils.createInputData(
        Buffer.from(signature, 'hex'),
        Buffer.from(pubkey, 'hex')
      );
      tx.inputs[inputIndex].setData(inputData);
    }

    return tx;
  }

  /**
   * Guard to check if the response is a transaction not found response
   *
   * @param {Object} data The request response data
   *
   * @throws {TxNotFoundError} If the returned error was a transaction not found
   */
  static _txNotFoundGuard(data) {
    if (get(data, 'message', '') === 'Transaction not found') {
      throw new TxNotFoundError();
    }
  }

  /**
   * Queries the fullnode for a transaction
   *
   * @param {string} txId The transaction to query
   *
   * @returns {FullNodeTxResponse} Transaction data in the fullnode
   */
  // eslint-disable-next-line class-methods-use-this -- The server address is fetched directly from the configs
  async getFullTxById(txId) {
    const tx = await new Promise((resolve, reject) => {
      txApi
        .getTransaction(txId, resolve)
        // txApi will call the `resolve` callback and end the promise chain,
        // so if it falls here, we should throw
        .then(() => reject(new Error('API client did not use the callback')))
        .catch(err => reject(err));
    });
    if (!tx.success) {
      HathorWallet._txNotFoundGuard(tx);

      throw new Error(`Invalid transaction ${txId}`);
    }

    return tx;
  }

  /**
   * Queries the fullnode for a transaction confirmation data
   *
   * @param {string} txId The transaction to query
   *
   * @returns {FullNodeTxConfirmationDataResponse} Transaction confirmation data
   */
  // eslint-disable-next-line class-methods-use-this -- The server address is fetched directly from the configs
  async getTxConfirmationData(txId) {
    const confirmationData = await new Promise((resolve, reject) => {
      txApi
        .getConfirmationData(txId, resolve)
        .then(() => reject(new Error('API client did not use the callback')))
        .catch(err => reject(err));
    });

    if (!confirmationData.success) {
      HathorWallet._txNotFoundGuard(confirmationData);

      throw new Error(`Invalid transaction ${txId}`);
    }

    return confirmationData;
  }

  /**
   * Queries the fullnode for a graphviz graph, given a graph type and txId
   *
   * @param {string} txId The transaction to query
   * @param {string} graphType The graph type to query
   * @param {string} maxLevel Max level to render
   *
   * @returns {Promise<string>} The graphviz digraph
   */
  async graphvizNeighborsQuery(txId, graphType, maxLevel) {
    const url = `${this.storage.config.getServerUrl()}graphviz/neighbours.dot?tx=${txId}&graph_type=${graphType}&max_level=${maxLevel}`;
    const graphvizData = await new Promise((resolve, reject) => {
      txApi
        .getGraphviz(url, resolve)
        .then(() => reject(new Error('API client did not use the callback')))
        .catch(err => reject(err));
    });

    // The response will either be a string with the graphviz data or an object
    // { success: boolean, message: string } so we need to check if the response has
    // the `success` key
    if (Object.hasOwnProperty.call(graphvizData, 'success') && !graphvizData.success) {
      HathorWallet._txNotFoundGuard(graphvizData);

      throw new Error(`Invalid transaction ${txId}`);
    }

    return graphvizData;
  }

  /**
   * This function is responsible for getting the details of each token in the transaction.
   * @param {string} txId - Transaction id
   * @returns {Promise<{
   *   success: boolean
   *   txTokens: Array<{
   *     txId: string,
   *     timestamp: number,
   *     version: number,
   *     voided: boolean,
   *     weight: number,
   *     tokenName: string,
   *     tokenSymbol: string,
   *     balance: number
   *   }>
   * }>} Array of token details
   * @example
   * {
   *   success: true,
   *   txTokens: [
   *     {
   *      txId: '000021e7addbb94a8e43d7f1237d556d47efc4d34800c5923ed3a75bf5a2886e';
   *      timestamp: 123456789;
   *      version: 1;
   *      voided: false;
   *      weight: 18.5;
   *      tokenId: '00',
   *      tokenName: 'Hathor',
   *      tokenSymbol: 'HTR',
   *      balance: 100,
   *     },
   *   ],
   * }
   * @throws {Error} (propagation) Invalid transaction
   * @throws {Error} (propagation) Client did not use the callback
   * @throws {Error} (propagation) Transaction not found
   * @throws {Error} Transaction does not have any balance for this wallet
   * @throws {Error} Token uid not found in tokens list
   * @throws {Error} Token uid not found in tx
   */
  async getTxById(txId) {
    /**
     * Hydrate input and output with token uid
     * @param {Transaction.input|Transaction.output} io - Input or output
     * @param {Array} tokens - Array of token configs
     * @example
     * {
     *   ...output,
     *   token: '00',
     * }
     * @throws {Error} Token uid not found in tokens list
     */
    const hydrateWithTokenUid = (io, tokens) => {
      const { token_data } = io;

      if (token_data === 0) {
        return {
          ...io,
          token: NATIVE_TOKEN_UID,
        };
      }

      const tokenIdx = tokenUtils.getTokenIndexFromData(token_data);
      const tokenUid = tokens[tokenIdx - 1]?.uid;
      if (!tokenUid) {
        throw new Error(`Token ${tokenUid} not found in tokens list`);
      }

      return {
        ...io,
        token: tokenUid,
      };
    };

    /**
     * @throws {Error} Invalid transaction
     * @throws {Error} Client did not use the callback
     * @throws {Error} Transaction not found
     */
    const fullTx = await this.getFullTxById(txId);
    fullTx.tx.outputs = fullTx.tx.outputs.map(output =>
      hydrateWithTokenUid(output, fullTx.tx.tokens)
    );
    fullTx.tx.inputs = fullTx.tx.inputs.map(input => hydrateWithTokenUid(input, fullTx.tx.tokens));

    // Get the balance of each token in the transaction that belongs to this wallet
    // sample output: { 'A': 100, 'B': 10 }, where 'A' and 'B' are token UIDs
    const tokenBalances = await this.getTxBalance(fullTx.tx);
    const { length: hasBalance } = Object.keys(tokenBalances);
    if (!hasBalance) {
      throw new Error(`Transaction ${txId} does not have any balance for this wallet`);
    }

    const listTokenUid = Object.keys(tokenBalances);
    const txTokens = listTokenUid.map(uid => {
      /**
       * Retrieves the token config from the transaction.
       * @param {string} tokenUid
       * @returns {TokenInfo} Token config
       */
      const getToken = tokenUid => {
        if (tokenUid === NATIVE_TOKEN_UID) {
          return this.storage.getNativeTokenData();
        }

        const token = fullTx.tx.tokens.find(tokenElem => tokenElem.uid === tokenUid);
        if (!token) {
          throw new Error(`Token ${tokenUid} not found in tx`);
        }

        return token;
      };

      const isVoided = fullTx.meta.voided_by.length > 0;
      const token = getToken(uid);
      const tokenBalance = tokenBalances[uid];

      const tokenDetails = {
        txId,
        timestamp: fullTx.tx.timestamp,
        version: fullTx.tx.version,
        voided: isVoided,
        weight: fullTx.tx.weight,
        tokenId: token.uid,
        tokenName: token.name,
        tokenSymbol: token.symbol,
        balance: tokenBalance,
      };
      return tokenDetails;
    });

    return { success: true, txTokens };
  }

  /**
   * Check if the pin used to encrypt the main key is valid.
   * @param {string} pin
   * @returns {Promise<boolean>}
   */
  async checkPin(pin) {
    return this.storage.checkPin(pin);
  }

  /**
   * Check if the password used to encrypt the seed is valid.
   * @param {string} password
   * @returns {Promise<boolean>}
   */
  async checkPassword(password) {
    return this.storage.checkPassword(password);
  }

  /**
   * @param {string} pin
   * @param {string} password
   * @returns {Promise<boolean>}
   */
  async checkPinAndPassword(pin, password) {
    return (await this.checkPin(pin)) && this.checkPassword(password); // The promise from checkPassword will be returned here
  }

  /**
   * Check if the wallet is a hardware wallet.
   * @returns {Promise<boolean>}
   */
  async isHardwareWallet() {
    return this.storage.isHardwareWallet();
  }

  /**
   * Create and send a nano contract transaction
   *
   * @param {string} method Method of nano contract to have the transaction created
   * @param {string} address Address that will be used to sign the nano contract transaction
   * @param [data]
   * @param {string | null} [data.blueprintId] ID of the blueprint to create the nano contract. Required if method is initialize
   * @param {string | null} [data.ncId] ID of the nano contract to execute method. Required if method is not initialize
   * @param {NanoContractAction[]} [data.actions] List of actions to execute in the nano contract transaction
   * @param {any[]} [data.args] List of arguments for the method to be executed in the transaction
   * @param [options]
   * @param {string} [options.pinCode] PIN to decrypt the private key.
   *                                   Optional but required if not set in this
   *
   * @returns {Promise<NanoContract>}
   */
  async createAndSendNanoContractTransaction(method, address, data, options = {}) {
    const sendTransaction = await this.createNanoContractTransaction(
      method,
      address,
      data,
      options
    );
    return sendTransaction.runFromMining();
  }

  /**
   * Create a nano contract transaction and return the SendTransaction object
   *
   * @param {string} method Method of nano contract to have the transaction created
   * @param {string} address Address that will be used to sign the nano contract transaction
   * @param [data]
   * @param {string | null} [data.blueprintId] ID of the blueprint to create the nano contract. Required if method is initialize
   * @param {string | null} [data.ncId] ID of the nano contract to execute method. Required if method is not initialize
   * @param {NanoContractAction[]} [data.actions] List of actions to execute in the nano contract transaction
   * @param {any[]} [data.args] List of arguments for the method to be executed in the transaction
   * @param [options]
   * @param {string} [options.pinCode] PIN to decrypt the private key.
   *                                   Optional but required if not set in this
   *
   * @returns {Promise<SendTransaction>}
   */
  async createNanoContractTransaction(method, address, data, options = {}) {
    if (await this.storage.isReadonly()) {
      throw new WalletFromXPubGuard('createNanoContractTransaction');
    }
    const newOptions = { pinCode: null, ...options };
    const pin = newOptions.pinCode || this.pinCode;
    if (!pin) {
      throw new PinRequiredError(ERROR_MESSAGE_PIN_REQUIRED);
    }

    // Get caller pubkey
    const addressInfo = await this.storage.getAddressInfo(address);
    if (!addressInfo) {
      throw new NanoContractTransactionError(
        `Address used to sign the transaction (${address}) does not belong to the wallet.`
      );
    }
    const pubkeyStr = await this.storage.getAddressPubkey(addressInfo.bip32AddressIndex);

    // Build and send transaction
    const builder = new NanoContractTransactionBuilder()
      .setMethod(method)
      .setWallet(this)
      .setBlueprintId(data.blueprintId)
      .setNcId(data.ncId)
      .setCaller(Buffer.from(pubkeyStr, 'hex'))
      .setActions(data.actions)
      .setArgs(data.args);

    const nc = await builder.build();
    return prepareNanoSendTransaction(nc, pin, this.storage);
  }

  /**
   * Generate and return the PrivateKey for an address
   *
   * @param {string} address Address to get the PrivateKey from
   * @param [options]
   * @param {string} [options.pinCode] PIN to decrypt the private key.
   *                                   Optional but required if not set in this
   *
   * @returns {Promise<HDPrivateKey>}
   */
  async getPrivateKeyFromAddress(address, options = {}) {
    if (await this.storage.isReadonly()) {
      throw new WalletFromXPubGuard('getPrivateKeyFromAddress');
    }
    const newOptions = { pinCode: null, ...options };
    const pin = newOptions.pinCode || this.pinCode;
    if (!pin) {
      throw new PinRequiredError(ERROR_MESSAGE_PIN_REQUIRED);
    }

    const addressIndex = await this.getAddressIndex(address);
    if (addressIndex === null) {
      throw new AddressError('Address does not belong to the wallet.');
    }

    const xprivkey = await this.storage.getMainXPrivKey(pin);
    const key = HDPrivateKey(xprivkey);
    // Derive key to addressIndex
    const derivedKey = key.deriveNonCompliantChild(addressIndex);
    return derivedKey.privateKey;
  }

  /**
   * Set the external tx signing method.
   * @param {EcdsaTxSign|null} method
   */
  setExternalTxSigningMethod(method) {
    this.isSignedExternally = !!method;
    this.storage.setTxSignatureMethod(method);
  }

  /**
   * Set the history sync mode.
   * @param {HistorySyncMode} mode
   */
  setHistorySyncMode(mode) {
    this.historySyncMode = mode;
  }

  /**
   * @param {number} startIndex
   * @param {number} count
   * @param {boolean} [shouldProcessHistory=false]
   * @returns {Promise<void>}
   */
  async syncHistory(startIndex, count, shouldProcessHistory = false) {
    if (!(await getSupportedSyncMode(this.storage)).includes(this.historySyncMode)) {
      throw new Error('Trying to use an unsupported sync method for this wallet.');
    }
<<<<<<< HEAD
    let syncMode = this.historySyncMode;
    if (
      [HistorySyncMode.MANUAL_STREAM_WS, HistorySyncMode.XPUB_STREAM_WS].includes(
        this.historySyncMode
      ) &&
      !(await this.conn.hasCapability('history-streaming'))
    ) {
      // History sync mode is streaming but fullnode is not streaming capable.
      // We revert to the http polling default.
      this.logger.debug(
        'Either fullnode does not support history-streaming or has not sent a capabilities event'
      );
      this.logger.debug('Falling back to http polling API');
      syncMode = HistorySyncMode.POLLING_HTTP_API;
    }
    const syncMethod = getHistorySyncMethod(syncMode);
    await addTask(async () => {
=======
    const syncMethod = getHistorySyncMethod(this.historySyncMode);
    // This will add the task to the GLL queue and return a promise that
    // resolves when the task finishes executing
    await GLL.add(async () => {
>>>>>>> 063715f8
      await syncMethod(startIndex, count, this.storage, this.conn, shouldProcessHistory);
    });
  }

  /**
   * Reload all addresses and transactions from the full node
   */
  async reloadStorage() {
    await this.conn.onReload();

    // unsub all addresses
    for await (const address of this.storage.getAllAddresses()) {
      this.conn.unsubscribeAddress(address.base58);
    }
    const accessData = await this.storage.getAccessData();
    if (accessData != null) {
      // Clean entire storage
      await this.storage.cleanStorage(true, true);
      // Reset access data
      await this.storage.saveAccessData(accessData);
    }
    const addressesToLoad = await scanPolicyStartAddresses(this.storage);
    await this.syncHistory(addressesToLoad.nextIndex, addressesToLoad.count);
  }
}

// State constants.
HathorWallet.CLOSED = 0;
HathorWallet.CONNECTING = 1;
HathorWallet.SYNCING = 2;
HathorWallet.READY = 3;
HathorWallet.ERROR = 4;
HathorWallet.PROCESSING = 5;

export default HathorWallet;<|MERGE_RESOLUTION|>--- conflicted
+++ resolved
@@ -2861,7 +2861,6 @@
     if (!(await getSupportedSyncMode(this.storage)).includes(this.historySyncMode)) {
       throw new Error('Trying to use an unsupported sync method for this wallet.');
     }
-<<<<<<< HEAD
     let syncMode = this.historySyncMode;
     if (
       [HistorySyncMode.MANUAL_STREAM_WS, HistorySyncMode.XPUB_STREAM_WS].includes(
@@ -2878,13 +2877,9 @@
       syncMode = HistorySyncMode.POLLING_HTTP_API;
     }
     const syncMethod = getHistorySyncMethod(syncMode);
-    await addTask(async () => {
-=======
-    const syncMethod = getHistorySyncMethod(this.historySyncMode);
     // This will add the task to the GLL queue and return a promise that
     // resolves when the task finishes executing
-    await GLL.add(async () => {
->>>>>>> 063715f8
+    await addTask(async () => {
       await syncMethod(startIndex, count, this.storage, this.conn, shouldProcessHistory);
     });
   }
