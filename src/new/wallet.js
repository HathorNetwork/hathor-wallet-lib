--- conflicted
+++ resolved
@@ -23,14 +23,11 @@
 import transactionUtils from '../utils/transaction';
 import Transaction from '../models/transaction';
 import Queue from '../models/queue';
-<<<<<<< HEAD
 import storage from '../storage';
 import FullnodeConnection from './connection';
 import { WalletType } from '../types';
 import { syncHistory, reloadStorage, checkGapLimit } from '../utils/storage';
-=======
 import txApi from '../api/txApi';
->>>>>>> 8e84106f
 
 const ERROR_MESSAGE_PIN_REQUIRED = 'Pin is required.';
 const ERROR_CODE_PIN_REQUIRED = 'PIN_REQUIRED';
