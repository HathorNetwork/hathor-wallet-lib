/**
 * Copyright (c) Hathor Labs and its affiliates.
 *
 * This source code is licensed under the MIT license found in the
 * LICENSE file in the root directory of this source tree.
 */

import EventEmitter from 'events';
import wallet from '../wallet';
import { HATHOR_TOKEN_CONFIG, HATHOR_BIP44_CODE, TOKEN_AUTHORITY_MASK, P2SH_ACCT_PATH } from "../constants";
import tokens from '../tokens';
import transaction from '../transaction';
import version from '../version';
import walletApi from '../api/wallet';
import storage from '../storage';
import { hexToBuffer } from '../utils/buffer';
import helpers from '../utils/helpers';
import walletUtils from '../utils/wallet';
import MemoryStore from '../memory_store';
import config from '../config';
import SendTransaction from './sendTransaction';
import Network from '../models/network';
import { AddressError, WalletError, WalletFromXPubGuard } from '../errors';
import { ErrorMessages } from '../errorMessages';
import P2SHSignature from '../models/p2sh_signature';
import { HDPrivateKey, HDPublicKey, crypto } from 'bitcore-lib';
import transactionUtils from '../utils/transaction';

const ERROR_MESSAGE_PIN_REQUIRED = 'Pin is required.';
const ERROR_CODE_PIN_REQUIRED = 'PIN_REQUIRED';

/**
 * TODO: This should be removed when this file is migrated to typescript
 * we need this here because the typescript enum from the Connection file is
 * not being correctly transpiled here, returning `undefined` for ConnectionState.CLOSED.
 */
const ConnectionState = {
  CLOSED: 0,
  CONNECTING: 1,
  CONNECTED: 2,
};

/**
 * This is a Wallet that is supposed to be simple to be used by a third-party app.
 *
 * This class handles all the details of syncing, including receiving the same transaction
 * multiple times from the server. It also keeps the balance of the tokens updated.
 *
 * It has the following states:
 * - CLOSED: When it is disconnected from the server.
 * - CONNECTING: When it is connecting to the server.
 * - SYNCING: When it has connected and is syncing the transaction history.
 * - READY: When it is ready to be used.
 *
 * You can subscribe for the following events:
 * - state: Fired when the state of the Wallet changes.
 * - new-tx: Fired when a new tx arrives.
 * - update-tx: Fired when a known tx is updated. Usually, it happens when one of its outputs is spent.
 * - more-addresses-loaded: Fired when loading the history of transactions. It is fired multiple times,
 *                          one for each request sent to the server.
 **/
class HathorWallet extends EventEmitter {
  /**
   * @param param
   * @param {ConnectionState} param.connection A connection to the server
   * @param {string} param.seed 24 words separated by space
   * @param {string} [param.passphrase=''] Wallet passphrase
   * @param {string} [param.xpriv]
   * @param {string} [param.xpub]
   * @param {string} [param.tokenUid] UID of the token to handle on this wallet
   * @param {string} [param.password] Password to encrypt the seed
   * @param {string} [param.pinCode] PIN to execute wallet actions
   * @param {boolean} [param.debug] Activates debug mode
   * @param {MemoryStore} [param.store] Optional store to initialize the wallet with
   * @param {{pubkeys:string[],numSignatures:number}} [param.multisig]
   * @param {string[]} [param.preCalculatedAddresses] An array of pre-calculated addresses
   */
  constructor({
    connection,

    store,

    seed,
    passphrase = '',

    xpriv,

    xpub,

    tokenUid = HATHOR_TOKEN_CONFIG.uid,

    password = null,
    pinCode = null,

    // debug mode
    debug = false,
    // Callback to be executed before reload data
    beforeReloadCallback = null,
    multisig = null,
    preCalculatedAddresses = null,
  } = {}) {
    super();

    if (!connection) {
      throw Error('You must provide a connection.');
    }

    if (!seed && !xpriv && !xpub) {
      throw Error('You must explicitly provide the seed, xpriv or the xpub.');
    }

    if (seed && xpriv) {
      throw Error('You cannot provide both a seed and an xpriv.');
    }

    if (xpriv && passphrase !== '') {
      throw Error('You can\'t use xpriv with passphrase.');
    }

    if (connection.state !== ConnectionState.CLOSED) {
      throw Error('You can\'t share connections.');
    }

    if (multisig) {
      if (!(multisig.pubkeys && multisig.numSignatures)) {
        throw Error('Multisig configuration requires both pubkeys and numSignatures.');
      } else if (multisig.pubkeys.length < multisig.numSignatures) {
        throw Error('Multisig configuration invalid.');
      }
    }

    this.conn = connection;
    wallet.setConnection(connection);

    this.state = HathorWallet.CLOSED;
    this.serverInfo = null;

    this.xpriv = xpriv;
    this.seed = seed;
    this.xpub = xpub;

    // tokenUid is optional so we can get the token of the wallet
    this.token = null;
    this.tokenUid = tokenUid;

    this.passphrase = passphrase;
    this.pinCode = pinCode;
    this.password = password;

    this.preCalculatedAddresses = preCalculatedAddresses;

    this.store = null;
    if (store) {
      this.store = store;
    } else {
      // Creating default store
      this.store = new MemoryStore();
    }
    storage.setStore(this.store);

    this.onConnectionChangedState = this.onConnectionChangedState.bind(this);
    this.handleWebsocketMsg = this.handleWebsocketMsg.bind(this);

    // Used to know if the wallet is loading data for the first time
    // or if it's reloading it (e.g. after a ws reconnection).
    // The reload must execute some cleanups, that's why it's important
    // to differentiate both actions
    this.firstConnection = true;

    // Debug mode. It is used to include debugging information
    // when a problem occurs.
    this.debug = debug;

    // The reload is called automatically in the lib when the ws reconnects
    // this callback gives a chance to the apps to run a method before reloading data in the lib
    this.beforeReloadCallback = beforeReloadCallback;

    // Set to true when stop() method is called
    this.walletStopped = false;

    // This object stores pre-processed data that helps speed up the return of getBalance and getTxHistory
    this.preProcessedData = {};

    if (multisig) {
      this.multisig = {
        pubkeys: multisig.pubkeys,
        numSignatures: multisig.numSignatures,
      };
    }
  }

  /**
   * Gets the current server url from connection
   * @return {string} The server url. Ex.: 'http://server.com:8083'
   */
  getServerUrl() {
    return this.conn.getCurrentServer();
  }

  /**
   * Gets the current network from connection
   * @return {string} The network name. Ex.: 'mainnet', 'testnet'
   */
  getNetwork() {
    return this.conn.getCurrentNetwork();
  }

  /**
   * Gets the network model object
   */
  getNetworkObject() {
    return new Network(this.getNetwork());
  }

  /**
   * Gets version data from the fullnode
   *
   * @return {FullNodeVersionData} The data information from the fullnode
   *
   * @memberof HathorWallet
   * @inner
   **/
  async getVersionData() {
    const versionData = await version.checkApiVersion();

    return {
      // The new facade returns the timestamp of when this information was cached, since we don't
      // cache this information on the fullnode, it is ok to just return the current timestamp.
      // This is currently not being used on hathor official wallets
      timestamp: Date.now(),
      version: versionData.version,
      network: versionData.network,
      minWeight: versionData.min_weight,
      minTxWeight: versionData.min_tx_weight,
      minTxWeightCoefficient: versionData.min_tx_weight_coefficient,
      minTxWeightK: versionData.min_tx_weight_k,
      tokenDepositPercentage: versionData.token_deposit_percentage,
      rewardSpendMinBlocks: versionData.reward_spend_min_blocks,
      maxNumberInputs: versionData.max_number_inputs,
      maxNumberOutputs: versionData.max_number_outputs,
    };
  }

  /**
   * On this facade, we should call wallet.changeServer and also update the config singleton
   *
   * @param {String} newServer The new server to change to
   *
   * @memberof HathorWallet
   * @inner
   **/
  changeServer(newServer) {
    wallet.changeServer(newServer);
    config.setServerUrl(newServer);
  }

  /**
   * Enable debug mode.
   **/
  enableDebugMode() {
    this.debug = true;
  }

  /**
   * Disable debug mode.
   **/
  disableDebugMode() {
    this.debug = false;
  }

  /**
   * Test if this wallet started only with an xpub
   */
  isFromXPub() {
    return Boolean(this.xpub);
  }

  /**
   * Called when the connection to the websocket changes.
   * It is also called if the network is down.
   *
   * @param {Number} newState Enum of new state after change
   **/
  onConnectionChangedState(newState) {
    if (newState === ConnectionState.CONNECTED) {
      storage.setStore(this.store);
      this.setState(HathorWallet.SYNCING);

      // If it's the first connection we just load the history
      // otherwise we are reloading data, so we must execute some cleans
      // before loading the full data again
      let promise;
      if (this.firstConnection) {
        this.firstConnection = false;
        promise = wallet.loadAddressHistory(
          0,
          wallet.getGapLimit(),
          this.conn,
          this.store,
          this.preCalculatedAddresses
        );
      } else {
        if (this.beforeReloadCallback) {
          this.beforeReloadCallback();
        }
        promise = wallet.reloadData({connection: this.conn, store: this.store});
      }

      promise.then(() => {
        this.setState(HathorWallet.READY);
      }).catch((error) => {
        this.setState(HathorWallet.ERROR);
        console.error('Error loading wallet', {error});
      })
    } else {
      this.serverInfo = null;
      if (this.walletStopped) {
        this.setState(HathorWallet.CLOSED);
      } else {
        // Otherwise we just lost websocket connection
        this.setState(HathorWallet.CONNECTING);
      }
    }
  }

  /**
   * Sign and return all signatures of the inputs belonging to this wallet.
   *
   * @param {string} txHex hex representation of the transaction.
   * @param {string} pin PIN to decrypt the private key
   *
   * @return {string} serialized P2SHSignature data
   *
   * @memberof HathorWallet
   * @inner
   */
  getAllSignatures(txHex, pin) {
    storage.setStore(this.store);
    const tx = helpers.createTxFromHex(txHex, this.getNetworkObject());
    const hash = tx.getDataToSignHash();
    const walletData = wallet.getWalletData();
    const historyTransactions = walletData['historyTransactions'] || {};
    const accessData = storage.getItem('wallet:accessData');
    const privateKeyStr = wallet.decryptData(accessData.mainKey, pin);
    const key = HDPrivateKey(privateKeyStr);
    const signatures = {};

    for (const {index, input} of tx.inputs.map((input, index) => ({index, input}))) {
      if (!(input.hash in historyTransactions)) {
        continue;
      }

      const histTx = historyTransactions[input.hash];
      const address = histTx.outputs[input.index].decoded.address;
      // get address index
      const addressIndex = wallet.getAddressIndex(address);
      if (addressIndex === null || addressIndex === undefined) {
        // The transaction is on our history but this input is not ours
        continue;
      }

      const derivedKey = key.deriveNonCompliantChild(addressIndex);
      const privateKey = derivedKey.privateKey;

      // derive key to address index
      const sig = crypto.ECDSA.sign(hash, privateKey, 'little').set({
        nhashtype: crypto.Signature.SIGHASH_ALL
      });

      signatures[index] = sig.toString();
    }
    const p2shSig = new P2SHSignature(accessData.multisig.pubkey, signatures);
    return p2shSig.serialize();
  }

  /**
   * Assemble transaction from hex and collected p2sh_signatures.
   *
   * @param {string} txHex hex representation of the transaction.
   * @param {Array} signatures Array of serialized p2sh_signatures (string).
   *
   * @return {Transaction} with input data created from the signatures.
   *
   * @throws {Error} if there are not enough signatures for an input
   *
   * @memberof HathorWallet
   * @inner
   */
  assemblePartialTransaction(txHex, signatures) {
    storage.setStore(this.store);
    const tx = helpers.createTxFromHex(txHex, this.getNetworkObject());
    const walletData = wallet.getWalletData();
    const historyTransactions = walletData['historyTransactions'] || {};
    const accessData = storage.getItem('wallet:accessData');
    const multisigData = accessData.multisig;
    const xpub = HDPublicKey(accessData.xpubkey);

    // Deserialize P2SHSignature for all signatures
    // XXX: the .sort here is very important since the fullnode requires the signatures
    // in the same order as the pubkeys in the redeemScript and the order chosen for the
    // pubkeys is the order of the sorted account path pubkey (hex encoded). This sort
    // only works because the serialized signature starts with the account path pubkey.
    const p2shSignatures = signatures.sort().map(sig => P2SHSignature.deserialize(sig));

    for (const {index, input} of tx.inputs.map((input, index) => ({index, input}))) {
      if (!(input.hash in historyTransactions)) {
        continue;
      }

      const histTx = historyTransactions[input.hash];
      const address = histTx.outputs[input.index].decoded.address;
      // get address index
      const addressIndex = wallet.getAddressIndex(address);
      if (addressIndex === null || addressIndex === undefined) {
        // The transaction is on our history but this input is not ours
        continue;
      }

      const redeemScript = walletUtils.createP2SHRedeemScript(multisigData.pubkeys, multisigData.numSignatures, addressIndex);
      const sigs = [];
      for (const p2shSig of p2shSignatures) {
        try {
          sigs.push(hexToBuffer(p2shSig.signatures[index]));
        } catch (e) {
          // skip if there is no signature, or if it's not hex
          continue
        }
      }
      const inputData = walletUtils.getP2SHInputData(sigs, redeemScript);
      tx.inputs[index].setData(inputData);
    }

    return tx;
  }

  /**
   * Old getAllAddresses method used to keep compatibility
   * with some methods that used to need it
   *
   * @return {Array} Array of addresses (string)
   *
   * @memberof HathorWallet
   * @inner
   **/
  _getAllAddressesRaw() {
    storage.setStore(this.store);
    return wallet.getAllAddresses();
  }

  /**
   * Return all addresses of the wallet with info of each of them
   *
   * @return {Promise<Array>} Array of objects { address, index, transactions } where transactions is the count of txs for this address
   *
   * @memberof HathorWallet
   * @inner
   **/
  async * getAllAddresses() {
    storage.setStore(this.store);
    // This algorithm is bad at performance
    // but we must add the count of transactions
    // in order to replicate the same return as the new
    // wallet service facade
    // This is really fast for a normal quantity of addresses in a wallet
    const transactionsByAddress = this.getTransactionsCountByAddress();
    const addresses = wallet.getAllAddresses();
    for (const address of addresses) {
      const ret = {
        address,
        index: transactionsByAddress[address].index,
        transactions: transactionsByAddress[address].transactions,
      };
      yield ret;
    }
  }

  /**
   * Auxiliar method to get the quantity of transactions by each address of the wallet
   *
   * @return {Record<string,{index:number,transactions:number}>} Object mapping addresses to entries
   * @example
   * const tcba = hWallet.getTransactionsCountByAddress();
   * const {index, transactions} = tcba['WQketbSbvVixaRHWDAZdFBBpoPGsQ21Zpc'];
   * if (transactions > 0) console.log(`Address on index ${index} has transactions.`);
   * @memberof HathorWallet
   * @inner
   **/
  getTransactionsCountByAddress() {
    storage.setStore(this.store);
    const walletData = wallet.getWalletData();
    const addressKeys = walletData.keys;
    const transactionsByAddress = {};
    for (const key in addressKeys) {
      transactionsByAddress[key] = {
        index: addressKeys[key].index,
        transactions: 0,
      };
    }

    const historyTransactions = 'historyTransactions' in walletData ? walletData['historyTransactions'] : {};
    for (const tx_id in historyTransactions) {
      const tx = historyTransactions[tx_id];
      const foundAddresses = [];
      for (const el of [...tx.outputs, ...tx.inputs]) {
        const address = el.decoded.address;
        if (address in transactionsByAddress && foundAddresses.indexOf(address) === -1) {
          transactionsByAddress[address].transactions += 1;
          foundAddresses.push(address);
        }
      }
    }

    return transactionsByAddress;
  }

  /**
   * Get address from specific derivation index
   *
   * @return {string} Address
   *
   * @memberof HathorWallet
   * @inner
   **/
  getAddressAtIndex(index) {
    storage.setStore(this.store);
    return wallet.getAddressAtIndex(index);
  }

  /**
   * Get address to be used in the wallet
   *
   * @param [options]
   * @param {boolean} [options.markAsUsed=false] if true, we will locally mark this address as used
   *                                             and won't return it again to be used
   *
   * @return {{ address:string, index:number, addressPath:string }}
   *
   * @memberof HathorWallet
   * @inner
   **/
  getCurrentAddress({ markAsUsed = false } = {}) {
    storage.setStore(this.store);
    let address;
    if (markAsUsed) {
      address = wallet.getAddressToUse(this.conn);
    } else {
      address = wallet.getCurrentAddress();
    }
    const index = this.getAddressIndex(address);
    let addressPath;
    if (wallet.isWalletMultiSig()) {
      addressPath = `${P2SH_ACCT_PATH}/0/${index}`;
    } else {
      addressPath = `m/44'/${HATHOR_BIP44_CODE}'/0'/0/${index}`;
    }

    return { address, index, addressPath };
  }

  /**
   * Get the next address after the current available
   */
  getNextAddress() {
    // First we mark the current address as used, then return the next
    this.getCurrentAddress({ markAsUsed: true });
    return this.getCurrentAddress();
  }

  /**
   * Called when a new message arrives from websocket.
   **/
  handleWebsocketMsg(wsData) {
    if (wsData.type === 'wallet:address_history') {
      this.onNewTx(wsData);
    }
  }

  /**
   * Get balance for a token
   *
   * @remarks
   * Getting token name and symbol is not easy, so we return empty strings
   *
   * @param {string} token
   *
   * @return {Promise<{
   *   token: {id:string, name:string, symbol:string},
   *   balance: {unlocked:number, locked:number},
   *   transactions:number,
   *   lockExpires:number|null,
   *   tokenAuthorities: {unlocked: {mint:number,melt:number}, locked: {mint:number,melt:number}}
   * }[]>} Array of balance for each token
   *
   * @memberof HathorWallet
   * @inner
   **/
  async getBalance(token = null) {
    storage.setStore(this.store);
    // TODO if token is null we should get the balance for each token I have
    // but we don't use it in the wallets, so I won't implement it
    if (token === null) {
      throw new WalletError('Not implemented.');
    }
    const uid = token || this.token.uid;
    const balanceByToken = await this.getPreProcessedData('balanceByToken');
    const balance = uid in balanceByToken ? balanceByToken[uid] : { available: 0, locked: 0, transactions: 0 };
    return [{
      token: { // Getting token name and symbol is not easy, so we return empty strings
        id: uid,
        name: '',
        symbol: ''
      },
      balance: {
        unlocked: balance.available,
        locked: balance.locked,
      },
      transactions: balance.transactions,
      lockExpires: null,
      tokenAuthorities : {
        unlocked: {
          mint: this.selectAuthorityUtxo(uid, wallet.isMintOutput.bind(wallet)) !== null,
          melt: this.selectAuthorityUtxo(uid, wallet.isMeltOutput.bind(wallet)) !== null,
        },
        locked: {
          mint: false,
          melt: false
        }
      },
    }];
  }

  /**
   * Get transaction history
   *
   * @param options
   * @param {string} [options.token_id]
   * @param {number} [options.count]
   * @param {number} [options.skip]
   * @return {Promise<{
   *   txId:string,
   *   timestamp:number,
   *   tokenUid:string,
   *   balance:number,
   *   voided:boolean
   * }[]>} Array of transactions
   * @memberof HathorWallet
   * @inner
   **/
  async getTxHistory(options = {}) {
    storage.setStore(this.store);
    const newOptions = Object.assign({ token_id: HATHOR_TOKEN_CONFIG.uid, count: 15, skip: 0 }, options);
    const { skip, count } = newOptions;
    const uid = newOptions.token_id || this.token.uid;
    const historyByToken = await this.getPreProcessedData('historyByToken');
    const historyArray = uid in historyByToken ? historyByToken[uid] : [];
    const slicedHistory = historyArray.slice(skip, skip+count);
    return slicedHistory;
  }

  /**
   * Get tokens that this wallet has transactions
   *
   * @return {Promise<string[]>} Array of strings (token uid)
   *
   * @memberof HathorWallet
   * @inner
   **/
  async getTokens() {
    storage.setStore(this.store);
    return this.getPreProcessedData('tokens');
  }

  /**
   * Get a transaction data from the wallet
   *
   * @param {string} id Hash of the transaction to get data from
   *
   * @return {DecodedTx|null} Data from the transaction to get.
   *                          Can be null if the wallet does not contain the tx.
   */
  getTx(id) {
    const history = this.getFullHistory();
    if (id in history) {
      return history[id];
    } else {
      return null;
    }
  }

  /**
   * @typedef AddressInfoOptions
   * @property {string} token Optionally filter transactions by this token uid (Default: HTR)
   */

  /**
   * @typedef AddressInfo
   * @property {number} total_amount_received Sum of the amounts received
   * @property {number} total_amount_sent Sum of the amounts sent
   * @property {number} total_amount_available Amount available to transfer
   * @property {number} total_amount_locked Amount locked and thus no available to transfer
   * @property {number} token Token used to calculate the amounts received, sent, available and locked
   * @property {number} index Derivation path for the given address
   */

  /**
   * Get information of a given address
   *
   * @param {string} address Address to get information of
   * @param {AddressInfoOptions} options Optional parameters to filter the results
   *
   * @returns {AddressInfo} Aggregated information about the given address
   *
   */
  getAddressInfo(address, options = {}) {
    storage.setStore(this.store);
    const { token = HATHOR_TOKEN_CONFIG.uid } = options;

    // Throws an error if the address does not belong to this wallet
    if (!this.isAddressMine(address)) {
      throw new AddressError('Address does not belong to this wallet.');
    }

    // Derivation path index
    const index = this.getAddressIndex(address);

    // All transactions for this address
    const historyTransactions = Object.values(this.getFullHistory());

    // Address information that will be calculated below
    const addressInfo = {
      total_amount_received: 0,
      total_amount_sent: 0,
      total_amount_available: 0,
      total_amount_locked: 0,
      token,
      index
    };

    // Iterate through transactions
    historyTransactions.forEach(transaction => {
      // Voided transactions should be ignored
      if (transaction.is_voided) {
        return;
      };

      // Iterate through outputs
      transaction.outputs.forEach(output => {
        const is_address_valid = output.decoded && output.decoded.address === address;
        const is_token_valid = token === output.token;
        const is_authority = wallet.isAuthorityOutput(output);
        if (!is_address_valid || !is_token_valid || is_authority) {
          return;
        }

        const is_spent = output.spent_by !== null;
        // wallet.canUseUnspentTx handles locking by timelock, by blockHeight and by utxos already being used by this wallet.
        const is_locked = !wallet.canUseUnspentTx(output, transaction.height);

        addressInfo.total_amount_received += output.value;

        if (is_spent) {
          addressInfo.total_amount_sent += output.value;
          return;
        }

        if (is_locked) {
          addressInfo.total_amount_locked += output.value;
        } else {
          addressInfo.total_amount_available += output.value;
        }
      });
    });

    return addressInfo;
  }

  /**
   *
   * @typedef UtxoOptions
   * @property {number} [max_utxos] - Maximum number of utxos to aggregate. Default to MAX_INPUTS (255).
<<<<<<< HEAD
   * @property {string} token - Token to filter the utxos. If not sent, we select only HTR utxos.
=======
   * @property {string} [token] - Token to filter the utxos. If not sent, we select only HTR utxos.
>>>>>>> 43326141
   * @property {string} [filter_address] - Address to filter the utxos.
   * @property {number} [amount_smaller_than] - Maximum limit of utxo amount to filter the utxos list. We will consolidate only utxos that have an amount lower than or equal to this value. Integer representation of decimals, i.e. 100 = 1.00.
   * @property {number} [amount_bigger_than] - Minimum limit of utxo amount to filter the utxos list. We will consolidate only utxos that have an amount bigger than or equal to this value. Integer representation of decimals, i.e. 100 = 1.00.
   * @property {number} [maximum_amount] - Limit the maximum total amount to consolidate summing all utxos. Integer representation of decimals, i.e. 100 = 1.00.
   * @property {boolean} [only_available_utxos] - Use only available utxos (not locked)
   */

  /**
   * @typedef UtxoDetails
   * @property {number} total_amount_available - Maximum number of utxos to aggregate. Default to MAX_INPUTS (255).
   * @property {number} total_utxos_available - Token to filter the utxos. If not sent, we select only HTR utxos.
   * @property {number} total_amount_locked - Address to filter the utxos.
   * @property {number} total_utxos_locked - Maximum limit of utxo amount to filter the utxos list. We will consolidate only utxos that have an amount lower than this value. Integer representation of decimals, i.e. 100 = 1.00.
   * @property {{ address: string, amount: number, tx_id: string, locked: boolean, index: number }[]} utxos - Array of utxos
   */

  /**
   * Get utxos of the wallet addresses
   *
   * @param {UtxoOptions} options Utxo filtering options
   *
   * @return {UtxoDetails} Utxos and meta information about it
   *
   */
  getUtxos(options = {}) {
    storage.setStore(this.store);
    const historyTransactions = Object.values(this.getFullHistory());
    const utxoDetails = {
      total_amount_available: 0,
      total_utxos_available: 0,
      total_amount_locked: 0,
      total_utxos_locked: 0,
      utxos: [],
    };

    // Iterate through transactions
    for (let i = 0; i < historyTransactions.length; i++) {
      const transaction = historyTransactions[i];

      // Voided transactions should be ignored
      if (transaction.is_voided) continue;

      // Iterate through outputs
      for (let j = 0; j < transaction.outputs.length; j++) {
        const output = transaction.outputs[j];

        const is_unspent = output.spent_by === null;
        // wallet.canUseUnspentTx handles locking by timelock, by blockHeight and by utxos already being used by this wallet.
        const locked = !wallet.canUseUnspentTx(output, transaction.height);
        const is_mine = this.isAddressMine(output.decoded.address);
        if (!is_unspent || (locked && options.only_available_utxos) || !is_mine) {
          // No other filtering required
          continue;
        }

        const filters = wallet.filterUtxos(output, utxoDetails, options);
        const is_authority = wallet.isAuthorityOutput(output);

        // Max amount reached, continue to find a smaller amount
        if (!filters.is_max_amount_valid) {
          continue;
        }

        // Max utxos.length reached, no more utxo should be added
        if (!filters.is_max_utxos_valid) {
          return utxoDetails;
        }

        if (filters.is_all_filters_valid && !is_authority) {
          utxoDetails.utxos.push({
            address: output.decoded.address,
            amount: output.value,
            tx_id: transaction.tx_id,
            locked,
            index: j,
          });
          if (!locked) {
            utxoDetails.total_utxos_available++;
            utxoDetails.total_amount_available += output.value;
          } else {
            utxoDetails.total_utxos_locked++;
            utxoDetails.total_amount_locked += output.value;
          }
        }
      }
    }

    return utxoDetails;
  }

  /**
   * @typedef Utxo
   * @property {string} txId
   * @property {number} index
   * @property {string} tokenId
   * @property {string} address
   * @property {string} value
   * @property {number} authorities
   * @property {number|null} timelock
   * @property {number|null} heightlock
   * @property {boolean} locked
   * @property {string} addressPath
   */

  /**
   * Generates all available utxos
   *
   * @param [options] Utxo filtering options
   * @param {string} [options.token='00'] - Search for UTXOs of this token UID.
   * @param {string|null} [options.filter_address=null] - Address to filter the utxos.
   *
   * @generator
   * @function getAllUtxos
   * @yields {Utxo} all available utxos
   */
  * getAllUtxos(options = {}) {
    storage.setStore(this.store);
    const historyTransactions = this.getFullHistory();

    const { token, filter_address } = Object.assign({
      token: HATHOR_TOKEN_CONFIG.uid,
      filter_address: null,
    }, options);

    const utxos = [];
    for (const tx_id in historyTransactions) {
      const tx = historyTransactions[tx_id];
      if (tx.is_voided) {
        continue;
      }

      for (const [index, txout] of tx.outputs.entries()) {
        if (
          (filter_address && filter_address !== txout.decoded.address)
          || txout.token !== token
          || (!this.isAddressMine(txout.decoded.address))
        ) {
          continue;
        }

        if (txout.spent_by === null) {
          if (wallet.canUseUnspentTx(txout, tx.height)) {
            const isAuthority = wallet.isAuthorityOutput(txout);
            const addressIndex = this.getAddressIndex(txout.decoded.address);

            const utxo = {
              txId: tx_id,
              index,
              tokenId: txout.token,
              address: txout.decoded.address,
              value: txout.value,
              authorities: isAuthority ? txout.value : 0,
              timelock: txout.decoded.timelock,
              heightlock: null, // not enough info to determine this.
              locked: false,
              addressPath: `m/44'/280'/0'/0/${addressIndex}`,
            };
            yield utxo;
          }
        }
      }
    }
  }

  /**
   * Get utxos of the wallet addresses to fill the amount specified.
   *
   * @param {Object} [options] Utxo filtering options
   * @param {string} [options.token='00'] - Search for UTXOs of this token UID.
   * @param {string|null} [options.filter_address=null] - Address to filter the utxos.
   *
   * @return {{utxos: Utxo[], changeAmount: number}} Utxos and change information.
   *
   */
  getUtxosForAmount(amount, options = {}) {
    storage.setStore(this.store);

    const newOptions = Object.assign({
      token: HATHOR_TOKEN_CONFIG.uid,
      filter_address: null,
    }, options);

    return transactionUtils.selectUtxos(
      [...this.getAllUtxos(newOptions)].filter(utxo => utxo.authorities === 0),
      amount,
    );
  }

  /**
   * Mark UTXO selected_as_input.
   *
   * @param {string} txId Transaction id of the UTXO
   * @param {number} index Output index of the UTXO
   * @param {boolean} [value=true] The value to set the utxos.
   */
  markUtxoSelected(txId, index, value = true) {
    storage.setStore(this.store);
    const historyTransactions = this.getFullHistory();
    const tx = historyTransactions[txId] || null;
    const txout = tx && tx.outputs && tx.outputs[index];

    if (!txout) {
      return;
    }
    txout.selected_as_input = value;

    const walletData = wallet.getWalletData();
    wallet.setWalletData(Object.assign(walletData, { historyTransactions }));
  }

  /**
   * Prepare all required data to consolidate utxos.
   *
   * @typedef {Object} PrepareConsolidateUtxosDataResult
   * @property {{ address: string, value: number }[]} outputs - Destiny of the consolidated utxos
   * @property {{ hash: string, index: number }[]} inputs - Inputs for the consolidation transaction
   * @property {{ uid: string, name: string, symbol: string }} token - HTR or custom token
   * @property {{ address: string, amount: number, tx_id: string, locked: boolean, index: number }[]} utxos - Array of utxos that will be consolidated
   * @property {number} total_amount - Amount to be consolidated
   *
   * @param {string} destinationAddress Address of the consolidated utxos
   * @param {UtxoOptions} options Utxo filtering options
   *
   * @return {PrepareConsolidateUtxosDataResult} Required data to consolidate utxos
   *
   */
  prepareConsolidateUtxosData(destinationAddress, options = {}) {
    storage.setStore(this.store);
    const utxoDetails = this.getUtxos({ ...options, only_available_utxos: true });
    const inputs = [];
    const utxos = [];
    let total_amount = 0;
    for (let i = 0; i < utxoDetails.utxos.length; i++) {
      if (inputs.length === transaction.getMaxInputsConstant()) {
        // Max number of inputs reached
        break;
      }
      const utxo = utxoDetails.utxos[i];
      inputs.push({
        txId: utxo.tx_id,
        index: utxo.index,
      });
      utxos.push(utxo);
      total_amount += utxo.amount;
    }
    const outputs = [{
      address: destinationAddress,
      value: total_amount,
      token: options.token || HATHOR_TOKEN_CONFIG.uid
    }];

    return { outputs, inputs, utxos, total_amount };
  }

  /**
   * @typedef ConsolidationResult
   * @property {number} total_utxos_consolidated - Number of utxos consolidated
   * @property {number} total_amount - Consolidated amount
<<<<<<< HEAD
   * @property {string} txId - Consolidated transaction id
=======
   * @property {number} tx_id - Consolidated transaction id
>>>>>>> 43326141
   * @property {{
   *  address: string,
   *  amount: number,
   *  tx_id: string,
   *  locked: boolean,
   *  index: number
   * }[]} utxos - Array of consolidated utxos
   */

  /**
   * Consolidates many utxos into a single one for either HTR or exactly one custom token.
   *
   * @param {string} destinationAddress Address of the consolidated utxos
   * @param {UtxoOptions} options Utxo filtering options
   *
   * @return {Promise<ConsolidationResult>} Indicates that the transaction is sent or not
   *
   */
  async consolidateUtxos(destinationAddress, options = {}) {
    if (this.isFromXPub()) {
      throw new WalletFromXPubGuard('consolidateUtxos');
    }
    storage.setStore(this.store);
    const { outputs, inputs, utxos, total_amount } = this.prepareConsolidateUtxosData(destinationAddress, options);

    if (!this.isAddressMine(destinationAddress)) {
      throw new Error('Utxo consolidation to an address not owned by this wallet isn\'t allowed.');
    }

    if (inputs.length === 0) {
      throw new Error("No available utxo to consolidate.");
    }

    const tx = await this.sendManyOutputsTransaction(outputs, { inputs });

    return {
      total_utxos_consolidated: utxos.length,
      total_amount,
      txId: tx.hash,
      utxos,
    };
  }

  /**
   * Get balance for a token (same as old method to be used for compatibility)
   *
   * @params {string} tokenUid Token uid
   *
   * @return {Object} Object with balance { available, locked }
   *
   * @memberof HathorWallet
   * @inner
   **/
  _getBalanceRaw(tokenUid) {
    storage.setStore(this.store);
    const uid = tokenUid || this.token.uid;
    const historyTransactions = this.getFullHistory();
    return wallet.calculateBalance(Object.values(historyTransactions), uid);
  }

  /**
   * @typedef DecodedTx
   * @property {string} tx_id
   * @property {number} version
   * @property {number} weight
   * @property {number} timestamp
   * @property {boolean} is_voided
   * @property {{
   *   value: number,
   *   token_data: number,
   *   script: string,
   *   decoded: { type: string, address: string, timelock: number|null },
   *   token: string,
   *   tx_id: string,
   *   index: number
   * }[]} inputs
   * @property {{
   *   value: number,
   *   token_data: number,
   *   script: string,
   *   decoded: { type: string, address: string, timelock: number|null },
   *   token: string,
   *   spent_by: string|null,
   *   selected_as_input?: boolean
   * }[]} outputs
   * @property {string[]} parents
   */

  /**
   * Get full wallet history (same as old method to be used for compatibility)
   *
   * @return {Record<string,DecodedTx>} Object with transaction data { tx_id: { full_transaction_data }}
   *
   * @memberof HathorWallet
   * @inner
   **/
  getFullHistory() {
    storage.setStore(this.store);
    const data = wallet.getWalletData();
    const history = 'historyTransactions' in data ? data['historyTransactions'] : {};
    return history;
  }

  /**
   * Prepare history and balance and save on a cache object
   * to be used as pre processed data
   *
   * @memberof HathorWallet
   * @inner
   **/
  async preProcessWalletData() {
    storage.setStore(this.store);
    const transactionCountByToken = {};
    const history = this.getFullHistory();
    const tokensHistory = {};
    // iterate through all txs received and map all tokens this wallet has, with
    // its history and balance
    for (const tx of Object.values(history)) {
      // we first get all tokens present in this tx (that belong to the user) and
      // the corresponding balances
      /* eslint-disable no-await-in-loop */
      const balances = await this.getTxBalance(tx, { includeAuthorities: true });
      for (const [tokenUid, tokenTxBalance] of Object.entries(balances)) {
        let tokenHistory = tokensHistory[tokenUid];
        if (tokenHistory === undefined) {
          tokenHistory = [];
          tokensHistory[tokenUid] = tokenHistory;
        }
        // add this tx to the history of the corresponding token
        tokenHistory.push({
          txId: tx.tx_id,
          timestamp: tx.timestamp,
          tokenUid,
          balance: tokenTxBalance,
          voided: tx.is_voided,
        });
      }

      const tokensSeen = [];
      for (const el of [...tx.outputs, ...tx.inputs]) {
        if (this.isAddressMine(el.decoded.address) && !(el.token in tokensSeen)) {
          if (!(el.token in transactionCountByToken)) {
            transactionCountByToken[el.token] = 0;
          }
          tokensSeen.push(el.token);
          transactionCountByToken[el.token] += 1;
        }
      }
    }

    const tokensBalance = {};
    for (const tokenUid of Object.keys(tokensHistory)) {
      const totalBalance = this._getBalanceRaw(tokenUid);
      totalBalance['transactions'] = transactionCountByToken[tokenUid];
      // update token total balance
      tokensBalance[tokenUid] = totalBalance;
    }

    // in the end, sort (in place) all tx lists in descending order by timestamp
    for (const txList of Object.values(tokensHistory)) {
      txList.sort((elem1, elem2) => elem2.timestamp - elem1.timestamp);
    }

    this.setPreProcessedData('tokens', Object.keys(tokensHistory));
    this.setPreProcessedData('historyByToken', tokensHistory);
    this.setPreProcessedData('balanceByToken', tokensBalance);
  }

  /**
   * When a new tx arrives in the websocket we must update the
   * pre processed data to reflects in the methods using it
   * So we calculate the new token balance and update the history
   *
   * @param {Object} tx Full transaction object from websocket data
   * @param {boolean} isNew If the transaction is new or an update
   *
   * @memberof HathorWallet
   * @inner
   **/
  async onTxArrived(tx, isNew) {
    const tokensHistory = await this.getPreProcessedData('historyByToken');
    const tokensBalance = await this.getPreProcessedData('balanceByToken');
    // we first get all tokens present in this tx (that belong to the user) and
    // the corresponding balances
    const balances = await this.getTxBalance(tx, { includeAuthorities: true });
    for (const [tokenUid, tokenTxBalance] of Object.entries(balances)) {
      if (isNew) {
        let tokenHistory = tokensHistory[tokenUid];
        if (tokenHistory === undefined) {
          // If it's a new token
          tokenHistory = [];
          tokensHistory[tokenUid] = tokenHistory;
        }

        // add this tx to the history of the corresponding token
        tokenHistory.push({
          txId: tx.tx_id,
          timestamp: tx.timestamp,
          tokenUid,
          balance: tokenTxBalance,
          voided: tx.is_voided,
        });

        // in the end, sort (in place) all tx lists in descending order by timestamp
        tokenHistory.sort((elem1, elem2) => elem2.timestamp - elem1.timestamp);
      } else {
        const currentHistory = tokensHistory[tokenUid];
        const txIndex = currentHistory.findIndex((el) => el.tx_id === tx.tx_id);

        const newHistory = [...currentHistory];
        newHistory[txIndex] = {
          txId: tx.tx_id,
          timestamp: tx.timestamp,
          tokenUid,
          balance: tokenTxBalance,
          voided: tx.is_voided,
        };
        tokensHistory[tokenUid] = newHistory;
      }

      // Update token balance
      const totalBalance = this._getBalanceRaw(tokenUid);
      if (tokenUid in tokensBalance) {
        totalBalance['transactions'] = tokensBalance[tokenUid].transactions + 1;
      } else {
        totalBalance['transactions'] = 1;
      }
      // update token total balance
      tokensBalance[tokenUid] = totalBalance;
    }

    this.setPreProcessedData('tokens', Object.keys(tokensHistory));
    this.setPreProcessedData('historyByToken', tokensHistory);
    this.setPreProcessedData('balanceByToken', tokensBalance);
  }

  /**
   * Set data in the pre processed object
   *
   * @param {string} key Key of the pre processed object to be added
   * @param {Any} value Value of the pre processed object to be added
   *
   * @memberof HathorWallet
   * @inner
   **/
  setPreProcessedData(key, value) {
    this.preProcessedData[key] = value;
  }

  /**
   * Get data in the pre processed object
   * If pre processed data is empty, we generate it and return
   *
   * @param {string} key Key of the pre processed object to get the value
   *
   * @return {Any} Value of the pre processed object
   *
   * @memberof HathorWallet
   * @inner
   **/
  async getPreProcessedData(key) {
    if (Object.keys(this.preProcessedData).length === 0) {
      await this.preProcessWalletData();
    }
    return this.preProcessedData[key];
  }

  setState(state) {
    if (state === HathorWallet.READY && state !== this.state) {
      // Became ready now, so we prepare new localStorage data
      // to support using this facade interchangable with wallet service
      // facade in both wallets

      // Notice: preProcessWalletData is currently async because `getTxBalance`
      // is async but it resolves instantly -- we only changed `getTxBalance` to async
      // to match signatures with the new facade. If we ever need to do something really
      // async on preProcessWalletData and wait for it before setting state to READY, we
      // probably should refactor setState to be async
      this.preProcessWalletData();
    }
    this.state = state;
    this.emit('state', state);
  }

  onNewTx(wsData) {
    storage.setStore(this.store);
    const newTx = wsData.history;

    // TODO we also have to update some wallet lib data? Lib should do it by itself
    const walletData = wallet.getWalletData();
    const historyTransactions = 'historyTransactions' in walletData ? walletData.historyTransactions : {};
    const allTokens = 'allTokens' in walletData ? walletData.allTokens : [];

    let isNewTx = true;
    if (newTx.tx_id in historyTransactions) {
      isNewTx = false;
    }

    wallet.updateHistoryData(historyTransactions, allTokens, [newTx], null, walletData, null, this.conn, this.store);

    this.onTxArrived(newTx, isNewTx);

    if (isNewTx) {
      this.emit('new-tx', newTx);
    } else {
      this.emit('update-tx', newTx);
    }
    return;
  };

  /**
   * Send a transaction with a single output
   *
   * @param {string} address Output address
   * @param {Number} value Output value
   * @param [options] Options parameters
   * @param {string} [options.changeAddress] address of the change output
   * @param {string} [options.token] token uid
   *
   * @return {Promise<Transaction>} Promise that resolves when transaction is sent
   **/
  async sendTransaction(address, value, options = {}) {
    if (this.isFromXPub()) {
      throw new WalletFromXPubGuard('sendTransaction');
    }
    const newOptions = Object.assign({
      token: '00',
      changeAddress: null
    }, options);
    const { token, changeAddress } = newOptions;
    const outputs = [{ address, value, token }];
    return this.sendManyOutputsTransaction(outputs, { inputs: [], changeAddress });
  }

  /**
   * Send a transaction from its outputs
   *
   * @param {{
   *   address: string,
   *   value: number,
   *   timelock?: number,
   *   token: string
   * }[]} outputs Array of proposed outputs
   * @param [options]
   * @param {{
   *   txId: string,
   *   index: number,
   *   token: string
   * }[]} [options.inputs] Array of proposed inputs
   * @param {string} [options.changeAddress] address of the change output
   * @param {boolean} [options.startMiningTx=true] boolean to trigger start mining (default true)
   * @param {string} [options.pincode] pin to decrypt xpriv information.
   *                                   Optional but required if not set in this
   *
   * @return {Promise<Transaction>} Promise that resolves when transaction is sent
   **/
  async sendManyOutputsTransaction(outputs, options = {}) {
    if (this.isFromXPub()) {
      throw new WalletFromXPubGuard('sendManyOutputsTransaction');
    }
    storage.setStore(this.store);
    const newOptions = Object.assign({
      inputs: [],
      changeAddress: null,
      startMiningTx: true,
      pinCode: null
    }, options);

    const pin = newOptions.pinCode || this.pinCode;
    if (!pin) {
      return {success: false, message: ERROR_MESSAGE_PIN_REQUIRED, error: ERROR_CODE_PIN_REQUIRED};
    }
    const { inputs, changeAddress } = newOptions;
    const sendTransaction = new SendTransaction({
      outputs,
      inputs,
      changeAddress,
      pin,
      network: this.getNetworkObject()
    });
    return sendTransaction.run();
  }

  /**
   * Connect to the server and start emitting events.
   *
   * @param {Object} optionsParams Options parameters
   *  {
   *   'pinCode': pin to decrypt xpriv information. Required if not set in object.
   *   'password': password to decrypt xpriv information. Required if not set in object.
   *  }
   **/
  start(optionsParams = {}) {
    const options = Object.assign({ pinCode: null, password: null }, optionsParams);
    const pinCode = options.pinCode || this.pinCode;
    const password = options.password || this.password;
    if (!this.xpub && !pinCode) {
      return Promise.reject({success: false, message: ERROR_MESSAGE_PIN_REQUIRED, error: ERROR_CODE_PIN_REQUIRED});
    }

    if (this.seed && !password) {
      return Promise.reject({success: false, message: 'Password is required.', error: 'PASSWORD_REQUIRED'});
    }
    storage.setStore(this.store);
    storage.setItem('wallet:server', this.conn.currentServer);
    storage.setItem('wallet:multisig', !!this.multisig);

    this.conn.on('state', this.onConnectionChangedState);
    this.conn.on('wallet-update', this.handleWebsocketMsg);

    let ret;
    if (this.seed) {
      ret = wallet.executeGenerateWallet(this.seed, this.passphrase, pinCode, password, false, this.multisig);
    } else if (this.xpriv) {
      ret = wallet.executeGenerateWalletFromXPriv(this.xpriv, pinCode, false, this.multisig);
    } else if (this.xpub) {
      ret = wallet.executeGenerateWalletFromXPub(this.xpub, false, this.multisig);
    } else {
      throw "This should never happen";
    }
    if (ret !== null) {
      throw "This should never happen";
    }

    this.clearSensitiveData();
    this.getTokenData();
    this.serverInfo = null;
    this.walletStopped = false;
    this.setState(HathorWallet.CONNECTING);

    const promise = new Promise((resolve, reject) => {
      version.checkApiVersion().then((info) => {
        // Check network version to avoid blunders.
        if (info.network.indexOf(this.conn.network) >= 0) {
          this.serverInfo = info;
          this.conn.start();
          resolve(info);
        } else {
          this.setState(HathorWallet.CLOSED);
          reject(`Wrong network. server=${info.network} expected=${this.conn.network}`);
        }
      }, (error) => {
        this.setState(HathorWallet.CLOSED);
        reject(error);
      });
    });
    return promise;
  }

  /**
   * Close the connections and stop emitting events.
   **/
  stop({ cleanStorage = true } = {}) {
    storage.setStore(this.store);
    this.setState(HathorWallet.CLOSED);
    this.removeAllListeners();

    if (cleanStorage) {
      wallet.cleanWallet({ endConnection: false, connection: this.conn });
    }

    this.serverInfo = null;
    this.firstConnection = true;
    this.walletStopped = true;
    this.conn.stop()
  }

  /**
   * Create SendTransaction object and run from mining
   * Returns a promise that resolves when the send succeeds
   *
   * @param {Transaction} transaction Transaction object to be mined and pushed to the network
   *
   * @return {Promise} Promise that resolves with transaction object if succeeds
   * or with error message if it fails
   *
   * @memberof HathorWallet
   * @inner
   */
  async handleSendPreparedTransaction(transaction) {
    const sendTransaction = new SendTransaction({ transaction, network: this.getNetworkObject() });
    return sendTransaction.runFromMining();
  }

  /**
   * Prepare create token transaction data before mining
   *
   * @param {string} name Name of the token
   * @param {string} symbol Symbol of the token
   * @param {number} amount Quantity of the token to be minted
   * @param [options] Options parameters
   * @param {string} [options.address] address of the minted token,
   * @param {string} [options.changeAddress] address of the change output,
   * @param {boolean} [options.startMiningTx=true] boolean to trigger start mining (default true)
   * @param {string} [options.pinCode] pin to decrypt xpriv information. Optional but required if not set in this
   * @param {boolean} [options.createMint=true] if should create mint authority with the token
   * @param {boolean} [options.createMelt=true] if should create melt authority with the token
   * @param {string} [options.nftData] data string for NFT
   *
   * @return {CreateTokenTransaction} Promise that resolves with transaction object if succeeds
   * or with error message if it fails
   *
   * @memberof HathorWallet
   * @inner
   */
  async prepareCreateNewToken(name, symbol, amount, options = {}) {
    if (this.isFromXPub()) {
      throw new WalletFromXPubGuard('createNewToken');
    }
    storage.setStore(this.store);
    const newOptions = Object.assign({
      address: null,
      changeAddress: null,
      startMiningTx: true,
      pinCode: null,
      createMint: true,
      createMelt: true,
      nftData: null
    }, options);
    const pin = newOptions.pinCode || this.pinCode;
    if (!pin) {
      return Promise.reject({success: false, message: ERROR_MESSAGE_PIN_REQUIRED, error: ERROR_CODE_PIN_REQUIRED});
    }
    const mintAddress = newOptions.address || this.getCurrentAddress().address;

    const ret = tokens.generateCreateTokenData(mintAddress, name, symbol, amount, pin, newOptions);

    if (!ret.success) {
      return Promise.reject(ret);
    }

    return helpers.createTxFromData(ret.preparedData, this.getNetworkObject());
  }

  /**
   * @typedef BaseTransactionResponse
   * @property {{hash:string, index:number, data:Buffer}[]} inputs
   * @property {{value:number, script:Buffer, tokenData:number, decodedScript:*}[]} outputs
   * @property {number} version
   * @property {number} weight
   * @property {number} nonce
   * @property {number} timestamp
   * @property {string[]} parents
   * @property {string[]} tokens
   * @property {string} hash
   * @property {*} _dataToSignCache
   */

  /**
   * @typedef CreateNewTokenResponse
   * @extends BaseTransactionResponse
   * @property {string} name
   * @property {string} symbol
   */

  /**
   * Create a new token for this wallet
   *
   * @param {string} name Name of the token
   * @param {string} symbol Symbol of the token
   * @param {number} amount Quantity of the token to be minted
   * @param [options] Options parameters
   * @param {string} [options.address] address of the minted token
   * @param {string} [options.changeAddress] address of the change output
   * @param {boolean} [options.startMiningTx=true] boolean to trigger start mining (default true)
   * @param {string} [options.pinCode] pin to decrypt xpriv information.
   *                                   Optional but required if not set in this
   * @param {boolean} [options.createMint=true] should create mint authority
   * @param {boolean} [options.createMelt=true] should create melt authority
   *
   * @return {Promise<CreateNewTokenResponse>}
   * @memberof HathorWallet
   * @inner
   **/
  async createNewToken(name, symbol, amount, options = {}) {
    const tx = await this.prepareCreateNewToken(name, symbol, amount, options);
    return this.handleSendPreparedTransaction(tx);
  }

  /**
   * Select authority utxo for mint or melt. Depends on the callback received as parameter
   * We could add an {options} parameter to allow common filters (e.g. mint authority, melt authority, p2pkh) to improve this method later.
   *
   * @param {string} tokenUid UID of the token to select the authority utxo
   * @param {function} filterUTXOs Callback to check if the output is the authority I want (isMeltOutput or isMintOutput)
   * @param [options] Object with custom options.
   * @param {boolean} [options.many=false] if should return many utxos or just one (default false)
   * @param {boolean} [options.skipSpent=true] if should not include spent utxos (default true)
   *
   * @return {{tx_id: string, index: number, address: string, authorities: number}[]|null} Array of
   *     objects of the authority output. Returns null in case there are no utxos for this type or
   *     an empty array when there are no utxos and option "many" was selected.
   **/
  selectAuthorityUtxo(tokenUid, filterUTXOs, options = {}) {
    const newOptions = Object.assign({many: false, skipSpent: true}, options);
    const { many, skipSpent } = newOptions;
    const utxos = [];
    const walletData = wallet.getWalletData();
    for (const tx_id in walletData.historyTransactions) {
      const tx = walletData.historyTransactions[tx_id];
      if (tx.is_voided) {
        // Ignore voided transactions.
        continue;
      }

      for (const [index, output] of tx.outputs.entries()) {
        // This output is not mine
        if (!wallet.isAddressMine(output.decoded.address, walletData)) {
          continue;
        }

        // This token is not the one we are looking
        if (output.token !== tokenUid) {
          continue;
        }

        // If output was already used, we can't use it, unless requested in options
        if (output.spent_by && skipSpent) {
          continue;
        }

        if (!filterUTXOs(output)) {
          continue;
        }

        const ret = {tx_id, index, address: output.decoded.address, authorities: output.value};

        if (many) {
          // If many we push to the array to be returned later
          utxos.push(ret);
        } else {
          return [ret];
        }
      }
    }

    if (many) {
      return utxos;
    }
    return null;
  }

  /**
   * Transforms a list of transaction outputs to a list with the expected object format from the wallets
   *
   * @param {Array} txOutputs The list of tx_outputs to format
   *
   * @return {Array} Array of objects with {txId, index, address, authorities}. Returns an empty array in case there are no tx_outupts on the input parameter
   **/
  _formatTxOutputs(txOutputs) {
    if (!txOutputs) {
      return [];
    }

    return txOutputs.map((txOutput) => ({
      txId: txOutput.tx_id,
      index: txOutput.index,
      address: txOutput.address,
      authorities: txOutput.authorities,
    }));
  }

  /**
   * Get mint authorities
   * This is a helper method to call selectAuthorityUtxo without knowledge of the isMintOutput
   *
   * @param {string} tokenUid UID of the token to select the authority utxo
   * @param [options] Object with custom options.
   * @param {boolean} [options.many=false] if should return many utxos or just one (default false)
   * @param {boolean} [options.skipSpent=true] if should not include spent utxos (default true)
   *
   * @return {Promise<{
   *   txId: string,
   *   index: number,
   *   address: string,
   *   authorities: number
   * }[]>} Promise that resolves with an Array of objects with properties of the authority output.
   *       The "authorities" field actually contains the output value with the authority masks.
   *       Returns an empty array in case there are no tx_outupts for this type.
   **/
  async getMintAuthority(tokenUid, options = {}) {
    const newOptions = Object.assign({many: false, skipSpent: true}, options);
    const txOutputs = this.selectAuthorityUtxo(tokenUid, wallet.isMintOutput.bind(wallet), newOptions);

    return this._formatTxOutputs(txOutputs);
  }

  /**
   * Get melt authorities
   * This is a helper method to call selectAuthorityUtxo without knowledge of the isMeltOutput
   *
   * @param {string} tokenUid UID of the token to select the authority utxo
   * @param [options] Object with custom options.
   * @param {boolean} [options.many=false] if should return many utxos or just one (default false)
   * @param {boolean} [options.skipSpent=true] if should not include spent utxos (default true)
   *
   * @return {Promise<{
   *   txId: string,
   *   index: number,
   *   address: string,
   *   authorities: number
   * }[]>} Promise that resolves with an Array of objects with properties of the authority output.
   *       The "authorities" field actually contains the output value with the authority masks.
   *       Returns an empty array in case there are no tx_outupts for this type.
   **/
  async getMeltAuthority(tokenUid, options = {}) {
    const newOptions = Object.assign({many: false, skipSpent: true}, options);
    const txOutputs = this.selectAuthorityUtxo(tokenUid, wallet.isMeltOutput.bind(wallet), newOptions);

    return this._formatTxOutputs(txOutputs);
  }

  /**
   * Prepare mint transaction before mining
   *
   * @param {string} tokenUid UID of the token to mint
   * @param {number} amount Quantity to mint
   * @param {Object} options Options parameters
   *  {
   *   'address': destination address of the minted token
   *   'changeAddress': address of the change output
   *   'startMiningTx': boolean to trigger start mining (default true)
   *   'createAnotherMint': boolean to create another mint authority or not for the wallet
   *   'pinCode': pin to decrypt xpriv information. Optional but required if not set in this
   *  }
   *
   * @return {Promise} Promise that resolves with transaction object if succeeds
   * or with error message if it fails
   *
   * @memberof HathorWallet
   * @inner
   **/
  async prepareMintTokensData(tokenUid, amount, options = {}) {
    if (this.isFromXPub()) {
      throw new WalletFromXPubGuard('mintTokens');
    }
    storage.setStore(this.store);
    const newOptions = Object.assign({
      address: null,
      changeAddress: null,
      createAnotherMint: true,
      startMiningTx: true,
      pinCode: null,
    }, options);

    const pin = newOptions.pinCode || this.pinCode;
    if (!pin) {
      return Promise.reject({success: false, message: ERROR_MESSAGE_PIN_REQUIRED, error: ERROR_CODE_PIN_REQUIRED});
    }

    const mintAddress = newOptions.address || this.getCurrentAddress().address;
    const mintInput = this.selectAuthorityUtxo(tokenUid, wallet.isMintOutput.bind(wallet));

    if (!mintInput || mintInput.length === 0) {
      return {success: false, message: 'Don\'t have mint authority output available.'}
    }

    const ret = tokens.generateMintData(mintInput[0], tokenUid, mintAddress, amount, null, pin, newOptions);
    if (!ret.success) {
      return Promise.reject(ret);
    }

    return helpers.createTxFromData(ret.preparedData, this.getNetworkObject());
  }

  /**
   * Mint tokens
   *
   * @param {string} tokenUid UID of the token to mint
   * @param {number} amount Quantity to mint
   * @param [options] Options parameters
   * @param {string} [options.address] destination address of the minted token
   *                                   (if not sent we choose the next available address to use)
   * @param {string} [options.changeAddress] address of the change output
   *                                   (if not sent we choose the next available address to use)
   * @param {boolean} [options.startMiningTx=true] boolean to trigger start mining (default true)
   * @param {boolean} [options.createAnotherMint] boolean to create another mint authority or not
   *                                              for the wallet
   * @param {string} [options.pinCode] pin to decrypt xpriv information.
   *                                   Optional but required if not set in this
   *
   * @return {Promise<BaseTransactionResponse>} Promise that resolves with transaction object
   *                                           if it succeeds or with error message if it fails
   *
   * @memberof HathorWallet
   * @inner
   **/
  async mintTokens(tokenUid, amount, options = {}) {
    const tx = await this.prepareMintTokensData(tokenUid, amount, options);
    return this.handleSendPreparedTransaction(tx);
  }

  /**
   * Prepare melt transaction before mining
   *
   * @param {string} tokenUid UID of the token to melt
   * @param {number} amount Quantity to melt
   * @param {Object} options Options parameters
   *  {
   *   'address': address of the HTR deposit back
   *   'changeAddress': address of the change output
   *   'createAnotherMelt': boolean to create another melt authority or not for the wallet
   *   'startMiningTx': boolean to trigger start mining (default true)
   *   'pinCode': pin to decrypt xpriv information. Optional but required if not set in this
   *  }
   *
   * @return {Promise} Promise that resolves with transaction object if succeeds
   * or with error message if it fails
   *
   * @memberof HathorWallet
   * @inner
   **/
  async prepareMeltTokensData(tokenUid, amount, options = {}) {
    if (this.isFromXPub()) {
      throw new WalletFromXPubGuard('meltTokens');
    }
    storage.setStore(this.store);
    const newOptions = Object.assign({
      address: null,
      changeAddress: null,
      createAnotherMelt: true,
      startMiningTx: true,
      pinCode: null,
    }, options);

    const pin = newOptions.pinCode || this.pinCode;
    if (!pin) {
      return Promise.reject({success: false, message: ERROR_MESSAGE_PIN_REQUIRED, error: ERROR_CODE_PIN_REQUIRED});
    }

    const meltInput = this.selectAuthorityUtxo(tokenUid, wallet.isMeltOutput.bind(wallet));

    if (!meltInput || meltInput.length === 0) {
      return Promise.reject({success: false, message: 'Don\'t have melt authority output available.'});
    }

    // Always create another melt authority output
    const ret = tokens.generateMeltData(meltInput[0], tokenUid, amount, pin, newOptions.createAnotherMelt, { depositAddress: newOptions.address, changeAddress: newOptions.changeAddress });
    if (!ret.success) {
      return Promise.reject(ret);
    }

    return helpers.createTxFromData(ret.preparedData, this.getNetworkObject());
  }

  /**
   * Melt tokens
   *
   * @param {string} tokenUid UID of the token to melt
   * @param {number} amount Quantity to melt
   * @param [options] Options parameters
   * @param {string} [options.address]: address of the HTR deposit back
   * @param {string} [options.changeAddress] address of the change output
   * @param {boolean} [options.createAnotherMelt] boolean to create another melt authority or not
   *                                              for the wallet
   * @param {boolean} [options.startMiningTx=true] boolean to trigger start mining (default true)
   * @param {string} [options.pinCode] pin to decrypt xpriv information.
   *                                   Optional but required if not set in this
   *
   * @return {Promise<BaseTransactionResponse>} Promise that resolves with transaction object
   *                                            if it succeeds or with error message if it fails
   *
   * @memberof HathorWallet
   * @inner
   **/
  async meltTokens(tokenUid, amount, options = {}) {
    const tx = await this.prepareMeltTokensData(tokenUid, amount, options);
    return this.handleSendPreparedTransaction(tx);
  }

  /**
   * Prepare delegate authority transaction before mining
   *
   * @param {string} tokenUid UID of the token to delegate the authority
   * @param {string} type Type of the authority to delegate 'mint' or 'melt'
   * @param {string} destinationAddress Destination address of the delegated authority
   * @param {Object} options Options parameters
   *  {
   *   'createAnother': if should create another authority for the wallet. Default to true
   *   'startMiningTx': boolean to trigger start mining (default true)
   *   'pinCode': pin to decrypt xpriv information. Optional but required if not set in this
   *  }
   *
   * @return {Promise} Promise that resolves with transaction object if succeeds
   * or with error message if it fails
   *
   * @memberof HathorWallet
   * @inner
   **/
  async prepareDelegateAuthorityData(tokenUid, type, destinationAddress, options = {}) {
    if (this.isFromXPub()) {
      throw new WalletFromXPubGuard('delegateAuthority');
    }
    storage.setStore(this.store);
    const newOptions = Object.assign({ createAnother: true, startMiningTx: true, pinCode: null }, options);
    const pin = newOptions.pinCode || this.pinCode;
    if (!pin) {
      return Promise.reject({success: false, message: ERROR_MESSAGE_PIN_REQUIRED, error: ERROR_CODE_PIN_REQUIRED});
    }
    const { createAnother, startMiningTx } = newOptions;
    let filterUtxos;
    if (type === 'mint') {
      filterUtxos = wallet.isMintOutput.bind(wallet);
    } else if (type === 'melt') {
      filterUtxos = wallet.isMeltOutput.bind(wallet);
    } else {
      throw new Error('This should never happen.')
    }

    const delegateInput = this.selectAuthorityUtxo(tokenUid, filterUtxos);

    if (delegateInput.length === 0) {
      return Promise.reject({success: false, message: ErrorMessages.NO_UTXOS_AVAILABLE});
    }

    const { tx_id, index, address } = delegateInput[0];

    const ret = tokens.generateDelegateAuthorityData(tx_id, index, address, tokenUid, destinationAddress, createAnother, type, pin);

    if (!ret.success) {
      return Promise.reject(ret);
    }

    return helpers.createTxFromData(ret.preparedData, this.getNetworkObject());
  }

  /**
   * Delegate authority
   *
   * @param {string} tokenUid UID of the token to delegate the authority
   * @param {'mint'|'melt'} type Type of the authority to delegate 'mint' or 'melt'
   * @param {string} destinationAddress Destination address of the delegated authority
   * @param [options] Options parameters
   * @param {boolean} [options.createAnother=true] Should create another authority for the wallet.
   *                                               Default to true
   * @param {boolean} [options.startMiningTx=true] boolean to trigger start mining (default true)
   * @param {string} [options.pinCode] pin to decrypt xpriv information.
   *                                   Optional but required if not set in this
   *
   * @return {Promise<BaseTransactionResponse>} Promise that resolves with transaction object
   *                                            if it succeeds or with error message if it fails
   *
   * @memberof HathorWallet
   * @inner
   **/
  async delegateAuthority(tokenUid, type, destinationAddress, options = {}) {
    const tx = await this.prepareDelegateAuthorityData(tokenUid, type, destinationAddress, options);
    return this.handleSendPreparedTransaction(tx);
  }

  /**
   * Prepare destroy authority transaction before mining
   *
   * @param {string} tokenUid UID of the token to delegate the authority
   * @param {string} type Type of the authority to delegate 'mint' or 'melt'
   * @param {number} count How many authority outputs to destroy
   * @param {Object} options Options parameters
   *  {
   *   'startMiningTx': boolean to trigger start mining (default true)
   *   'pinCode': pin to decrypt xpriv information. Optional but required if not set in this
   *  }
   *
   * @return {Promise} Promise that resolves with transaction object if succeeds
   * or with error message if it fails
   *
   * @memberof HathorWallet
   * @inner
   **/
  async prepareDestroyAuthorityData(tokenUid, type, count, options = {}) {
    if (this.isFromXPub()) {
      throw new WalletFromXPubGuard('destroyAuthority');
    }
    storage.setStore(this.store);
    const newOptions = Object.assign({ startMiningTx: true, pinCode: null }, options);
    const pin = newOptions.pinCode || this.pinCode;
    if (!pin) {
      return Promise.reject({success: false, message: ERROR_MESSAGE_PIN_REQUIRED, error: ERROR_CODE_PIN_REQUIRED});
    }
    let filterUtxos;
    if (type === 'mint') {
      filterUtxos = wallet.isMintOutput.bind(wallet);
    } else if (type === 'melt') {
      filterUtxos = wallet.isMeltOutput.bind(wallet);
    } else {
      throw new Error('This should never happen.')
    }

    const destroyInputs = this.selectAuthorityUtxo(tokenUid, filterUtxos, { many: true });

    if (destroyInputs.length < count) {
      return Promise.reject({ success: false, message: ErrorMessages.NO_UTXOS_AVAILABLE, errorData: { requestedQuantity: count, availableQuantity: destroyInputs.length } });
    }

    const data = [];
    for (const utxo of destroyInputs) {
      const { tx_id, address, index } = utxo;
      data.push({ tx_id, address, index, token: tokenUid });
      // Even though count is expected as a number, I am using ==
      // in case someone sends a string in the future
      if (data.length >= count) {
        break;
      }
    }

    const ret = tokens.generateDestroyAuthorityData(data, pin);
    if (!ret.success) {
      return Promise.reject(ret);
    }

    return helpers.createTxFromData(ret.preparedData, this.getNetworkObject());
  }

  /**
   * Destroy authority
   *
   * @param {string} tokenUid UID of the token to destroy the authority
   * @param {'mint'|'melt'} type Type of the authority to destroy: 'mint' or 'melt'
   * @param {number} count How many authority outputs to destroy
   * @param [options] Options parameters
   * @param {boolean} [options.startMiningTx=true] boolean to trigger start mining (default true)
   * @param {string} [options.pinCode] pin to decrypt xpriv information.
   *                                   Optional but required if not set in this
   *
   * @return {Promise<BaseTransactionResponse>} Promise that resolves with transaction object
   *                                            if it succeeds or with error message if it fails
   *
   * @memberof HathorWallet
   * @inner
   **/
  async destroyAuthority(tokenUid, type, count, options = {}) {
    const tx = await this.prepareDestroyAuthorityData(tokenUid, type, count, options);
    return this.handleSendPreparedTransaction(tx);
  }

  /**
   * Remove sensitive data from memory
   *
   * NOTICE: This won't remove data from memory immediately, we have to wait until javascript
   * garbage collect it. JavaScript currently does not provide a standard way to trigger
   * garbage collection
   **/
  clearSensitiveData() {
    this.xpriv = undefined;
    this.seed = undefined;
  }

  /**
   * Get all authorities utxos for specific token
   *
   * @param {string} tokenUid UID of the token to delegate the authority
   * @param {"mint"|"melt"} type Type of the authority to search for: 'mint' or 'melt'
   *
   * @return {{tx_id: string, index: number, address: string, authorities: number}[]}
   *    Array of the authority outputs.
   **/
  getAuthorityUtxos(tokenUid, type) {
    storage.setStore(this.store);
    let filterUtxos;
    if (type === 'mint') {
      filterUtxos = wallet.isMintOutput.bind(wallet);
    } else if (type === 'melt') {
      filterUtxos = wallet.isMeltOutput.bind(wallet);
    } else {
      throw new Error('This should never happen.')
    }

    return this.selectAuthorityUtxo(tokenUid, filterUtxos, { many: true });
  }

  getTokenData() {
    storage.setStore(this.store);
    if (this.tokenUid === HATHOR_TOKEN_CONFIG.uid) {
      // Hathor token we don't get from the full node
      this.token = HATHOR_TOKEN_CONFIG;
    } else {
      // Get token info from full node
      // XXX This request might take longer than the ws connection to start
      // so it's possible (but hard to happen) that the wallet will change to
      // READY state with token still null.
      // I will keep it like that for now but to protect from this
      // we should change to READY only after both things finish
      walletApi.getGeneralTokenInfo(this.tokenUid, (response) => {
        if (response.success) {
          this.token = {
            uid: this.tokenUid,
            name: response.name,
            symbol: response.symbol,
          }
        } else {
          throw Error(response.message);
        }
      });
    }
  }

  /**
   * Call get token details API
   *
   * @param tokenId Token uid to get the token details
   *
   * @return {Promise<{
   *   totalSupply: number,
   *   totalTransactions: number,
   *   tokenInfo: {
   *     name: string,
   *     symbol: string,
   *   },
   *   authorities: {
   *     mint: boolean,
   *     melt: boolean,
   *   },
   * }>} token details
   */
  async getTokenDetails(tokenId) {
    const result = await new Promise((resolve) => {
      return walletApi.getGeneralTokenInfo(tokenId, resolve);
    });

    const { name, symbol, mint, melt, total, transactions_count } = result;

    // Transform to the same format the wallet service facade responds
    return {
      totalSupply: total,
      totalTransactions: transactions_count,
      tokenInfo: {
        name,
        symbol,
      },
      authorities: {
        mint: mint.length > 0,
        melt: melt.length > 0,
      },
    };
  }

  isReady() {
    return this.state === HathorWallet.READY;
  }

  /**
   * Check if address is from the loaded wallet
   *
   * @param {string} address Address to check
   *
   * @return {boolean}
   **/
  isAddressMine(address) {
    return wallet.isAddressMine(address);
  }

  /**
   * Get index of address
   * Returns null if address does not belong to the wallet
   *
   * @param {string} address Address to get the index
   *
   * @return {Number}
   **/
  getAddressIndex(address) {
    return wallet.getAddressIndex(address);
  }

  /**
   * Returns the balance for each token in tx, if the input/output belongs to this wallet
   *
   * @param {DecodedTx} tx Decoded transaction with populated data from local wallet history
   * @param [optionsParam]
   * @param {boolean} [optionsParam.includeAuthorities=false] Retrieve authority balances if true
   *
   * @return {Promise<Record<string,number>>} Promise that resolves with an object with each token
   *                                          and it's balance in this tx for this wallet
   *
   * @example
   * const decodedTx = hathorWalletInstance.getTx(txHash);
   * const txBalance = await hathorWalletInstance.getTxBalance(decodedTx);
   **/
  async getTxBalance(tx, optionsParam = {}) {
    const options = Object.assign({ includeAuthorities: false }, optionsParam)
    storage.setStore(this.store);
    const addresses = this._getAllAddressesRaw();
    const balance = {};
    for (const txout of tx.outputs) {
      if (wallet.isAuthorityOutput(txout)) {
        if (options.includeAuthorities) {
          if (!balance[txout.token]) {
            balance[txout.token] = 0;
          }
        }
        continue;
      }
      if (txout.decoded && txout.decoded.address
          && addresses.includes(txout.decoded.address)) {
        if (!balance[txout.token]) {
          balance[txout.token] = 0;
        }
        balance[txout.token] += txout.value;
      }
    }

    for (const txin of tx.inputs) {
      if (wallet.isAuthorityOutput(txin)) {
        if (options.includeAuthorities) {
          if (!balance[txin.token]) {
            balance[txin.token] = 0;
          }
        }
        continue;
      }
      if (txin.decoded && txin.decoded.address
          && addresses.includes(txin.decoded.address)) {
        if (!balance[txin.token]) {
          balance[txin.token] = 0;
        }
        balance[txin.token] -= txin.value;
      }
    }

    return balance;
  }

  /**
   * Return the addresses of the tx that belongs to this wallet
   * The address might be in the input or output
   * Removes duplicates
   *
   * @param {DecodedTx} tx Transaction data with array of inputs and outputs
   *
   * @return {Set<string>} Set of strings with addresses
   **/
  getTxAddresses(tx) {
    storage.setStore(this.store);
    const addresses = new Set();
    for (const txout of tx.outputs) {
      if (txout.decoded && txout.decoded.address && this.isAddressMine(txout.decoded.address)) {
        addresses.add(txout.decoded.address);
      }
    }

    for (const txin of tx.inputs) {
      if (txin.decoded && txin.decoded.address && this.isAddressMine(txin.decoded.address)) {
        addresses.add(txin.decoded.address);
      }
    }

    return addresses;
  }

  /**
   * Create an NFT for this wallet
   *
   * @param {string} name Name of the token
   * @param {string} symbol Symbol of the token
   * @param {number} amount Quantity of the token to be minted
   * @param {string} data NFT data string
   * @param [options] Options parameters
   * @param {string} [options.address] address of the minted token,
   * @param {string} [options.changeAddress] address of the change output,
   * @param {boolean} [options.startMiningTx=true] boolean to trigger start mining (default true)
   * @param {string} [options.pinCode] pin to decrypt xpriv information.
   *                                   Optional but required if not set in this
   * @param {boolean} [options.createMint=false] should create mint authority
   * @param {boolean} [options.createMelt=false] should create melt authority
   *
   * @return {Promise<CreateNewTokenResponse>}
   *
   * @memberof HathorWallet
   * @inner
   **/
  async createNFT(name, symbol, amount, data, options = {}) {
    const newOptions = Object.assign({
      address: null,
      changeAddress: null,
      startMiningTx: true,
      pinCode: null,
      createMint: false,
      createMelt: false,
    }, options);
    newOptions['nftData'] = data;
    const tx = await this.prepareCreateNewToken(name, symbol, amount, newOptions);
    return this.handleSendPreparedTransaction(tx);
  }
}

// State constants.
HathorWallet.CLOSED =  0;
HathorWallet.CONNECTING = 1;
HathorWallet.SYNCING = 2;
HathorWallet.READY = 3;
HathorWallet.ERROR = 4;

export default HathorWallet;<|MERGE_RESOLUTION|>--- conflicted
+++ resolved
@@ -778,11 +778,7 @@
    *
    * @typedef UtxoOptions
    * @property {number} [max_utxos] - Maximum number of utxos to aggregate. Default to MAX_INPUTS (255).
-<<<<<<< HEAD
-   * @property {string} token - Token to filter the utxos. If not sent, we select only HTR utxos.
-=======
    * @property {string} [token] - Token to filter the utxos. If not sent, we select only HTR utxos.
->>>>>>> 43326141
    * @property {string} [filter_address] - Address to filter the utxos.
    * @property {number} [amount_smaller_than] - Maximum limit of utxo amount to filter the utxos list. We will consolidate only utxos that have an amount lower than or equal to this value. Integer representation of decimals, i.e. 100 = 1.00.
    * @property {number} [amount_bigger_than] - Minimum limit of utxo amount to filter the utxos list. We will consolidate only utxos that have an amount bigger than or equal to this value. Integer representation of decimals, i.e. 100 = 1.00.
@@ -1041,11 +1037,7 @@
    * @typedef ConsolidationResult
    * @property {number} total_utxos_consolidated - Number of utxos consolidated
    * @property {number} total_amount - Consolidated amount
-<<<<<<< HEAD
    * @property {string} txId - Consolidated transaction id
-=======
-   * @property {number} tx_id - Consolidated transaction id
->>>>>>> 43326141
    * @property {{
    *  address: string,
    *  amount: number,
