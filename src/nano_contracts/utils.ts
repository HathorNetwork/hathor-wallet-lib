--- conflicted
+++ resolved
@@ -22,13 +22,8 @@
 import { OutputType } from '../wallet/types';
 import { IHistoryTx, IStorage } from '../types';
 import { parseScript } from '../utils/scripts';
-<<<<<<< HEAD
 import { MethodArgInfo, NanoContractArgumentType, NanoContractArgumentContainerType } from './types';
-import { NANO_CONTRACTS_VERSION, NANO_CONTRACTS_INITIALIZE_METHOD } from '../constants';
-=======
-import { MethodArgInfo, NanoContractArgumentType } from './types';
 import { NANO_CONTRACTS_INITIALIZE_METHOD } from '../constants';
->>>>>>> 5752baef
 
 export function getContainerInternalType(type: string): [NanoContractArgumentContainerType, string] {
   if (type.endsWith('?')) {
