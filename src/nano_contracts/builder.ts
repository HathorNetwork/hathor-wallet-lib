/**
 * Copyright (c) Hathor Labs and its affiliates.
 *
 * This source code is licensed under the MIT license found in the
 * LICENSE file in the root directory of this source tree.
 */

import { concat, get, uniq } from 'lodash';
import Transaction from '../models/transaction';
import CreateTokenTransaction from '../models/create_token_transaction';
import { getAddressType } from '../utils/address';
import tokensUtils from '../utils/tokens';
import transactionUtils from '../utils/transaction';
import {
  DEFAULT_TX_VERSION,
  NATIVE_TOKEN_UID,
  NANO_CONTRACTS_INITIALIZE_METHOD,
} from '../constants';
import Serializer from './serializer';
import HathorWallet from '../new/wallet';
import { NanoContractTransactionError } from '../errors';
import {
  ActionTypeToActionHeaderType,
  NanoContractActionHeader,
  NanoContractActionType,
  NanoContractAction,
  MethodArgInfo,
  NanoContractArgumentApiInputType,
  NanoContractArgumentType,
  NanoContractBuilderCreateTokenOptions,
  NanoContractVertexType,
} from './types';
import { IDataInput, IDataOutput, ITokenData } from '../types';
import ncApi from '../api/nano';
import { validateAndUpdateBlueprintMethodArgs } from './utils';
import NanoContractHeader from './header';
import leb128 from '../utils/leb128';

class NanoContractTransactionBuilder {
  blueprintId: string | null | undefined;

  // nano contract ID, null if initialize
  ncId: string | null | undefined;

  method: string | null;

  actions: NanoContractAction[] | null;

  caller: Buffer | null;

  args: NanoContractArgumentType[] | null;

  serializedArgs: Buffer[] | null;

  wallet: HathorWallet | null;

  // So far we support Transaction or CreateTokenTransaction
  vertexType: NanoContractVertexType | null;

  // In case of a CreateTokenTransaction, these are the options
  // for the tx creation used by the tokens utils method
  createTokenOptions: NanoContractBuilderCreateTokenOptions | null;

  constructor() {
    this.blueprintId = null;
    this.ncId = null;
    this.method = null;
    this.actions = null;
    this.caller = null;
    this.args = null;
    this.serializedArgs = null;
    this.wallet = null;
    this.vertexType = null;
    this.createTokenOptions = null;
  }

  /**
   * Set object method attribute
   *
   * @param method Method name
   *
   * @memberof NanoContractTransactionBuilder
   * @inner
   */
  setMethod(method: string) {
    this.method = method;
    return this;
  }

  /**
   * Set object actions attribute
   *
   * @param actions List of actions
   *
   * @memberof NanoContractTransactionBuilder
   * @inner
   */
  setActions(actions: NanoContractAction[]) {
    // Check if there's only one action for each token
    if (actions) {
      const tokens = actions.map(action => action.token);
      const tokensSet = new Set(tokens);
      if (tokens.length !== tokensSet.size) {
        throw new Error('More than one action per token is not allowed.');
      }
    }

    this.actions = actions;
    return this;
  }

  /**
   * Set object args attribute
   *
   * @param args List of arguments
   *
   * @memberof NanoContractTransactionBuilder
   * @inner
   */
  setArgs(args: NanoContractArgumentApiInputType[]) {
    this.args = args;
    return this;
  }

  /**
   * Set object caller attribute
   *
   * @param caller caller public key
   *
   * @memberof NanoContractTransactionBuilder
   * @inner
   */
  setCaller(caller: Buffer) {
    this.caller = caller;
    return this;
  }

  /**
   * Set object blueprintId attribute
   *
   * @param blueprintId Blueprint id
   *
   * @memberof NanoContractTransactionBuilder
   * @inner
   */
  setBlueprintId(blueprintId: string) {
    this.blueprintId = blueprintId;
    return this;
  }

  /**
   * Set object ncId attribute
   *
   * @param {ncId} Nano contract id
   *
   * @memberof NanoContractTransactionBuilder
   * @inner
   */
  setNcId(ncId: string) {
    this.ncId = ncId;
    return this;
  }

  /**
   * Set object wallet attribute
   *
   * @param {wallet} Wallet object building this transaction
   *
   * @memberof NanoContractTransactionBuilder
   * @inner
   */
  setWallet(wallet: HathorWallet) {
    this.wallet = wallet;
    return this;
  }

  /**
   * Set vertex type
   *
   * @param {vertexType} The vertex type
   * @param {createTokenOptions} Options for the token creation tx
   *
   * @memberof NanoContractTransactionBuilder
   * @inner
   */
  setVertexType(
    vertexType: NanoContractVertexType,
    createTokenOptions: NanoContractBuilderCreateTokenOptions | null = null
  ) {
    this.vertexType = vertexType;
    this.createTokenOptions = createTokenOptions;
    return this;
  }

  /**
   * Execute a deposit action
   * Create inputs (and maybe change outputs) to complete the deposit
   *
   * @param {action} Action to be completed (must be a deposit type)
   * @param {tokens} Array of tokens to get the token data correctly
   *
   * @memberof NanoContractTransactionBuilder
   * @inner
   */
  async executeDeposit(
    action: NanoContractAction,
    tokens: string[]
  ): Promise<[IDataInput[], IDataOutput[]]> {
    if (action.type !== NanoContractActionType.DEPOSIT) {
      throw new NanoContractTransactionError(
        "Can't execute a deposit with an action which type is differente than deposit."
      );
    }

    if (!action.amount || !action.token) {
      throw new NanoContractTransactionError('Amount and token are required for deposit action.');
    }

    const changeAddressParam = action.changeAddress;
    if (changeAddressParam && !(await this.wallet.isAddressMine(changeAddressParam))) {
      throw new NanoContractTransactionError('Change address must belong to the same wallet.');
    }

    // Get the utxos with the amount of the deposit and create the inputs
    const utxoOptions: { token: string; filter_address?: string | null } = { token: action.token };
    if (action.address) {
      utxoOptions.filter_address = action.address;
    }
    const utxosData = await this.wallet.getUtxosForAmount(action.amount, utxoOptions);
    // XXX What if I don't have enough funds? Validate it!
    const inputs: IDataInput[] = [];
    for (const utxo of utxosData.utxos) {
      inputs.push({
        txId: utxo.txId,
        index: utxo.index,
        value: utxo.value,
        authorities: utxo.authorities,
        token: utxo.tokenId,
        address: utxo.address,
      });
    }

    const outputs: IDataOutput[] = [];
    // If there's a change amount left in the utxos, create the change output
    if (utxosData.changeAmount) {
      const changeAddressStr =
        changeAddressParam || (await this.wallet.getCurrentAddress()).address;
      outputs.push({
        type: getAddressType(changeAddressStr, this.wallet.getNetworkObject()),
        address: changeAddressStr,
        value: utxosData.changeAmount,
        timelock: null,
        token: action.token,
        authorities: 0n,
        isChange: true,
      });
    }

    return [inputs, outputs];
  }

  /**
   * Execute a withdrawal action
   * Create outputs to complete the withdrawal
   * If the transaction is a token creation and
   * the contract will pay for the deposit fee,
   * then creates the output only of the difference
   *
   * @param {action} Action to be completed (must be a withdrawal type)
   * @param {tokens} Array of tokens to get the token data correctly
   *
   * @memberof NanoContractTransactionBuilder
   * @inner
   */
  executeWithdrawal(action: NanoContractAction, tokens: string[]): IDataOutput | null {
    if (action.type !== NanoContractActionType.WITHDRAWAL) {
      throw new NanoContractTransactionError(
        "Can't execute a withdrawal with an action which type is differente than withdrawal."
      );
    }

    if (!action.amount || !action.token) {
      throw new NanoContractTransactionError(
        'Address, amount and token are required for withdrawal action.'
      );
    }

    // If it's a token creation creation tx and the contract is paying the deposit fee, then
    // we must reduce the amount created for the output from the total action amount
    let withdrawalAmount = action.amount;
    if (this.vertexType === NanoContractVertexType.CREATE_TOKEN_TRANSACTION) {
      if (this.createTokenOptions === null) {
        throw new NanoContractTransactionError(
          'For a token creation transaction we must have the options defined.'
        );
      }

      // We pay the deposit in native token uid
      if (this.createTokenOptions.contractPaysTokenDeposit && action.token === NATIVE_TOKEN_UID) {
        const depositPercent = this.wallet.storage.getTokenDepositPercentage();
        const depositAmount = tokensUtils.getDepositAmount(
          this.createTokenOptions.amount,
          depositPercent
        );
        withdrawalAmount -= depositAmount;
      }
    }

    if (withdrawalAmount === 0n) {
      // The whole withdrawal amount was used to pay deposit token fee
      return null;
    }

    if (!action.address) {
      throw new NanoContractTransactionError(
        'Address is required for withdrawal action that creates outputs.'
      );
    }

    // Create the output with the withdrawal address and amount
    return {
      type: getAddressType(action.address, this.wallet.getNetworkObject()),
      address: action.address,
      value: withdrawalAmount,
      timelock: null,
      token: action.token,
      authorities: 0n,
    };
  }

  /**
   * Verify if the builder attributes are valid for the nano build
   *
   * @throws {NanoContractTransactionError} In case the attributes are not valid
   *
   * @memberof NanoContractTransactionBuilder
   * @inner
   */
  async verify() {
    if (this.method === NANO_CONTRACTS_INITIALIZE_METHOD && !this.blueprintId) {
      // Initialize needs the blueprint ID
      throw new NanoContractTransactionError('Missing blueprint id. Parameter blueprintId in data');
    }

    if (this.method !== NANO_CONTRACTS_INITIALIZE_METHOD) {
      // Get the blueprint id from the nano transaction in the full node
      if (!this.ncId) {
        throw new NanoContractTransactionError(
          `Nano contract ID cannot be null for method ${this.method}`
        );
      }

      let response;
      try {
        response = await this.wallet.getFullTxById(this.ncId);
      } catch {
        // Error getting nano contract transaction data from the full node
        throw new NanoContractTransactionError(
          `Error getting nano contract transaction data with id ${this.ncId} from the full node`
        );
      }

      if (!response.tx.nc_id) {
        throw new NanoContractTransactionError(
          `Transaction with id ${this.ncId} is not a nano contract transaction.`
        );
      }

      this.blueprintId = response.tx.nc_blueprint_id;
    }

    if (!this.blueprintId || !this.method || !this.caller) {
      throw new NanoContractTransactionError('Must have blueprint id, method and caller.');
    }

    // Validate if the arguments match the expected method arguments
    await validateAndUpdateBlueprintMethodArgs(this.blueprintId, this.method, this.args);
  }

  /**
   * Serialize nano arguments in an array of Buffer
   * and store the serialized data in this.serializedArgs
   *
   * @throws {NanoContractTransactionError} In case the arguments are not valid
   *
   * @memberof NanoContractTransactionBuilder
   * @inner
   */
  async serializeArgs() {
    this.serializedArgs = [];
    if (this.args) {
      const serializer = new Serializer();
      const blueprintInformation = await ncApi.getBlueprintInformation(this.blueprintId!);
      const methodArgs = get(
        blueprintInformation,
        `public_methods.${this.method}.args`,
        []
      ) as MethodArgInfo[];
      if (!methodArgs) {
        throw new NanoContractTransactionError(`Blueprint does not have method ${this.method}.`);
      }

      if (this.args.length !== methodArgs.length) {
        throw new NanoContractTransactionError(
          `Method needs ${methodArgs.length} parameters but data has ${this.args.length}.`
        );
      }

      for (const [index, arg] of methodArgs.entries()) {
        const serialized = serializer.serializeFromType(this.args[index], arg.type);
        this.serializedArgs.push(serialized);
      }
    }
  }

  /**
   * Build inputs and outputs from nano actions
   *
   * @throws {Error} If a nano action type is invalid
   *
   * @memberof NanoContractTransactionBuilder
   * @inner
   */
  async buildInputsOutputs(): Promise<[IDataInput[], IDataOutput[], string[]]> {
    let inputs: IDataInput[] = [];
    let outputs: IDataOutput[] = [];
    let tokens: string[] = [];
    if (this.actions) {
      const tokenSet = new Set<string>();
      for (const action of this.actions) {
        // Get token list
        if (action.token !== NATIVE_TOKEN_UID) {
          tokenSet.add(action.token);
        }
      }
      tokens = Array.from(tokenSet);
      for (const action of this.actions) {
        // Call action
        if (action.type === NanoContractActionType.DEPOSIT) {
          const ret = await this.executeDeposit(action, tokens);
          inputs = concat(inputs, ret[0]);
          outputs = concat(outputs, ret[1]);
        } else if (action.type === NanoContractActionType.WITHDRAWAL) {
          const output = this.executeWithdrawal(action, tokens);
          if (output) {
            outputs = concat(outputs, output);
          }
        } else {
          throw new Error('Invalid type for nano contract action.');
        }
      }
    }

<<<<<<< HEAD
    // Serialize the method arguments
    const serializedArgs: Buffer[] = [leb128.encodeUnsigned(this.args?.length ?? 0)];
    if (this.args) {
      const serializer = new Serializer(this.wallet.getNetworkObject());
      const blueprintInformation = await ncApi.getBlueprintInformation(this.blueprintId);
      const methodArgs = get(
        blueprintInformation,
        `public_methods.${this.method}.args`,
        []
      ) as MethodArgInfo[];
      if (!methodArgs) {
        throw new NanoContractTransactionError(`Blueprint does not have method ${this.method}.`);
      }
=======
    return [inputs, outputs, tokens];
  }
>>>>>>> eee0c35a

  /**
   * Build a transaction object from the built inputs/outputs/tokens
   *
   * It will create a Transaction or CreateTokenTransaction, depending on the vertex type
   *
   * @throws {NanoContractTransactionError} In case the create token options is null
   *
   * @memberof NanoContractTransactionBuilder
   * @inner
   */
  async buildTransaction(
    inputs: IDataInput[],
    outputs: IDataOutput[],
    tokens: string[]
  ): Promise<Transaction | CreateTokenTransaction> {
    if (this.vertexType === NanoContractVertexType.TRANSACTION) {
      return transactionUtils.createTransactionFromData(
        {
          version: DEFAULT_TX_VERSION,
          inputs,
          outputs,
          tokens,
        },
        this.wallet.getNetworkObject()
      );
    }

    if (this.vertexType === NanoContractVertexType.CREATE_TOKEN_TRANSACTION) {
      if (this.createTokenOptions === null) {
        throw new NanoContractTransactionError(
          'Create token options cannot be null when creating a create token transaction.'
        );
      }

      // It's a token creation transaction
      // then we get the token creation data from the utils method
      // and concatenate the nano actions inputs/outputs/tokens
      const data = await tokensUtils.prepareCreateTokenData(
        this.createTokenOptions.mintAddress,
        this.createTokenOptions.name,
        this.createTokenOptions.symbol,
        this.createTokenOptions.amount,
        this.wallet.storage,
        {
          changeAddress: this.createTokenOptions.changeAddress,
          createMint: this.createTokenOptions.createMint,
          mintAuthorityAddress: this.createTokenOptions.mintAuthorityAddress,
          createMelt: this.createTokenOptions.createMelt,
          meltAuthorityAddress: this.createTokenOptions.meltAuthorityAddress,
          data: this.createTokenOptions.data,
          isCreateNFT: this.createTokenOptions.isCreateNFT,
          skipDepositFee: this.createTokenOptions.contractPaysTokenDeposit,
        }
      );

      data.inputs = concat(data.inputs, inputs);
      data.outputs = concat(data.outputs, outputs);
      data.tokens = uniq(concat(data.tokens, tokens));

      return transactionUtils.createTransactionFromData(data, this.wallet.getNetworkObject());
    }

    throw new NanoContractTransactionError('Invalid vertex type.');
  }

  /**
   * Build a full transaction with nano headers from nano contract data
   *
   * @throws {NanoContractTransactionError} In case the arguments to build the tx are invalid
   *
   * @memberof NanoContractTransactionBuilder
   * @inner
   */
  async build(): Promise<Transaction> {
    await this.verify();

    // Transform actions into inputs and outputs
    const [inputs, outputs, tokens] = await this.buildInputsOutputs();

    // Serialize the method arguments
    await this.serializeArgs();

    const ncId = this.method === NANO_CONTRACTS_INITIALIZE_METHOD ? this.blueprintId : this.ncId;

    if (ncId == null) {
      // This was validated in the beginning of the method but the linter was complaining about it
      throw new Error('This should never happen.');
    }

    const tx = await this.buildTransaction(inputs, outputs, tokens);

    let nanoHeaderActions: NanoContractActionHeader[] = [];

    if (this.actions) {
      nanoHeaderActions = this.actions.map(action => {
        const headerActionType = ActionTypeToActionHeaderType[action.type];

        const mappedTokens: ITokenData[] = tokens.map(token => {
          return {
            uid: token,
            name: '',
            symbol: '',
          };
        });

        return {
          type: headerActionType,
          amount: action.amount,
          tokenIndex: tokensUtils.getTokenIndex(mappedTokens, action.token),
        };
      });
    }

    const nanoHeader = new NanoContractHeader(
      ncId,
<<<<<<< HEAD
      this.method,
      Buffer.concat(serializedArgs),
=======
      this.method!,
      this.serializedArgs!,
>>>>>>> eee0c35a
      nanoHeaderActions,
      this.caller!,
      null
    );

    tx.headers.push(nanoHeader);

    return tx;
  }
}

export default NanoContractTransactionBuilder;<|MERGE_RESOLUTION|>--- conflicted
+++ resolved
@@ -387,7 +387,7 @@
    * @inner
    */
   async serializeArgs() {
-    this.serializedArgs = [];
+    const serializedArray: Buffer[] = [leb128.encodeUnsigned(this.args?.length ?? 0)];
     if (this.args) {
       const serializer = new Serializer();
       const blueprintInformation = await ncApi.getBlueprintInformation(this.blueprintId!);
@@ -408,8 +408,9 @@
 
       for (const [index, arg] of methodArgs.entries()) {
         const serialized = serializer.serializeFromType(this.args[index], arg.type);
-        this.serializedArgs.push(serialized);
-      }
+        serializedArray.push(serialized);
+      }
+      this.serializedArgs = Buffer.concat(serializedArray);
     }
   }
 
@@ -451,24 +452,8 @@
       }
     }
 
-<<<<<<< HEAD
-    // Serialize the method arguments
-    const serializedArgs: Buffer[] = [leb128.encodeUnsigned(this.args?.length ?? 0)];
-    if (this.args) {
-      const serializer = new Serializer(this.wallet.getNetworkObject());
-      const blueprintInformation = await ncApi.getBlueprintInformation(this.blueprintId);
-      const methodArgs = get(
-        blueprintInformation,
-        `public_methods.${this.method}.args`,
-        []
-      ) as MethodArgInfo[];
-      if (!methodArgs) {
-        throw new NanoContractTransactionError(`Blueprint does not have method ${this.method}.`);
-      }
-=======
     return [inputs, outputs, tokens];
   }
->>>>>>> eee0c35a
 
   /**
    * Build a transaction object from the built inputs/outputs/tokens
@@ -585,13 +570,8 @@
 
     const nanoHeader = new NanoContractHeader(
       ncId,
-<<<<<<< HEAD
-      this.method,
-      Buffer.concat(serializedArgs),
-=======
       this.method!,
       this.serializedArgs!,
->>>>>>> eee0c35a
       nanoHeaderActions,
       this.caller!,
       null
