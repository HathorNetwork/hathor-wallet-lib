--- conflicted
+++ resolved
@@ -10,11 +10,6 @@
 import Network from '../models/network';
 import Deserializer from './deserializer';
 import ncApi from '../api/nano';
-<<<<<<< HEAD
-import { unpackToInt } from '../utils/buffer';
-=======
-import { getAddressFromPubkey } from '../utils/address';
->>>>>>> c968ece0
 import { NanoContractTransactionParseError } from '../errors';
 import { MethodArgInfo } from './types';
 import leb128 from '../utils/leb128';
