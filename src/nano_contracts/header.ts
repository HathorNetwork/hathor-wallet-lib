/**
 * Copyright (c) Hathor Labs and its affiliates.
 *
 * This source code is licensed under the MIT license found in the
 * LICENSE file in the root directory of this source tree.
 */

import { NANO_CONTRACTS_INFO_VERSION } from '../constants';
import { NanoContractActionHeader } from './types';
import type Transaction from '../models/transaction';
import {
  bytesToOutputValue,
  hexToBuffer,
  intToBytes,
  outputValueToBytes,
  unpackLen,
  unpackToInt,
} from '../utils/buffer';
import helpersUtils from '../utils/helpers';
import {
  getVertexHeaderIdBuffer,
  getVertexHeaderIdFromBuffer,
  VertexHeaderId,
} from '../headers/types';
import Header from '../headers/base';
<<<<<<< HEAD
import Address from '../models/address';
import Network from '../models/network';
=======
import { OutputValueType } from '../types';
>>>>>>> c968ece0

class NanoContractHeader extends Header {
  // Used to create serialization versioning (hard coded as NANO_CONTRACTS_INFO_VERSION for now)
  nc_info_version: number;

  // It's the blueprint id when this header is calling a initialize method
  // and it's the nano contract id when it's executing another method of a nano
  id: string;

  // Name of the method to be called. When creating a new Nano Contract, it must be equal to 'initialize'
  method: string;

  // Serialized arguments to the method being called
  args: Buffer;

  // List of actions for this nano
  actions: NanoContractActionHeader[];

  // Address of the transaction owner(s)/caller(s)
  address: Address | null;

  /**
   * script with signature(s) of the transaction owner(s)/caller(s).
   * Supports P2PKH and P2SH
   */
  script: Buffer | null;

  constructor(
    id: string,
    method: string,
    args: Buffer,
    actions: NanoContractActionHeader[],
    address: Address | null,
    script: Buffer | null = null
  ) {
    super();
    this.nc_info_version = NANO_CONTRACTS_INFO_VERSION;
    this.id = id;
    this.method = method;
    this.args = args;
    this.actions = actions;
    this.address = address;
    this.script = script;
  }

  /**
   * Serialize funds fields
   * Add the serialized fields to the array parameter
   *
   * @param array Array of buffer to push the serialized fields
   * @param addScript If should add the script with the signature(s) when serializing it
   *
   * @memberof NanoContract
   * @inner
   */
  serializeFields(array: Buffer[], addScript: boolean) {
    // Info version
    array.push(intToBytes(this.nc_info_version, 1));

    // nano contract id
    array.push(hexToBuffer(this.id));

    const methodBytes = Buffer.from(this.method, 'ascii');
    array.push(intToBytes(methodBytes.length, 1));
    array.push(methodBytes);

    array.push(intToBytes(this.args.length, 2));
    array.push(this.args);

    array.push(intToBytes(this.actions.length, 1));
    for (const action of this.actions) {
      const arrAction: Buffer[] = [];
      arrAction.push(intToBytes(action.type, 1));
      arrAction.push(intToBytes(action.tokenIndex, 1));
      arrAction.push(outputValueToBytes(action.amount));
      array.push(Buffer.concat(arrAction));
    }

    if (!this.address) {
      throw new Error('Header caller address was not provided');
    }
    const addressBytes = this.address.decode();
    array.push(addressBytes);

    if (addScript && this.script !== null) {
      array.push(intToBytes(this.script.length, 2));
      array.push(this.script);
    } else {
      array.push(intToBytes(0, 1));
    }
  }

  /**
   * Serialize sighash data to bytes
   *
   * @memberof NanoContractHeader
   * @inner
   */
  serializeSighash(array: Buffer[]) {
    this.serializeFields(array, false);
  }

  /**
   * Serialize header to bytes
   *
   * @memberof NanoContractHeader
   * @inner
   */
  serialize(array: Buffer[]) {
    // First add the header ID
    array.push(getVertexHeaderIdBuffer(VertexHeaderId.NANO_HEADER));

    // Then the serialized header
    this.serializeFields(array, true);
  }

  /**
   * Deserialize buffer to Header object and
   * return the rest of the buffer data
   *
   * @return Header object deserialized and the rest of buffer data
   *
   * @memberof NanoContractHeader
   * @inner
   */
  static deserialize(srcBuf: Buffer, network: Network): [Header, Buffer] {
    // Copies buffer locally, not to change the original parameter
    let buf = Buffer.from(srcBuf);

    if (getVertexHeaderIdFromBuffer(buf) !== VertexHeaderId.NANO_HEADER) {
      throw new Error('Invalid vertex header id for nano header.');
    }

    buf = buf.subarray(1);

    // Create empty header to fill with the deserialization
<<<<<<< HEAD
    const header = new NanoContractHeader('', '', [], [], null);
=======
    const header = new NanoContractHeader('', '', Buffer.alloc(0), [], Buffer.alloc(0));
>>>>>>> c968ece0

    /* eslint-disable prefer-const -- To split these declarations would be confusing.
     * In all of them the first parameter should be a const and the second a let. */
    // nc info version
    [header.nc_info_version, buf] = unpackToInt(1, false, buf);

    if (header.nc_info_version !== NANO_CONTRACTS_INFO_VERSION) {
      throw new Error('Invalid info version for nano header.');
    }

    // NC ID is 32 bytes in hex
    let ncIdBuffer: Buffer;
    [ncIdBuffer, buf] = unpackLen(32, buf);
    header.id = ncIdBuffer.toString('hex');

    // nc method
    let methodLen: number;
    let methodBuffer: Buffer;
    [methodLen, buf] = unpackToInt(1, false, buf);

    [methodBuffer, buf] = unpackLen(methodLen, buf);
    header.method = methodBuffer.toString('ascii');

    // nc args
    let argsLen: number;
    let argsBuf: Buffer;
    [argsLen, buf] = unpackToInt(2, false, buf);
    [argsBuf, buf] = unpackLen(argsLen, buf);
    header.args = argsBuf;

    // nc actions
    let actionsLen: number;
    [actionsLen, buf] = unpackToInt(1, false, buf);

    for (let i = 0; i < actionsLen; i++) {
      let actionTypeBytes: Buffer;
      let actionType: number;
      let tokenIndex: number;
<<<<<<< HEAD
      let amount: bigint;
=======
      let amount: OutputValueType;
>>>>>>> c968ece0
      [actionTypeBytes, buf] = [buf.subarray(0, 1), buf.subarray(1)];
      [actionType] = unpackToInt(1, false, actionTypeBytes);
      [tokenIndex, buf] = unpackToInt(1, false, buf);
      [amount, buf] = bytesToOutputValue(buf);

      header.actions.push({ type: actionType, tokenIndex, amount });
    }

<<<<<<< HEAD
    // nc address
    let addressBytes: Buffer;
    [addressBytes, buf] = unpackLen(25, buf);
    header.address = helpersUtils.validateAddressBytes(addressBytes, network);

    // nc script
    let scriptLen: number;
    [scriptLen, buf] = unpackToInt(2, false, buf);
=======
    // nc pubkey
    let pubkeyLen: number;
    [pubkeyLen, buf] = unpackToInt(1, false, buf);
    [header.pubkey, buf] = unpackLen(pubkeyLen, buf);

    // nc signature
    let signatureLen: number;
    [signatureLen, buf] = unpackToInt(1, false, buf);
>>>>>>> c968ece0

    if (scriptLen !== 0) {
      // script might be null
      [header.script, buf] = unpackLen(scriptLen, buf);
    }
    /* eslint-enable prefer-const */

    return [header, buf];
  }

  /**
   * Get the nano contract header from the list of headers.
   *
   * @return The nano header object
   *
   * @memberof Transaction
   * @inner
   */
  static getHeadersFromTx(tx: Transaction): NanoContractHeader[] {
    const headers: NanoContractHeader[] = [];
    for (const header of tx.headers) {
      if (header instanceof NanoContractHeader) {
        headers.push(header);
      }
    }

    return headers;
  }
}

export default NanoContractHeader;<|MERGE_RESOLUTION|>--- conflicted
+++ resolved
@@ -23,12 +23,9 @@
   VertexHeaderId,
 } from '../headers/types';
 import Header from '../headers/base';
-<<<<<<< HEAD
 import Address from '../models/address';
 import Network from '../models/network';
-=======
 import { OutputValueType } from '../types';
->>>>>>> c968ece0
 
 class NanoContractHeader extends Header {
   // Used to create serialization versioning (hard coded as NANO_CONTRACTS_INFO_VERSION for now)
@@ -165,11 +162,7 @@
     buf = buf.subarray(1);
 
     // Create empty header to fill with the deserialization
-<<<<<<< HEAD
-    const header = new NanoContractHeader('', '', [], [], null);
-=======
-    const header = new NanoContractHeader('', '', Buffer.alloc(0), [], Buffer.alloc(0));
->>>>>>> c968ece0
+    const header = new NanoContractHeader('', '', Buffer.alloc(0), [], null, null);
 
     /* eslint-disable prefer-const -- To split these declarations would be confusing.
      * In all of them the first parameter should be a const and the second a let. */
@@ -208,11 +201,7 @@
       let actionTypeBytes: Buffer;
       let actionType: number;
       let tokenIndex: number;
-<<<<<<< HEAD
-      let amount: bigint;
-=======
       let amount: OutputValueType;
->>>>>>> c968ece0
       [actionTypeBytes, buf] = [buf.subarray(0, 1), buf.subarray(1)];
       [actionType] = unpackToInt(1, false, actionTypeBytes);
       [tokenIndex, buf] = unpackToInt(1, false, buf);
@@ -221,7 +210,6 @@
       header.actions.push({ type: actionType, tokenIndex, amount });
     }
 
-<<<<<<< HEAD
     // nc address
     let addressBytes: Buffer;
     [addressBytes, buf] = unpackLen(25, buf);
@@ -230,16 +218,6 @@
     // nc script
     let scriptLen: number;
     [scriptLen, buf] = unpackToInt(2, false, buf);
-=======
-    // nc pubkey
-    let pubkeyLen: number;
-    [pubkeyLen, buf] = unpackToInt(1, false, buf);
-    [header.pubkey, buf] = unpackLen(pubkeyLen, buf);
-
-    // nc signature
-    let signatureLen: number;
-    [signatureLen, buf] = unpackToInt(1, false, buf);
->>>>>>> c968ece0
 
     if (scriptLen !== 0) {
       // script might be null
