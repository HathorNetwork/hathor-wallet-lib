--- conflicted
+++ resolved
@@ -15,14 +15,11 @@
   | null;
 export type NanoContractArgumentType = NanoContractArgumentApiInputType | Buffer;
 
-<<<<<<< HEAD
-=======
 export enum NanoContractVertexType {
   TRANSACTION = 'transaction',
   CREATE_TOKEN_TRANSACTION = 'createTokenTransaction',
 }
 
->>>>>>> eee0c35a
 export enum NanoContractActionType {
   DEPOSIT = 'deposit',
   WITHDRAWAL = 'withdrawal',
