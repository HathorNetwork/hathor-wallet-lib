/**
 * Copyright (c) Hathor Labs and its affiliates.
 *
 * This source code is licensed under the MIT license found in the
 * LICENSE file in the root directory of this source tree.
 */
import { IHistoryTx, OutputValueType } from '../types';

export type NanoContractArgumentApiInputType =
  | string
  | number
  | bigint
  | OutputValueType
  | boolean
  | null;
export type NanoContractArgumentType = NanoContractArgumentApiInputType | Buffer;

<<<<<<< HEAD
export type NanoContractArgumentContainerType = 'Optional' | 'SignedData' | 'RawSignedData' | 'Tuple';
=======
export enum NanoContractVertexType {
  TRANSACTION = 'transaction',
  CREATE_TOKEN_TRANSACTION = 'createTokenTransaction',
}
>>>>>>> eee0c35a

export enum NanoContractActionType {
  DEPOSIT = 'deposit',
  WITHDRAWAL = 'withdrawal',
}

export enum NanoContractHeaderActionType {
  DEPOSIT = 1,
  WITHDRAWAL = 2,
}

export const ActionTypeToActionHeaderType: Record<
  NanoContractActionType,
  NanoContractHeaderActionType
> = {
  [NanoContractActionType.DEPOSIT]: NanoContractHeaderActionType.DEPOSIT,
  [NanoContractActionType.WITHDRAWAL]: NanoContractHeaderActionType.WITHDRAWAL,
};

// The action in the header is serialized/deserialized in the class
// and it's used only to help calculate the token balance
// That's why it's simple and with less fields
export interface NanoContractActionHeader {
  type: NanoContractHeaderActionType;
  tokenIndex: number;
  amount: OutputValueType;
}

export interface NanoContractAction {
  type: NanoContractActionType;
  token: string;
  amount: OutputValueType;
  // For withdrawal is optional, which is address to send the output, in case one is created
  // For deposit is optional, and it's the address to filter the utxos
  address: string | null;
  // For deposit action is the change address used by the change output after selecting the utxos
  changeAddress: string | null;
}

// Arguments for blueprint methods
export interface NanoContractParsedArgument {
  // Argument name in the blueprint code
  name: string;
  // Argument type from hathor-core code
  type: string;
  // Parsed value
  parsed: NanoContractArgumentType;
}

export interface MethodArgInfo {
  // Name of the method argument
  name: string;
  // Type of the method argument
  type: string;
}

interface MethodInfo {
  // List of information about the method arguments
  args: MethodArgInfo[];
  // Method return type
  return_type?: string;
}

export interface NanoContractBlueprintInformationAPIResponse {
  // Blueprint ID
  id: string;
  // Blueprint name
  name: string;
  // Blueprint attributes object where the key is the attribute
  // name and the value is the attribute type
  attributes: Map<string, string>;
  // Public methods available
  public_methods: Map<string, MethodInfo>;
  // Private methods available
  private_methods: Map<string, MethodInfo>;
}

export interface NanoContractHistoryAPIResponse {
  // If the request succeeded
  success: boolean;
  // Amount of elements requested
  count: number;
  // After which hash was requested
  after?: string;
  // List of elements
  history: IHistoryTx[];
}

interface StateValueSuccess {
  // State value return
  value: NanoContractArgumentApiInputType;
}

interface StateValueError {
  // State value error
  errmsg: string;
}

export interface NanoContractStateAPIResponse {
  // If the request succeeded
  success: boolean;
  // ID of the nano contract
  nc_id: string;
  // Blueprint name
  blueprint_name: string;
  // Fields requested
  fields: Map<string, StateValueSuccess | StateValueError>;
  // Balances requested
  balances: Map<string, StateValueSuccess | StateValueError>;
  // Calls requested
  calls: Map<string, StateValueSuccess | StateValueError>;
}

export interface NanoContractStateAPIParameters {
  id: string;
  fields: string[];
  balances: string[];
  calls: string[];
  block_hash?: string;
  block_height?: number;
}

export interface NanoContractBuilderCreateTokenOptions {
  // Token name
  name: string;
  // Token symbol
  symbol: string;
  // Token mint amount
  amount: OutputValueType;
  // Address to send the minted tokens
  mintAddress: string;
  // If the contract will pay for the token deposit fee
  contractPaysTokenDeposit: boolean;
  // Change address to send change values
  changeAddress: string | null;
  // If should create a mint authority output
  createMint: boolean;
  // The address to send the mint authority output to
  mintAuthorityAddress: string | null;
  // If should create a melt authority output
  createMelt: boolean;
  // The address to send the melt authority output to
  meltAuthorityAddress: string | null;
  // List of data strings to create data outputs
  data: string[] | null;
  // If this token is an NFT
  isCreateNFT: boolean;
}<|MERGE_RESOLUTION|>--- conflicted
+++ resolved
@@ -15,14 +15,12 @@
   | null;
 export type NanoContractArgumentType = NanoContractArgumentApiInputType | Buffer;
 
-<<<<<<< HEAD
 export type NanoContractArgumentContainerType = 'Optional' | 'SignedData' | 'RawSignedData' | 'Tuple';
-=======
+
 export enum NanoContractVertexType {
   TRANSACTION = 'transaction',
   CREATE_TOKEN_TRANSACTION = 'createTokenTransaction',
 }
->>>>>>> eee0c35a
 
 export enum NanoContractActionType {
   DEPOSIT = 'deposit',
