/**
 * Copyright (c) Hathor Labs and its affiliates.
 *
 * This source code is licensed under the MIT license found in the
 * LICENSE file in the root directory of this source tree.
 */

import { bufferToHex, unpackToInt } from '../utils/buffer';
import helpersUtils from '../utils/helpers';
<<<<<<< HEAD
import leb128Util from '../utils/leb128';
=======
import { decodeSigned as leb128DecodeSigned } from '../utils/leb128';
>>>>>>> 4a81baa2
import Network from '../models/network';
import { NanoContractArgumentType } from './types';
import { OutputValueType } from '../types';
import { NC_ARGS_MAX_BYTES_LENGTH } from 'src/constants';

interface DeserializeResult<T> {
  value: T;
  bytesRead: number;
}

class Deserializer {
  network: Network;

  constructor(network: Network) {
    this.network = network;
  }

  /**
   * Helper method to deserialize any value from its type
   * We receive these types from the full node, so we
   * use the python syntax
   *
   * @param {Buffer} buf Value to deserialize
   * @param {string} type Type of the value to be deserialized
   *
   * @memberof Deserializer
   * @inner
   */
  deserializeFromType(buf: Buffer, type: string): DeserializeResult<NanoContractArgumentType | null> {
    if (type.endsWith('?')) {
      // It's an optional
      const optionalType = type.slice(0, -1);
      return this.toOptional(buf, optionalType);
    }

    if (type.startsWith('SignedData[')) {
      return this.toSigned(buf, type);
    }

    switch (type) {
      case 'str':
        return this.toString(buf);
      case 'bytes':
      case 'BlueprintId':
      case 'ContractId':
      case 'TokenUid':
      case 'TxOutputScript':
      case 'VertexId':
        return this.toBytes(buf);
      case 'Address':
        return this.toAddress(buf);
      case 'int':
      case 'Timestamp':
        return this.toInt(buf);
      case 'Amount':
        return this.toAmount(buf);
      case 'bool':
<<<<<<< HEAD
        return this.toBool(buf);
=======
        return this.toBool(value);
      case 'VarInt':
        return this.toVarInt(value);
>>>>>>> 4a81baa2
      default:
        throw new Error('Invalid type.');
    }
  }

  /* eslint-disable class-methods-use-this -- XXX: Methods that don't use `this` should be made static */

  /**
   * Deserialize string value
   *
   * @param {Buffer} buf Value to deserialize
   *
   * @memberof Deserializer
   * @inner
   */
  toString(buf: Buffer): DeserializeResult<string> {
    // XXX: maybe add a limit to the size of the leb128 integer that we can read.
    const { value: lengthBN, rest, bytesRead: bytesReadForLength } = leb128Util.decodeSigned(buf);
    if(lengthBN > BigInt(NC_ARGS_MAX_BYTES_LENGTH)) {
      // XXX: Should this be an error?
      throw new Error('String length in bytes is higher than max allowed');
    }
    // If lengthBN is lower than 64 KiB than its safe to convert to Number
    const length = Number(lengthBN);
    return {
      value: rest.subarray(0, length).toString('utf8'),
      bytesRead: length + bytesReadForLength,
    };
  }

  /**
   * Deserialize bytes value
   *
   * @param {Buffer} buf Value to deserialize
   *
   * @memberof Deserializer
   * @inner
   */
  toBytes(buf: Buffer): DeserializeResult<Buffer> {
    // XXX: maybe add a limit to the size of the leb128 integer that we can read.
    const { value: lengthBN, rest, bytesRead: bytesReadForLength } = leb128Util.decodeSigned(buf);
    if(lengthBN > BigInt(NC_ARGS_MAX_BYTES_LENGTH)) {
      // XXX: Should this be an error?
      throw new Error('String length in bytes is higher than max allowed');
    }
    // If lengthBN is lower than 64 KiB than its safe to convert to Number
    const length = Number(lengthBN);
    return {
      value: rest.subarray(0, length),
      bytesRead: length + bytesReadForLength,
    };
  }

  /**
   * Deserialize int value
   *
   * @param {Buffer} buf Value to deserialize
   *
   * @memberof Deserializer
   * @inner
   */
  toInt(buf: Buffer): DeserializeResult<number> {
    return {
      value: unpackToInt(4, true, buf)[0],
      bytesRead: 4,
    };
  }

  /**
   * Deserialize amount value
   *
   * @param {Buffer} buf Value to deserialize
   *
   * @memberof Deserializer
   * @inner
   */
  toAmount(buf: Buffer): DeserializeResult<OutputValueType> {
    // Nano `Amount` currently only supports up to 4 bytes, so we simply use the `number` value converted to `BigInt`.
    // If we change Nano to support up to 8 bytes, we must update this.
    const { value, bytesRead } = this.toInt(buf);
    return {
      value: BigInt(value),
      bytesRead,
    };
  }

  /**
   * Deserialize boolean value
   *
   * @param {Buffer} buf Value to deserialize
   *
   * @memberof Deserializer
   * @inner
   */
  toBool(buf: Buffer): DeserializeResult<boolean> {
    if (buf[0]) {
      return {
        value: true,
        bytesRead: 1,
      };
    }
    return {
      value: false,
      bytesRead: 1,
    };
  }

  /**
   * Deserialize a variable integer encoded as a leb128 buffer to a bigint.
   *
   * @param {Buffer} value Value to deserialize
   * @returns {bigint}
   *
   * @memberof Deserializer
   */
  toVarInt(value: Buffer): bigint {
    const decoded = leb128DecodeSigned(value);
    return decoded.value;
  }

  /* eslint-enable class-methods-use-this */

  /**
   * Deserialize an optional value
   *
   * First we check the first byte. If it's 0, then we return null.
   *
   * Otherwise, we deserialize the rest of the buffer to the type.
   *
   * @param {Buffer} buf Buffer with the optional value
   * @param {string} type Type of the optional without the ?
   *
   * @memberof Deserializer
   * @inner
   */
  toOptional(buf: Buffer, type: string): DeserializeResult<NanoContractArgumentType | null> {
    if (buf[0] === 0) {
      // It's an empty optional
      return {
        value: null,
        bytesRead: 1,
      };
    }

    // Remove the first byte to deserialize the value, since it's not empty
    const valueToDeserialize = buf.subarray(1);
    const result = this.deserializeFromType(valueToDeserialize, type);
    return {
      value: result.value,
      bytesRead: result.bytesRead + 1,
    };
  }

  /**
   * Deserialize a signed value
   *
   * The signedData what will be deserialized is
   * [len(serializedValue)][serializedValue][inputData]
   *
   * @param signedData Buffer with serialized signed value
   * @param type Type of the signed value, with the subtype, e.g., SignedData[str]
   *
   * @memberof Deserializer
   * @inner
   */
  toSigned(signedData: Buffer, type: string): DeserializeResult<string> {
    // Get signed data type inside []
    const match = type.match(/\[(.*?)\]/);
    const valueType = match ? match[1] : null;
    if (!valueType) {
      throw new Error('Unable to extract type');
    }
    // Should we check that the valueType is valid?

    // SignData[T] is serialized as Serialize(T)+Serialize(sign(T)) where sign() returns a byte str
    // Which means we can parse the T argument, then read the bytes after.

    // Reading argument
    const parseResult = this.deserializeFromType(signedData, valueType);
    let parsed = parseResult.value;
    const bytesReadFromValue = parseResult.bytesRead;

    if (valueType === 'bytes') {
      // If the value is bytes, we should transform into hex to return the string
      parsed = bufferToHex(parsed as Buffer);
    }

    if (valueType === 'bool') {
      parsed = parsed as boolean ? 'true' : 'false';
    }

    // Reading signature
    const {
      value: parsedSignature,
      bytesRead: bytesReadFromSignature,
    } = this.deserializeFromType(signedData, 'bytes');

    return {
      value: `${bufferToHex(parsedSignature as Buffer)},${parsed},${valueType}`,
      bytesRead: bytesReadFromValue + bytesReadFromSignature,
    };
  }

  /**
   * Deserialize a value decoded in bytes to a base58 string
   *
   * @param {Buffer} buf Value to deserialize
   *
   * @memberof Deserializer
   * @inner
   */
  toAddress(buf: Buffer): DeserializeResult<string> {
    // First we get the 20 bytes of the address without the version byte and checksum
    const addressBytes = buf.subarray(1, 21);
    const address = helpersUtils.encodeAddress(addressBytes, this.network);
    const decoded = address.decode();
    if (decoded[0] !== buf[0]) {
      throw new Error(
        `Asked to deserialize an address with version byte ${buf[0]} but the network from the deserializer object has version byte ${decoded[0]}.`
      );
    }
    return {
      value: address.base58,
      bytesRead: 21,
    };
  }
}

export default Deserializer;<|MERGE_RESOLUTION|>--- conflicted
+++ resolved
@@ -7,11 +7,7 @@
 
 import { bufferToHex, unpackToInt } from '../utils/buffer';
 import helpersUtils from '../utils/helpers';
-<<<<<<< HEAD
 import leb128Util from '../utils/leb128';
-=======
-import { decodeSigned as leb128DecodeSigned } from '../utils/leb128';
->>>>>>> 4a81baa2
 import Network from '../models/network';
 import { NanoContractArgumentType } from './types';
 import { OutputValueType } from '../types';
@@ -69,13 +65,9 @@
       case 'Amount':
         return this.toAmount(buf);
       case 'bool':
-<<<<<<< HEAD
         return this.toBool(buf);
-=======
-        return this.toBool(value);
       case 'VarInt':
-        return this.toVarInt(value);
->>>>>>> 4a81baa2
+        return this.toVarInt(buf);
       default:
         throw new Error('Invalid type.');
     }
@@ -109,7 +101,7 @@
   /**
    * Deserialize bytes value
    *
-   * @param {Buffer} buf Value to deserialize
+   * @param buf Value to deserialize
    *
    * @memberof Deserializer
    * @inner
@@ -192,7 +184,7 @@
    * @memberof Deserializer
    */
   toVarInt(value: Buffer): bigint {
-    const decoded = leb128DecodeSigned(value);
+    const decoded = leb128Util.decodeSigned(value);
     return decoded.value;
   }
 
