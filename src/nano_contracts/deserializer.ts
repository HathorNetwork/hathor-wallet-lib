/**
 * Copyright (c) Hathor Labs and its affiliates.
 *
 * This source code is licensed under the MIT license found in the
 * LICENSE file in the root directory of this source tree.
 */

import { unpackToInt } from '../utils/buffer';
import helpersUtils from '../utils/helpers';
import leb128Util from '../utils/leb128';
import Network from '../models/network';
import {
  NanoContractArgumentType,
  BufferROExtract,
  NanoContractSignedData,
  NanoContractArgumentSingleType,
} from './types';
import { OutputValueType } from '../types';
import { NC_ARGS_MAX_BYTES_LENGTH } from '../constants';
import { getContainerInternalType, getContainerType } from './utils';

class Deserializer {
  network: Network;

  constructor(network: Network) {
    this.network = network;
  }

  /**
   * Helper method to deserialize any value from its type
   * We receive these types from the full node, so we
   * use the python syntax
   *
   * @param buf Value to deserialize
   * @param type Type of the value to be deserialized
   *
   * @memberof Deserializer
   * @inner
   */
  deserializeFromType(buf: Buffer, type: string): BufferROExtract<NanoContractArgumentType | null> {
    const isContainerType = getContainerType(type) !== null;
    if (isContainerType) {
      return this.deserializeContainerType(buf, type);
    }

    switch (type) {
      case 'str':
        return this.toString(buf);
      case 'bytes':
      case 'BlueprintId':
      case 'ContractId':
      case 'TokenUid':
      case 'TxOutputScript':
      case 'VertexId':
        return this.toBytes(buf);
      case 'Address':
        return this.toAddress(buf);
      case 'int':
      case 'Timestamp':
        return this.toInt(buf);
      case 'Amount':
        return this.toAmount(buf);
      case 'bool':
        return this.toBool(buf);
      case 'VarInt':
        return this.toVarInt(buf);
      default:
        throw new Error('Invalid type.');
    }
  }

  deserializeContainerType(
    buf: Buffer,
    type: string
  ): BufferROExtract<NanoContractArgumentType | null> {
    const [containerType, internalType] = getContainerInternalType(type);

    switch (containerType) {
      case 'Optional':
        return this.toOptional(buf, internalType);
      case 'RawSignedData':
      case 'SignedData':
        return this.toSignedData(buf, internalType);
      case 'Tuple':
        return this.toTuple(buf, internalType);
      default:
        throw new Error('Invalid type.');
    }
  }

  /* eslint-disable class-methods-use-this -- XXX: Methods that don't use `this` should be made static */

  /**
   * Deserialize string value
   *
   * @param {Buffer} buf Value to deserialize
   *
   * @memberof Deserializer
   * @inner
   */
  toString(buf: Buffer): BufferROExtract<string> {
    const parsed = this.toBytes(buf);
    return {
      value: parsed.value.toString('utf8'),
      bytesRead: parsed.bytesRead,
    };
  }

  /**
   * Deserialize bytes value
   *
   * @param buf Value to deserialize
   *
   * @memberof Deserializer
   * @inner
   */
  toBytes(buf: Buffer): BufferROExtract<Buffer> {
    // INFO: maxBytes is set to 3 because the max allowed length in bytes for a string is
    // NC_ARGS_MAX_BYTES_LENGTH which is encoded as 3 bytes in leb128 unsigned.
    // If we read a fourth byte we are definetely reading a higher number than allowed.
    const {
      value: lengthBN,
      rest,
      bytesRead: bytesReadForLength,
    } = leb128Util.decodeUnsigned(buf, 3);
    if (lengthBN > BigInt(NC_ARGS_MAX_BYTES_LENGTH)) {
      throw new Error('length in bytes is higher than max allowed');
    }
    // If lengthBN is lower than 64 KiB than its safe to convert to Number
    const length = Number(lengthBN);
    if (rest.length < length) {
      throw new Error('Do not have enough bytes to read the expected length');
    }
    return {
      value: rest.subarray(0, length),
      bytesRead: length + bytesReadForLength,
    };
  }

  /**
   * Deserialize int value
   *
   * @param {Buffer} buf Value to deserialize
   *
   * @memberof Deserializer
   * @inner
   */
  toInt(buf: Buffer): BufferROExtract<number> {
    return {
      value: unpackToInt(4, true, buf)[0],
      bytesRead: 4,
    };
  }

  /**
   * Deserialize amount value
   *
   * @param {Buffer} buf Value to deserialize
   *
   * @memberof Deserializer
   * @inner
   */
  toAmount(buf: Buffer): BufferROExtract<OutputValueType> {
    // Nano `Amount` currently only supports up to 4 bytes, so we simply use the `number` value converted to `BigInt`.
    // If we change Nano to support up to 8 bytes, we must update this.
    const { value, bytesRead } = this.toInt(buf);
    return {
      value: BigInt(value),
      bytesRead,
    };
  }

  /**
   * Deserialize boolean value
   *
   * @param {Buffer} buf Value to deserialize
   *
   * @memberof Deserializer
   * @inner
   */
  toBool(buf: Buffer): BufferROExtract<boolean> {
    if (buf[0]) {
      return {
        value: true,
        bytesRead: 1,
      };
    }
    return {
      value: false,
      bytesRead: 1,
    };
  }

  /**
   * Deserialize a variable integer encoded as a leb128 buffer to a bigint.
   *
   * @param buf Value to deserialize
   *
   * @memberof Deserializer
   */
  toVarInt(buf: Buffer): BufferROExtract<bigint> {
    const { value, bytesRead } = leb128Util.decodeSigned(buf);
    return { value, bytesRead };
  }

  /* eslint-enable class-methods-use-this */

  /**
   * Deserialize a value decoded in bytes to a base58 string
   * An Address is serialized as:
   * - leb128 unsigned length (should always be 25, using 1 byte)
   * - 1 Network version byte
   * - 20 bytes for hash160 (hash of either pubkey[P2PKH] or script[P2SH])
   * - 4 bytes of checksum
   * Totaling 26 bytes.
   *
   * @param {Buffer} buf Value to deserialize
   *
   * @memberof Deserializer
   * @inner
   */
  toAddress(buf: Buffer): BufferROExtract<string> {
    const lenReadResult = leb128Util.decodeUnsigned(buf, 1);
    if (lenReadResult.value !== 25n) {
      // Address should be exactly 25 bytes long
      throw new Error('Address should be 25 bytes long');
    }
    // The actual address bytes are the 25 bytes after the initial length
    const addressBytes = buf.subarray(1);
    // First we get the 20 bytes (hash) of the address without the version byte and checksum
    const hashBytes = addressBytes.subarray(1, 21);
    const address = helpersUtils.encodeAddress(hashBytes, this.network);
    address.validateAddress();
    const decoded = address.decode();
    // We need to check that the metadata of the address received match the one we generated
    // Check network version
    if (decoded[0] !== addressBytes[0]) {
      throw new Error(
        `Asked to deserialize an address with version byte ${addressBytes[0]} but the network from the deserializer object has version byte ${decoded[0]}.`
      );
    }
    // Check checksum bytes
    if (!decoded.subarray(21, 25).equals(addressBytes.subarray(21, 25))) {
      // Checksum value generated does not match value from fullnode
      const calcChecksum = decoded.subarray(21, 25).toString('hex');
      const recvChecksum = addressBytes.subarray(21, 25).toString('hex');
      throw new Error(
        `When parsing and Address(${address.base58}) we calculated checksum(${calcChecksum}) but it does not match the checksum it came with ${recvChecksum}.`
      );
    }
    return {
      value: address.base58,
      bytesRead: 26, // 1 for length + 25 address bytes
    };
  }

  /**
   * Deserialize an optional value
   *
   * First we check the first byte. If it's 0, then we return null.
   *
   * Otherwise, we deserialize the rest of the buffer to the type.
   *
   * @param {Buffer} buf Buffer with the optional value
   * @param {string} type Type of the optional without the ?
   *
   * @memberof Deserializer
   * @inner
   */
  toOptional(buf: Buffer, type: string): BufferROExtract<NanoContractArgumentType> {
    if (buf[0] === 0) {
      // It's an empty optional
      return {
        value: null,
        bytesRead: 1,
      };
    }

    // Remove the first byte to deserialize the value, since it's not empty
    const valueToDeserialize = buf.subarray(1);
    const result = this.deserializeFromType(valueToDeserialize, type);
    return {
      value: result.value,
      bytesRead: result.bytesRead + 1,
    };
  }

  /**
   * Deserialize a signed value
   *
   * The signedData what will be deserialized is
   * [len(serializedValue)][serializedValue][inputData]
   *
   * @param signedData Buffer with serialized signed value
   * @param type Type of the signed value, with the subtype, e.g., SignedData[str]
   *
   * @memberof Deserializer
   * @inner
   */
  toSignedData(signedData: Buffer, type: string): BufferROExtract<NanoContractSignedData> {
    // The SignedData is serialized as `ContractId+data+Signature`

    // Reading argument
    const parseResult = this.deserializeFromType(signedData, type);
    const parsed = parseResult.value;
    const bytesReadFromValue = parseResult.bytesRead;

    const buf = signedData.subarray(bytesReadFromValue);

    // Reading signature as bytes
    const { value: parsedSignature, bytesRead: bytesReadFromSignature } = this.deserializeFromType(
      buf,
      'bytes'
    );

    return {
      value: {
        type,
        value: parsed as NanoContractArgumentSingleType,
        signature: parsedSignature as Buffer,
      },
      bytesRead: bytesReadFromValue + bytesReadFromSignature,
    };
  }

  /**
   * Deserialize tuple of values.
   * It does not support chained container types, meaning Tuple[Dict[str,str]] should not happen.
   *
   * @param buf Value to deserialize
   * @param type Comma separated types, e.g. `str,int,VarInt`
   *
   * @memberof Deserializer
   * @inner
   */
<<<<<<< HEAD
  toTuple(buf: Buffer, type: string): BufferROExtract<NanoContractArgumentSingleType[]> {
    const typeArr = type.split(',').map(s => s.trim());
    const tupleValues: NanoContractArgumentSingleType[] = [];
    let bytesReadTotal = 0;
    let tupleBuf = buf.subarray();
    for (const t of typeArr) {
      const result = this.deserializeFromType(tupleBuf, t);
      tupleValues.push(result.value as NanoContractArgumentSingleType);
      bytesReadTotal += result.bytesRead;
      tupleBuf = tupleBuf.subarray(result.bytesRead);
=======
  toAddress(buf: Buffer): DeserializeResult<string> {
    const lenReadResult = leb128Util.decodeUnsigned(buf, 1);
    if (lenReadResult.value !== 25n) {
      // Address should be exactly 25 bytes long
      throw new Error('Address should be 25 bytes long');
    }
    // The actual address bytes are the 25 bytes after the initial length
    const addressBytes = buf.subarray(1);
    // First we get the 20 bytes (hash) of the address without the version byte and checksum
    const hashBytes = addressBytes.subarray(1, 21);
    const address = helpersUtils.encodeAddress(hashBytes, this.network);
    address.validateAddress();
    const decoded = address.decode();
    // We need to check that the metadata of the address received match the one we generated
    // Check network version
    if (decoded[0] !== addressBytes[0]) {
      throw new Error(
        `Asked to deserialize an address with version byte ${addressBytes[0]} but the network from the deserializer object has version byte ${decoded[0]}.`
      );
    }
    // Check checksum bytes
    const calcChecksum = decoded.subarray(21, 25);
    const recvChecksum = addressBytes.subarray(21, 25);
    if (!calcChecksum.equals(recvChecksum)) {
      // Checksum value generated does not match value from fullnode
      throw new Error(
        `When parsing and Address(${address.base58}) we calculated checksum(${calcChecksum.toString('hex')}) but it does not match the checksum it came with ${recvChecksum.toString('hex')}.`
      );
>>>>>>> 1819447f
    }
    return {
      value: tupleValues,
      bytesRead: bytesReadTotal,
    };
  }
}

export default Deserializer;<|MERGE_RESOLUTION|>--- conflicted
+++ resolved
@@ -240,12 +240,12 @@
       );
     }
     // Check checksum bytes
-    if (!decoded.subarray(21, 25).equals(addressBytes.subarray(21, 25))) {
+    const calcChecksum = decoded.subarray(21, 25);
+    const recvChecksum = addressBytes.subarray(21, 25);
+    if (!calcChecksum.equals(recvChecksum)) {
       // Checksum value generated does not match value from fullnode
-      const calcChecksum = decoded.subarray(21, 25).toString('hex');
-      const recvChecksum = addressBytes.subarray(21, 25).toString('hex');
       throw new Error(
-        `When parsing and Address(${address.base58}) we calculated checksum(${calcChecksum}) but it does not match the checksum it came with ${recvChecksum}.`
+        `When parsing and Address(${address.base58}) we calculated checksum(${calcChecksum.toString('hex')}) but it does not match the checksum it came with ${recvChecksum.toString('hex')}.`
       );
     }
     return {
@@ -333,7 +333,6 @@
    * @memberof Deserializer
    * @inner
    */
-<<<<<<< HEAD
   toTuple(buf: Buffer, type: string): BufferROExtract<NanoContractArgumentSingleType[]> {
     const typeArr = type.split(',').map(s => s.trim());
     const tupleValues: NanoContractArgumentSingleType[] = [];
@@ -344,36 +343,6 @@
       tupleValues.push(result.value as NanoContractArgumentSingleType);
       bytesReadTotal += result.bytesRead;
       tupleBuf = tupleBuf.subarray(result.bytesRead);
-=======
-  toAddress(buf: Buffer): DeserializeResult<string> {
-    const lenReadResult = leb128Util.decodeUnsigned(buf, 1);
-    if (lenReadResult.value !== 25n) {
-      // Address should be exactly 25 bytes long
-      throw new Error('Address should be 25 bytes long');
-    }
-    // The actual address bytes are the 25 bytes after the initial length
-    const addressBytes = buf.subarray(1);
-    // First we get the 20 bytes (hash) of the address without the version byte and checksum
-    const hashBytes = addressBytes.subarray(1, 21);
-    const address = helpersUtils.encodeAddress(hashBytes, this.network);
-    address.validateAddress();
-    const decoded = address.decode();
-    // We need to check that the metadata of the address received match the one we generated
-    // Check network version
-    if (decoded[0] !== addressBytes[0]) {
-      throw new Error(
-        `Asked to deserialize an address with version byte ${addressBytes[0]} but the network from the deserializer object has version byte ${decoded[0]}.`
-      );
-    }
-    // Check checksum bytes
-    const calcChecksum = decoded.subarray(21, 25);
-    const recvChecksum = addressBytes.subarray(21, 25);
-    if (!calcChecksum.equals(recvChecksum)) {
-      // Checksum value generated does not match value from fullnode
-      throw new Error(
-        `When parsing and Address(${address.base58}) we calculated checksum(${calcChecksum.toString('hex')}) but it does not match the checksum it came with ${recvChecksum.toString('hex')}.`
-      );
->>>>>>> 1819447f
     }
     return {
       value: tupleValues,
