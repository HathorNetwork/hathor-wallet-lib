/**
 * Copyright (c) Hathor Labs and its affiliates.
 *
 * This source code is licensed under the MIT license found in the
 * LICENSE file in the root directory of this source tree.
 */

import { unpackToInt } from '../utils/buffer';
import helpersUtils from '../utils/helpers';
import leb128Util from '../utils/leb128';
import Network from '../models/network';
import {
  NanoContractArgumentType,
  BufferROExtract,
  NanoContractSignedData,
  NanoContractArgumentSingleType,
} from './types';
import { OutputValueType } from '../types';
import { NC_ARGS_MAX_BYTES_LENGTH } from '../constants';
import { getContainerInternalType, getContainerType } from './utils';

class Deserializer {
  network: Network;

  constructor(network: Network) {
    this.network = network;
  }

  /**
   * Helper method to deserialize any value from its type
   * We receive these types from the full node, so we
   * use the python syntax
   *
   * @param buf Value to deserialize
   * @param type Type of the value to be deserialized
   *
   * @memberof Deserializer
   * @inner
   */
  deserializeFromType(buf: Buffer, type: string): BufferROExtract<NanoContractArgumentType | null> {
    const isContainerType = getContainerType(type) !== null;
    if (isContainerType) {
      return this.deserializeContainerType(buf, type);
    }

    switch (type) {
      case 'str':
        return this.toString(buf);
      case 'bytes':
      case 'BlueprintId':
      case 'ContractId':
      case 'TokenUid':
      case 'TxOutputScript':
      case 'VertexId':
        return this.toBytes(buf);
      case 'Address':
        return this.toAddress(buf);
      case 'int':
      case 'Timestamp':
        return this.toInt(buf);
      case 'Amount':
        return this.toAmount(buf);
      case 'bool':
        return this.toBool(buf);
      case 'VarInt':
        return this.toVarInt(buf);
      default:
        throw new Error('Invalid type.');
    }
  }

  deserializeContainerType(
    buf: Buffer,
    type: string
  ): BufferROExtract<NanoContractArgumentType | null> {
    const [containerType, internalType] = getContainerInternalType(type);

    switch (containerType) {
      case 'Optional':
        return this.toOptional(buf, internalType);
      case 'RawSignedData':
      case 'SignedData':
        return this.toSignedData(buf, internalType);
      case 'Tuple':
        return this.toTuple(buf, internalType);
      default:
        throw new Error('Invalid type.');
    }
  }

  /* eslint-disable class-methods-use-this -- XXX: Methods that don't use `this` should be made static */

  /**
   * Deserialize string value
   *
   * @param {Buffer} buf Value to deserialize
   *
   * @memberof Deserializer
   * @inner
   */
<<<<<<< HEAD
  toString(buf: Buffer): BufferROExtract<string> {
    // INFO: maxBytes is set to 3 becuase the max allowed length in bytes for a string is
    // NC_ARGS_MAX_BYTES_LENGTH which is encoded as 3 bytes in leb128 unsigned.
    // If we read a fourth byte we are definetely reading a higher number than allowed.
    const {
      value: lengthBN,
      rest,
      bytesRead: bytesReadForLength,
    } = leb128Util.decodeUnsigned(buf, 3);
    if (lengthBN > NC_ARGS_MAX_BYTES_LENGTH) {
      throw new Error('String length in bytes is higher than max allowed');
    }
    // If lengthBN is lower than 64 KiB than its safe to convert to Number
    const length = Number(lengthBN);
    if (rest.length < length) {
      throw new Error('Do not have enough bytes to read the expected length');
    }
=======
  toString(buf: Buffer): DeserializeResult<string> {
    const parsed = this.toBytes(buf);
>>>>>>> 43a6fc10
    return {
      value: parsed.value.toString('utf8'),
      bytesRead: parsed.bytesRead,
    };
  }

  /**
   * Deserialize bytes value
   *
   * @param buf Value to deserialize
   *
   * @memberof Deserializer
   * @inner
   */
<<<<<<< HEAD
  toBytes(buf: Buffer): BufferROExtract<Buffer> {
    // INFO: maxBytes is set to 3 becuase the max allowed length in bytes for a string is
=======
  toBytes(buf: Buffer): DeserializeResult<Buffer> {
    // INFO: maxBytes is set to 3 because the max allowed length in bytes for a string is
>>>>>>> 43a6fc10
    // NC_ARGS_MAX_BYTES_LENGTH which is encoded as 3 bytes in leb128 unsigned.
    // If we read a fourth byte we are definetely reading a higher number than allowed.
    const {
      value: lengthBN,
      rest,
      bytesRead: bytesReadForLength,
    } = leb128Util.decodeUnsigned(buf, 3);
    if (lengthBN > BigInt(NC_ARGS_MAX_BYTES_LENGTH)) {
      throw new Error('length in bytes is higher than max allowed');
    }
    // If lengthBN is lower than 64 KiB than its safe to convert to Number
    const length = Number(lengthBN);
    if (rest.length < length) {
      throw new Error('Do not have enough bytes to read the expected length');
    }
    return {
      value: rest.subarray(0, length),
      bytesRead: length + bytesReadForLength,
    };
  }

  /**
   * Deserialize int value
   *
   * @param {Buffer} buf Value to deserialize
   *
   * @memberof Deserializer
   * @inner
   */
  toInt(buf: Buffer): BufferROExtract<number> {
    return {
      value: unpackToInt(4, true, buf)[0],
      bytesRead: 4,
    };
  }

  /**
   * Deserialize amount value
   *
   * @param {Buffer} buf Value to deserialize
   *
   * @memberof Deserializer
   * @inner
   */
  toAmount(buf: Buffer): BufferROExtract<OutputValueType> {
    // Nano `Amount` currently only supports up to 4 bytes, so we simply use the `number` value converted to `BigInt`.
    // If we change Nano to support up to 8 bytes, we must update this.
    const { value, bytesRead } = this.toInt(buf);
    return {
      value: BigInt(value),
      bytesRead,
    };
  }

  /**
   * Deserialize boolean value
   *
   * @param {Buffer} buf Value to deserialize
   *
   * @memberof Deserializer
   * @inner
   */
  toBool(buf: Buffer): BufferROExtract<boolean> {
    if (buf[0]) {
      return {
        value: true,
        bytesRead: 1,
      };
    }
    return {
      value: false,
      bytesRead: 1,
    };
  }

  /**
   * Deserialize a variable integer encoded as a leb128 buffer to a bigint.
   *
   * @param buf Value to deserialize
   *
   * @memberof Deserializer
   */
  toVarInt(buf: Buffer): BufferROExtract<bigint> {
    const { value, bytesRead } = leb128Util.decodeSigned(buf);
    return { value, bytesRead };
  }

  /* eslint-enable class-methods-use-this */

  /**
   * Deserialize a value decoded in bytes to a base58 string
   *
   * @param {Buffer} buf Value to deserialize
   *
   * @memberof Deserializer
   * @inner
   */
  toAddress(buf: Buffer): BufferROExtract<string> {
    const lenReadResult = leb128Util.decodeUnsigned(buf, 1);
    if (lenReadResult.value !== 25n) {
      // Address should be exactly 25 bytes long
      throw new Error('Address should be 25 bytes long');
    }
    // First we get the 20 bytes of the address without the version byte and checksum
    const addressBytes = buf.subarray(2, 22);
    const address = helpersUtils.encodeAddress(addressBytes, this.network);
    address.validateAddress();
    const decoded = address.decode();
    if (decoded[0] !== buf[1]) {
      throw new Error(
        `Asked to deserialize an address with version byte ${buf[0]} but the network from the deserializer object has version byte ${decoded[0]}.`
      );
    }
    if (decoded.subarray(21, 25).toString('hex') !== buf.subarray(22, 26).toString('hex')) {
      // Checksum value generated does not match value from fullnode
      throw new Error(
        `When parsing and Address(${address.base58}) we calculated checksum(${decoded.subarray(21, 25).toString('hex')}) but it does not match the checksum it came with ${buf.subarray(22, 26).toString('hex')}.`
      );
    }
    return {
      value: address.base58,
      bytesRead: 26, // 1 for length + 25 address bytes
    };
  }

  /**
   * Deserialize an optional value
   *
   * First we check the first byte. If it's 0, then we return null.
   *
   * Otherwise, we deserialize the rest of the buffer to the type.
   *
   * @param {Buffer} buf Buffer with the optional value
   * @param {string} type Type of the optional without the ?
   *
   * @memberof Deserializer
   * @inner
   */
  toOptional(buf: Buffer, type: string): BufferROExtract<NanoContractArgumentType> {
    if (buf[0] === 0) {
      // It's an empty optional
      return {
        value: null,
        bytesRead: 1,
      };
    }

    // Remove the first byte to deserialize the value, since it's not empty
    const valueToDeserialize = buf.subarray(1);
    const result = this.deserializeFromType(valueToDeserialize, type);
    return {
      value: result.value,
      bytesRead: result.bytesRead + 1,
    };
  }

  /**
   * Deserialize a signed value
   *
   * The signedData what will be deserialized is
   * [len(serializedValue)][serializedValue][inputData]
   *
   * @param signedData Buffer with serialized signed value
   * @param type Type of the signed value, with the subtype, e.g., SignedData[str]
   *
   * @memberof Deserializer
   * @inner
   */
  toSignedData(signedData: Buffer, type: string): BufferROExtract<NanoContractSignedData> {
    // The SignedData is serialized as `ContractId+data+Signature`

    // Reading argument
    const parseResult = this.deserializeFromType(signedData, type);
    const parsed = parseResult.value;
    const bytesReadFromValue = parseResult.bytesRead;

    const buf = signedData.subarray(bytesReadFromValue);

    // Reading signature as bytes
    const { value: parsedSignature, bytesRead: bytesReadFromSignature } = this.deserializeFromType(
      buf,
      'bytes'
    );

    return {
      value: {
        type,
        value: parsed as NanoContractArgumentSingleType,
        signature: parsedSignature as Buffer,
      },
      bytesRead: bytesReadFromValue + bytesReadFromSignature,
    };
  }

  /**
<<<<<<< HEAD
   * Deserialize tuple of values.
   * It does not support chained container types, meaning Tuple[Dict[str,str]] should not happen.
   *
   * @param buf Value to deserialize
   * @param type Comma separated types, e.g. `str,int,VarInt`
=======
   * Deserialize a value decoded in bytes to a base58 string
   * An Address is serialized as:
   * - leb128 unsigned length (should always be 25, using 1 byte)
   * - 1 Network version byte
   * - 20 bytes for hash160 (hash of either pubkey[P2PKH] or script[P2SH])
   * - 4 bytes of checksum
   * Totaling 26 bytes.
   *
   * @param buf Value to deserialize
>>>>>>> 43a6fc10
   *
   * @memberof Deserializer
   * @inner
   */
<<<<<<< HEAD
  toTuple(buf: Buffer, type: string): BufferROExtract<NanoContractArgumentSingleType[]> {
    const typeArr = type.split(',').map(s => s.trim());
    const tupleValues: NanoContractArgumentSingleType[] = [];
    let bytesReadTotal = 0;
    let tupleBuf = buf.subarray();
    for (const t of typeArr) {
      const result = this.deserializeFromType(tupleBuf, t);
      tupleValues.push(result.value as NanoContractArgumentSingleType);
      bytesReadTotal += result.bytesRead;
      tupleBuf = tupleBuf.subarray(result.bytesRead);
=======
  toAddress(buf: Buffer): DeserializeResult<string> {
    const lenReadResult = leb128Util.decodeUnsigned(buf, 1);
    if (lenReadResult.value !== 25n) {
      // Address should be exactly 25 bytes long
      throw new Error('Address should be 25 bytes long');
    }
    // The actual address bytes are the 25 bytes after the initial length
    const addressBytes = buf.subarray(1);
    // First we get the 20 bytes (hash) of the address without the version byte and checksum
    const hashBytes = addressBytes.subarray(1, 21);
    const address = helpersUtils.encodeAddress(hashBytes, this.network);
    address.validateAddress();
    const decoded = address.decode();
    // We need to check that the metadata of the address received match the one we generated
    // Check network version
    if (decoded[0] !== addressBytes[0]) {
      throw new Error(
        `Asked to deserialize an address with version byte ${addressBytes[0]} but the network from the deserializer object has version byte ${decoded[0]}.`
      );
    }
    // Check checksum bytes
    if (!decoded.subarray(21, 25).equals(addressBytes.subarray(21, 25))) {
      // Checksum value generated does not match value from fullnode
      const calcChecksum = decoded.subarray(21, 25).toString('hex');
      const recvChecksum = addressBytes.subarray(21, 25).toString('hex');
      throw new Error(
        `When parsing and Address(${address.base58}) we calculated checksum(${calcChecksum}) but it does not match the checksum it came with ${recvChecksum}.`
      );
>>>>>>> 43a6fc10
    }
    return {
      value: tupleValues,
      bytesRead: bytesReadTotal,
    };
  }
}

export default Deserializer;<|MERGE_RESOLUTION|>--- conflicted
+++ resolved
@@ -98,28 +98,8 @@
    * @memberof Deserializer
    * @inner
    */
-<<<<<<< HEAD
   toString(buf: Buffer): BufferROExtract<string> {
-    // INFO: maxBytes is set to 3 becuase the max allowed length in bytes for a string is
-    // NC_ARGS_MAX_BYTES_LENGTH which is encoded as 3 bytes in leb128 unsigned.
-    // If we read a fourth byte we are definetely reading a higher number than allowed.
-    const {
-      value: lengthBN,
-      rest,
-      bytesRead: bytesReadForLength,
-    } = leb128Util.decodeUnsigned(buf, 3);
-    if (lengthBN > NC_ARGS_MAX_BYTES_LENGTH) {
-      throw new Error('String length in bytes is higher than max allowed');
-    }
-    // If lengthBN is lower than 64 KiB than its safe to convert to Number
-    const length = Number(lengthBN);
-    if (rest.length < length) {
-      throw new Error('Do not have enough bytes to read the expected length');
-    }
-=======
-  toString(buf: Buffer): DeserializeResult<string> {
     const parsed = this.toBytes(buf);
->>>>>>> 43a6fc10
     return {
       value: parsed.value.toString('utf8'),
       bytesRead: parsed.bytesRead,
@@ -134,13 +114,8 @@
    * @memberof Deserializer
    * @inner
    */
-<<<<<<< HEAD
   toBytes(buf: Buffer): BufferROExtract<Buffer> {
-    // INFO: maxBytes is set to 3 becuase the max allowed length in bytes for a string is
-=======
-  toBytes(buf: Buffer): DeserializeResult<Buffer> {
     // INFO: maxBytes is set to 3 because the max allowed length in bytes for a string is
->>>>>>> 43a6fc10
     // NC_ARGS_MAX_BYTES_LENGTH which is encoded as 3 bytes in leb128 unsigned.
     // If we read a fourth byte we are definetely reading a higher number than allowed.
     const {
@@ -232,118 +207,6 @@
 
   /**
    * Deserialize a value decoded in bytes to a base58 string
-   *
-   * @param {Buffer} buf Value to deserialize
-   *
-   * @memberof Deserializer
-   * @inner
-   */
-  toAddress(buf: Buffer): BufferROExtract<string> {
-    const lenReadResult = leb128Util.decodeUnsigned(buf, 1);
-    if (lenReadResult.value !== 25n) {
-      // Address should be exactly 25 bytes long
-      throw new Error('Address should be 25 bytes long');
-    }
-    // First we get the 20 bytes of the address without the version byte and checksum
-    const addressBytes = buf.subarray(2, 22);
-    const address = helpersUtils.encodeAddress(addressBytes, this.network);
-    address.validateAddress();
-    const decoded = address.decode();
-    if (decoded[0] !== buf[1]) {
-      throw new Error(
-        `Asked to deserialize an address with version byte ${buf[0]} but the network from the deserializer object has version byte ${decoded[0]}.`
-      );
-    }
-    if (decoded.subarray(21, 25).toString('hex') !== buf.subarray(22, 26).toString('hex')) {
-      // Checksum value generated does not match value from fullnode
-      throw new Error(
-        `When parsing and Address(${address.base58}) we calculated checksum(${decoded.subarray(21, 25).toString('hex')}) but it does not match the checksum it came with ${buf.subarray(22, 26).toString('hex')}.`
-      );
-    }
-    return {
-      value: address.base58,
-      bytesRead: 26, // 1 for length + 25 address bytes
-    };
-  }
-
-  /**
-   * Deserialize an optional value
-   *
-   * First we check the first byte. If it's 0, then we return null.
-   *
-   * Otherwise, we deserialize the rest of the buffer to the type.
-   *
-   * @param {Buffer} buf Buffer with the optional value
-   * @param {string} type Type of the optional without the ?
-   *
-   * @memberof Deserializer
-   * @inner
-   */
-  toOptional(buf: Buffer, type: string): BufferROExtract<NanoContractArgumentType> {
-    if (buf[0] === 0) {
-      // It's an empty optional
-      return {
-        value: null,
-        bytesRead: 1,
-      };
-    }
-
-    // Remove the first byte to deserialize the value, since it's not empty
-    const valueToDeserialize = buf.subarray(1);
-    const result = this.deserializeFromType(valueToDeserialize, type);
-    return {
-      value: result.value,
-      bytesRead: result.bytesRead + 1,
-    };
-  }
-
-  /**
-   * Deserialize a signed value
-   *
-   * The signedData what will be deserialized is
-   * [len(serializedValue)][serializedValue][inputData]
-   *
-   * @param signedData Buffer with serialized signed value
-   * @param type Type of the signed value, with the subtype, e.g., SignedData[str]
-   *
-   * @memberof Deserializer
-   * @inner
-   */
-  toSignedData(signedData: Buffer, type: string): BufferROExtract<NanoContractSignedData> {
-    // The SignedData is serialized as `ContractId+data+Signature`
-
-    // Reading argument
-    const parseResult = this.deserializeFromType(signedData, type);
-    const parsed = parseResult.value;
-    const bytesReadFromValue = parseResult.bytesRead;
-
-    const buf = signedData.subarray(bytesReadFromValue);
-
-    // Reading signature as bytes
-    const { value: parsedSignature, bytesRead: bytesReadFromSignature } = this.deserializeFromType(
-      buf,
-      'bytes'
-    );
-
-    return {
-      value: {
-        type,
-        value: parsed as NanoContractArgumentSingleType,
-        signature: parsedSignature as Buffer,
-      },
-      bytesRead: bytesReadFromValue + bytesReadFromSignature,
-    };
-  }
-
-  /**
-<<<<<<< HEAD
-   * Deserialize tuple of values.
-   * It does not support chained container types, meaning Tuple[Dict[str,str]] should not happen.
-   *
-   * @param buf Value to deserialize
-   * @param type Comma separated types, e.g. `str,int,VarInt`
-=======
-   * Deserialize a value decoded in bytes to a base58 string
    * An Address is serialized as:
    * - leb128 unsigned length (should always be 25, using 1 byte)
    * - 1 Network version byte
@@ -351,25 +214,12 @@
    * - 4 bytes of checksum
    * Totaling 26 bytes.
    *
-   * @param buf Value to deserialize
->>>>>>> 43a6fc10
-   *
-   * @memberof Deserializer
-   * @inner
-   */
-<<<<<<< HEAD
-  toTuple(buf: Buffer, type: string): BufferROExtract<NanoContractArgumentSingleType[]> {
-    const typeArr = type.split(',').map(s => s.trim());
-    const tupleValues: NanoContractArgumentSingleType[] = [];
-    let bytesReadTotal = 0;
-    let tupleBuf = buf.subarray();
-    for (const t of typeArr) {
-      const result = this.deserializeFromType(tupleBuf, t);
-      tupleValues.push(result.value as NanoContractArgumentSingleType);
-      bytesReadTotal += result.bytesRead;
-      tupleBuf = tupleBuf.subarray(result.bytesRead);
-=======
-  toAddress(buf: Buffer): DeserializeResult<string> {
+   * @param {Buffer} buf Value to deserialize
+   *
+   * @memberof Deserializer
+   * @inner
+   */
+  toAddress(buf: Buffer): BufferROExtract<string> {
     const lenReadResult = leb128Util.decodeUnsigned(buf, 1);
     if (lenReadResult.value !== 25n) {
       // Address should be exactly 25 bytes long
@@ -397,7 +247,102 @@
       throw new Error(
         `When parsing and Address(${address.base58}) we calculated checksum(${calcChecksum}) but it does not match the checksum it came with ${recvChecksum}.`
       );
->>>>>>> 43a6fc10
+    }
+    return {
+      value: address.base58,
+      bytesRead: 26, // 1 for length + 25 address bytes
+    };
+  }
+
+  /**
+   * Deserialize an optional value
+   *
+   * First we check the first byte. If it's 0, then we return null.
+   *
+   * Otherwise, we deserialize the rest of the buffer to the type.
+   *
+   * @param {Buffer} buf Buffer with the optional value
+   * @param {string} type Type of the optional without the ?
+   *
+   * @memberof Deserializer
+   * @inner
+   */
+  toOptional(buf: Buffer, type: string): BufferROExtract<NanoContractArgumentType> {
+    if (buf[0] === 0) {
+      // It's an empty optional
+      return {
+        value: null,
+        bytesRead: 1,
+      };
+    }
+
+    // Remove the first byte to deserialize the value, since it's not empty
+    const valueToDeserialize = buf.subarray(1);
+    const result = this.deserializeFromType(valueToDeserialize, type);
+    return {
+      value: result.value,
+      bytesRead: result.bytesRead + 1,
+    };
+  }
+
+  /**
+   * Deserialize a signed value
+   *
+   * The signedData what will be deserialized is
+   * [len(serializedValue)][serializedValue][inputData]
+   *
+   * @param signedData Buffer with serialized signed value
+   * @param type Type of the signed value, with the subtype, e.g., SignedData[str]
+   *
+   * @memberof Deserializer
+   * @inner
+   */
+  toSignedData(signedData: Buffer, type: string): BufferROExtract<NanoContractSignedData> {
+    // The SignedData is serialized as `ContractId+data+Signature`
+
+    // Reading argument
+    const parseResult = this.deserializeFromType(signedData, type);
+    const parsed = parseResult.value;
+    const bytesReadFromValue = parseResult.bytesRead;
+
+    const buf = signedData.subarray(bytesReadFromValue);
+
+    // Reading signature as bytes
+    const { value: parsedSignature, bytesRead: bytesReadFromSignature } = this.deserializeFromType(
+      buf,
+      'bytes'
+    );
+
+    return {
+      value: {
+        type,
+        value: parsed as NanoContractArgumentSingleType,
+        signature: parsedSignature as Buffer,
+      },
+      bytesRead: bytesReadFromValue + bytesReadFromSignature,
+    };
+  }
+
+  /**
+   * Deserialize tuple of values.
+   * It does not support chained container types, meaning Tuple[Dict[str,str]] should not happen.
+   *
+   * @param buf Value to deserialize
+   * @param type Comma separated types, e.g. `str,int,VarInt`
+   *
+   * @memberof Deserializer
+   * @inner
+   */
+  toTuple(buf: Buffer, type: string): BufferROExtract<NanoContractArgumentSingleType[]> {
+    const typeArr = type.split(',').map(s => s.trim());
+    const tupleValues: NanoContractArgumentSingleType[] = [];
+    let bytesReadTotal = 0;
+    let tupleBuf = buf.subarray();
+    for (const t of typeArr) {
+      const result = this.deserializeFromType(tupleBuf, t);
+      tupleValues.push(result.value as NanoContractArgumentSingleType);
+      bytesReadTotal += result.bytesRead;
+      tupleBuf = tupleBuf.subarray(result.bytesRead);
     }
     return {
       value: tupleValues,
