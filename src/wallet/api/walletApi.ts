/**
 * Copyright (c) Hathor Labs and its affiliates.
 *
 * This source code is licensed under the MIT license found in the
 * LICENSE file in the root directory of this source tree.
 */

import { axiosInstance } from './walletServiceAxios';
import Output from '../../models/output';
import Input from '../../models/input';
import {
<<<<<<< HEAD
  WalletStatusResponse,
  AddressesResponse,
  NewAddressesResponse,
  BalanceResponse,
  HistoryResponse,
  TxProposalCreateResponse,
  TxProposalUpdateResponse,
  UtxoResponse,
  TokensResponse,
  AuthTokenResponse
} from '../types';
import HathorWalletServiceWallet from '../wallet';
=======
  WalletStatusResponseData,
  AddressesResponseData,
  NewAddressesResponseData,
  BalanceResponseData,
  HistoryResponseData,
  TxProposalCreateResponseData,
  TxProposalUpdateResponseData,
  UtxoResponseData,
  AuthTokenResponseData
} from '../types';
import HathorWalletServiceWallet from '../wallet';
import { WalletRequestError } from '../../errors';
>>>>>>> 839e664b

/**
 * Api calls for wallet
 *
 * @namespace ApiWallet
 */

const walletApi = {
<<<<<<< HEAD
  async getWalletStatus(wallet: HathorWalletServiceWallet): Promise<WalletStatusResponse> {
    const axios = await axiosInstance(wallet);
    return axios.get('wallet/status');
  },

  async createWallet(xpubkey: string): Promise<WalletStatusResponse> {
    const data = { xpubkey };
    const axios = await axiosInstance();
    return axios.post('wallet/init', data);
  },

  async getAddresses(wallet: HathorWalletServiceWallet): Promise<AddressesResponse> {
    const axios = await axiosInstance(wallet);
    return axios.get('wallet/addresses');
  },

  async getNewAddresses(wallet: HathorWalletServiceWallet): Promise<NewAddressesResponse> {
    const axios = await axiosInstance(wallet);
    return axios.get('wallet/addresses/new');
  },

  async getBalances(wallet: HathorWalletServiceWallet, token: string | null = null): Promise<BalanceResponse> {
=======
  async getWalletStatus(wallet: HathorWalletServiceWallet): Promise<WalletStatusResponseData> {
    const axios = await axiosInstance(wallet);
    const response = await axios.get('wallet/status');
    const data = response.data;
    if (response.status === 200 && data.success) {
      return data;
    } else {
      throw new WalletRequestError('Error getting wallet status.');
    }
  },

  async createWallet(xpubkey: string, firstAddress: string | null = null): Promise<WalletStatusResponseData> {
    const data = { xpubkey };
    if (firstAddress) {
      data['firstAddress'] = firstAddress;
    }
    const axios = await axiosInstance();
    try {
      const response = await axios.post('wallet/init', data);
      if (response.status === 200 && response.data.success) {
        return response.data;
      } else {
        throw new WalletRequestError('Error creating wallet.');
      }
    } catch(error) {
      if (error.response.status === 400) {
        // Bad request
        // Check if error is 'wallet-already-loaded'
        const errorData = error.response.data;
        if (errorData && errorData.error === 'wallet-already-loaded') {
          // If it was already loaded, we have to check if it's ready
          return errorData;
        } else {
          throw new WalletRequestError('Error creating wallet.');
        }
      } else {
        throw new WalletRequestError('Error creating wallet.');
      }
    }
  },

  async getAddresses(wallet: HathorWalletServiceWallet): Promise<AddressesResponseData> {
    const axios = await axiosInstance(wallet);
    const response = await axios.get('wallet/addresses');
    if (response.status === 200 && response.data.success === true) {
      return response.data;
    } else {
      throw new WalletRequestError('Error getting wallet addresses.');
    }
  },

  async getNewAddresses(wallet: HathorWalletServiceWallet): Promise<NewAddressesResponseData> {
    const axios = await axiosInstance(wallet);
    const response = await axios.get('wallet/addresses/new');
    if (response.status === 200 && response.data.success === true) {
      return response.data;
    } else {
      throw new WalletRequestError('Error getting wallet addresses to use.');
    }
  },

  async getBalances(wallet: HathorWalletServiceWallet, token: string | null = null): Promise<BalanceResponseData> {
    const data = { params: {} };
    if (token) {
      data['params']['token_id'] = token;
    }
    const axios = await axiosInstance(wallet);
    const response = await axios.get('wallet/balances', data);
    if (response.status === 200 && response.data.success === true) {
      return response.data;
    } else {
      throw new WalletRequestError('Error getting wallet balance.');
    }
  },

  async getHistory(wallet: HathorWalletServiceWallet, token: string | null = null): Promise<HistoryResponseData> {
    // TODO add pagination parameters
>>>>>>> 839e664b
    const data = { params: {} };
    if (token) {
      data['params']['token_id'] = token;
    }
    const axios = await axiosInstance(wallet);
<<<<<<< HEAD
    return axios.get('wallet/balances', data);
  },

  async getTokens(wallet: HathorWalletServiceWallet): Promise<TokensResponse> {
    const axios = await axiosInstance(wallet);
    return axios.get('wallet/tokens');
  },

  async getHistory(wallet: HathorWalletServiceWallet, options = {}): Promise<HistoryResponse> {
    const data = { params: options };
    const axios = await axiosInstance(wallet);
    return axios.get('wallet/history', data);
  },

  async getUtxos(wallet: HathorWalletServiceWallet, options = {}): Promise<UtxoResponse> {
    const data = { params: options }
    const axios = await axiosInstance(wallet);
    return axios.get('wallet/utxos', data);
  },

  async createTxProposal(wallet: HathorWalletServiceWallet, txHex: string): Promise<TxProposalCreateResponse> {
    const data = { txHex };
    const axios = await axiosInstance(wallet);
    return axios.post('tx/proposal', data);
  },

  async updateTxProposal(wallet: HathorWalletServiceWallet, id: string, txHex: string): Promise<TxProposalUpdateResponse> {
    const data = { txHex };
    const axios = await axiosInstance(wallet);
    return axios.put(`tx/proposal/${id}`, data);
  },

  async createAuthToken(timestamp: number, xpub: string, sign: string): Promise<AuthTokenResponse> {
    const data = { ts: timestamp, xpub, sign };
    const axios = await axiosInstance();
    return axios.post('auth/token', data);
=======
    const response = await axios.get('wallet/history', data);
    if (response.status === 200 && response.data.success === true) {
      return response.data;
    } else {
      throw new WalletRequestError('Error getting wallet history.');
    }
  },

  async getUtxos(wallet: HathorWalletServiceWallet, options = {}): Promise<UtxoResponseData> {
    const data = { params: options }
    const axios = await axiosInstance(wallet);
    const response = await axios.get('wallet/utxos', data);
    if (response.status === 200 && response.data.success === true) {
      return response.data;
    } else {
      throw new WalletRequestError('Error requesting utxo.');
    }
  },

  async createTxProposal(wallet: HathorWalletServiceWallet, txHex: string): Promise<TxProposalCreateResponseData> {
    const data = { txHex };
    const axios = await axiosInstance(wallet);
    const response = await axios.post('tx/proposal', data);
    if (response.status === 201) {
      return response.data;
    } else {
      throw new WalletRequestError('Error creating tx proposal.');
    }
  },

  async updateTxProposal(wallet: HathorWalletServiceWallet, id: string, txHex: string): Promise<TxProposalUpdateResponseData> {
    const data = { txHex };
    const axios = await axiosInstance(wallet);
    const response = await axios.put(`tx/proposal/${id}`, data);
    if (response.status === 200) {
      return response.data;
    } else {
      throw new WalletRequestError('Error sending tx proposal.');
    }
  },

  async createAuthToken(timestamp: number, xpub: string, sign: string): Promise<AuthTokenResponseData> {
    const data = { ts: timestamp, xpub, sign };
    const axios = await axiosInstance();
    const response = await axios.post('auth/token', data);
    if (response.status === 200 && response.data.success === true) {
      return response.data;
    } else {
      throw new WalletRequestError('Error requesting auth token.');
    }
>>>>>>> 839e664b
  },
};

export default walletApi;<|MERGE_RESOLUTION|>--- conflicted
+++ resolved
@@ -9,25 +9,12 @@
 import Output from '../../models/output';
 import Input from '../../models/input';
 import {
-<<<<<<< HEAD
-  WalletStatusResponse,
-  AddressesResponse,
-  NewAddressesResponse,
-  BalanceResponse,
-  HistoryResponse,
-  TxProposalCreateResponse,
-  TxProposalUpdateResponse,
-  UtxoResponse,
-  TokensResponse,
-  AuthTokenResponse
-} from '../types';
-import HathorWalletServiceWallet from '../wallet';
-=======
   WalletStatusResponseData,
   AddressesResponseData,
   NewAddressesResponseData,
   BalanceResponseData,
   HistoryResponseData,
+  TokensResponseData,
   TxProposalCreateResponseData,
   TxProposalUpdateResponseData,
   UtxoResponseData,
@@ -35,7 +22,6 @@
 } from '../types';
 import HathorWalletServiceWallet from '../wallet';
 import { WalletRequestError } from '../../errors';
->>>>>>> 839e664b
 
 /**
  * Api calls for wallet
@@ -44,30 +30,6 @@
  */
 
 const walletApi = {
-<<<<<<< HEAD
-  async getWalletStatus(wallet: HathorWalletServiceWallet): Promise<WalletStatusResponse> {
-    const axios = await axiosInstance(wallet);
-    return axios.get('wallet/status');
-  },
-
-  async createWallet(xpubkey: string): Promise<WalletStatusResponse> {
-    const data = { xpubkey };
-    const axios = await axiosInstance();
-    return axios.post('wallet/init', data);
-  },
-
-  async getAddresses(wallet: HathorWalletServiceWallet): Promise<AddressesResponse> {
-    const axios = await axiosInstance(wallet);
-    return axios.get('wallet/addresses');
-  },
-
-  async getNewAddresses(wallet: HathorWalletServiceWallet): Promise<NewAddressesResponse> {
-    const axios = await axiosInstance(wallet);
-    return axios.get('wallet/addresses/new');
-  },
-
-  async getBalances(wallet: HathorWalletServiceWallet, token: string | null = null): Promise<BalanceResponse> {
-=======
   async getWalletStatus(wallet: HathorWalletServiceWallet): Promise<WalletStatusResponseData> {
     const axios = await axiosInstance(wallet);
     const response = await axios.get('wallet/status');
@@ -85,27 +47,14 @@
       data['firstAddress'] = firstAddress;
     }
     const axios = await axiosInstance();
-    try {
-      const response = await axios.post('wallet/init', data);
-      if (response.status === 200 && response.data.success) {
-        return response.data;
-      } else {
-        throw new WalletRequestError('Error creating wallet.');
-      }
-    } catch(error) {
-      if (error.response.status === 400) {
-        // Bad request
-        // Check if error is 'wallet-already-loaded'
-        const errorData = error.response.data;
-        if (errorData && errorData.error === 'wallet-already-loaded') {
-          // If it was already loaded, we have to check if it's ready
-          return errorData;
-        } else {
-          throw new WalletRequestError('Error creating wallet.');
-        }
-      } else {
-        throw new WalletRequestError('Error creating wallet.');
-      }
+    const response = await axios.post('wallet/init', data);
+    if (response.status === 200 && response.data.success) {
+      return response.data;
+    } else if (res.status === 400 && data.error === 'wallet-already-loaded') {
+      // If it was already loaded, we have to check if it's ready
+      return response.data;
+    } else {
+      throw new WalletRequestError('Error creating wallet.');
     }
   },
 
@@ -143,52 +92,19 @@
     }
   },
 
-  async getHistory(wallet: HathorWalletServiceWallet, token: string | null = null): Promise<HistoryResponseData> {
-    // TODO add pagination parameters
->>>>>>> 839e664b
-    const data = { params: {} };
-    if (token) {
-      data['params']['token_id'] = token;
+  async getTokens(wallet: HathorWalletServiceWallet): Promise<TokensResponseData> {
+    const axios = await axiosInstance(wallet);
+    const response = await axios.get('wallet/tokens');
+    if (response.status === 200 && response.data.success === true) {
+      return response.data;
+    } else {
+      throw new WalletRequestError('Error getting list of tokens.');
     }
-    const axios = await axiosInstance(wallet);
-<<<<<<< HEAD
-    return axios.get('wallet/balances', data);
-  },
-
-  async getTokens(wallet: HathorWalletServiceWallet): Promise<TokensResponse> {
-    const axios = await axiosInstance(wallet);
-    return axios.get('wallet/tokens');
   },
 
   async getHistory(wallet: HathorWalletServiceWallet, options = {}): Promise<HistoryResponse> {
     const data = { params: options };
     const axios = await axiosInstance(wallet);
-    return axios.get('wallet/history', data);
-  },
-
-  async getUtxos(wallet: HathorWalletServiceWallet, options = {}): Promise<UtxoResponse> {
-    const data = { params: options }
-    const axios = await axiosInstance(wallet);
-    return axios.get('wallet/utxos', data);
-  },
-
-  async createTxProposal(wallet: HathorWalletServiceWallet, txHex: string): Promise<TxProposalCreateResponse> {
-    const data = { txHex };
-    const axios = await axiosInstance(wallet);
-    return axios.post('tx/proposal', data);
-  },
-
-  async updateTxProposal(wallet: HathorWalletServiceWallet, id: string, txHex: string): Promise<TxProposalUpdateResponse> {
-    const data = { txHex };
-    const axios = await axiosInstance(wallet);
-    return axios.put(`tx/proposal/${id}`, data);
-  },
-
-  async createAuthToken(timestamp: number, xpub: string, sign: string): Promise<AuthTokenResponse> {
-    const data = { ts: timestamp, xpub, sign };
-    const axios = await axiosInstance();
-    return axios.post('auth/token', data);
-=======
     const response = await axios.get('wallet/history', data);
     if (response.status === 200 && response.data.success === true) {
       return response.data;
@@ -239,7 +155,6 @@
     } else {
       throw new WalletRequestError('Error requesting auth token.');
     }
->>>>>>> 839e664b
   },
 };
 
