/**
 * Copyright (c) Hathor Labs and its affiliates.
 *
 * This source code is licensed under the MIT license found in the
 * LICENSE file in the root directory of this source tree.
 */

import { EventEmitter } from 'events';
import bitcore, { util } from 'bitcore-lib';
import assert from 'assert';
import {
  NATIVE_TOKEN_UID,
  TOKEN_MINT_MASK,
  AUTHORITY_TOKEN_DATA,
  TOKEN_MELT_MASK,
  WALLET_SERVICE_AUTH_DERIVATION_PATH,
  P2SH_ACCT_PATH,
  P2PKH_ACCT_PATH,
} from '../constants';
import { signMessage } from '../utils/crypto';
import walletApi from './api/walletApi';
import { deriveAddressFromXPubP2PKH } from '../utils/address';
import walletUtils from '../utils/wallet';
import helpers from '../utils/helpers';
import transaction from '../utils/transaction';
import tokens from '../utils/tokens';
import config from '../config';
import P2PKH from '../models/p2pkh';
import Transaction from '../models/transaction';
import CreateTokenTransaction from '../models/create_token_transaction';
import Output from '../models/output';
import Input from '../models/input';
import Address from '../models/address';
import Network from '../models/network';
import networkInstance from '../network';
import { MemoryStore, Storage } from '../storage';
import WalletServiceConnection from './connection';
import SendTransactionWalletService from './sendTransactionWalletService';
import {
  AddressInfoObject,
  GetBalanceObject,
  GetAddressesObject,
  GetHistoryObject,
  WalletStatus,
  Utxo,
  OutputType,
  OutputSendTransaction,
  OutputRequestObj,
  DataScriptOutputRequestObj,
  InputRequestObj,
  TransactionFullObject,
  IHathorWallet,
  WsTransaction,
  CreateWalletAuthData,
  ConnectionState,
  TokenDetailsObject,
  AuthorityTxOutput,
  GetTxOutputsOptions,
  WalletServiceServerUrls,
  FullNodeVersionData,
  WalletAddressMap,
  TxByIdTokensResponseData,
  DelegateAuthorityOptions,
  DestroyAuthorityOptions,
  FullNodeTxResponse,
  FullNodeTxConfirmationDataResponse,
  GetAddressDetailsObject,
  CreateTokenOptionsInput,
} from './types';
import {
  SendTxError,
  UtxoError,
  WalletRequestError,
  WalletError,
  UninitializedWalletError,
  WalletFromXPubGuard,
  PinRequiredError,
} from '../errors';
import { ErrorMessages } from '../errorMessages';
import { IStorage, IWalletAccessData, OutputValueType, WalletType, IHistoryTx } from '../types';
<<<<<<< HEAD
import { WalletServiceNanoContractBuilder } from './walletServiceNanoContractBuilder';
import { WalletServiceStorageProxy } from './walletServiceStorageProxy';
import { JSONBigInt } from '../utils/bigint';
=======
import NanoContractTransactionBuilder from '../nano_contracts/builder';
>>>>>>> 97ba278c
import {
  NanoContractVertexType,
  NanoContractBuilderCreateTokenOptions,
  CreateNanoTxData,
} from '../nano_contracts/types';
<<<<<<< HEAD
=======
import { WalletServiceStorageProxy } from './walletServiceStorageProxy';
>>>>>>> 97ba278c

// Time in milliseconds berween each polling to check wallet status
// if it ended loading and became ready
const WALLET_STATUS_POLLING_INTERVAL = 3000;

enum walletState {
  NOT_STARTED = 'Not started',
  LOADING = 'Loading',
  READY = 'Ready',
}

class HathorWalletServiceWallet extends EventEmitter implements IHathorWallet {
  // String with wallet passphrase
  passphrase: string;

  // Wallet id from the wallet service
  walletId: string | null;

  // Network in which the wallet is connected ('mainnet' or 'testnet')
  network: Network;

  // Method to request the password from the client
  private requestPassword: () => Promise<string>;

  // String with 24 words separated by space
  private seed: string | null;

  // Xpub of the wallet
  private xpub: string | null;

  // Xpriv of the wallet on the account derivation path
  private xpriv: string | null;

  // Xpriv of the auth derivation path
  private authPrivKey: bitcore.HDPrivateKey | null;

  // State of the wallet. One of the walletState enum options
  private state: string;

  // Variable to prevent start sending more than one tx concurrently
  private isSendingTx: boolean;

  // ID of tx proposal
  private txProposalId: string | null;

  // Auth token to be used in the wallet API requests to wallet service
  private authToken: string | null;

  // Wallet status interval
  // Variable to store the possible addresses to use that are after the last used address
  private newAddresses: AddressInfoObject[];

  // Index of the address to be used by the wallet
  private indexToUse: number;

  // WalletService-ready connection class
  private conn: WalletServiceConnection;

  // Flag to indicate if the wallet was already connected when the websocket conn is established
  private firstConnection: boolean;

  // Flag to indicate if the websocket connection is enabled
  private readonly _isWsEnabled: boolean;

  public storage: IStorage;

  constructor({
    requestPassword,
    seed = null,
    xpriv = null,
    authxpriv = null,
    xpub = null,
    network,
    passphrase = '',
    enableWs = true,
    storage = null,
  }: {
    requestPassword: () => Promise<string>;
    seed?: string | null;
    xpriv?: string | null;
    authxpriv?: string | null;
    xpub?: string | null;
    network: Network;
    passphrase?: string;
    enableWs?: boolean;
    storage?: IStorage | null;
  }) {
    super();

    if (!seed && !xpriv && !xpub) {
      throw Error('You must explicitly provide the seed, xpriv or the xpub.');
    }

    if (seed && xpriv) {
      throw Error('You cannot provide both a seed and an xpriv.');
    }

    if (xpriv && passphrase !== '') {
      throw Error("You can't use xpriv with passphrase.");
    }

    if (xpriv && !authxpriv) {
      throw new Error('You must provide both the account path xpriv and auth path xpriv.');
    }

    if (seed) {
      // It will throw InvalidWords error in case is not valid
      walletUtils.wordsValid(seed);
    }

    if (!storage) {
      const store = new MemoryStore();
      this.storage = new Storage(store);
    } else {
      this.storage = storage;
    }

    // Setup the connection so clients can listen to its events before it is started
    this.conn = new WalletServiceConnection();
    this._isWsEnabled = enableWs;
    this.state = walletState.NOT_STARTED;

    this.xpriv = xpriv;
    this.seed = seed;
    this.xpub = xpub;
    if (authxpriv && !bitcore.HDPrivateKey.isValidSerialized(authxpriv)) {
      throw new Error('authxpriv parameter is an invalid hd privatekey');
    }
    this.authPrivKey = authxpriv ? bitcore.HDPrivateKey(authxpriv) : null;

    this.passphrase = passphrase;

    this.requestPassword = requestPassword;

    // ID of wallet after created on wallet service
    this.walletId = null;
    this.isSendingTx = false;
    this.txProposalId = null;
    this.xpub = null;

    this.network = network;
    networkInstance.setNetwork(this.network.name);

    this.authToken = null;
    this.firstConnection = true;

    this.newAddresses = [];
    this.indexToUse = -1;
    // TODO should we have a debug mode?
  }

  /**
   * Sets the server to connect on config singleton and storage
   *
   * @param {String} newServer - The new server to set the config and storage to
   *
   * @memberof HathorWalletServiceWallet
   * @inner
   */
  async changeServer(newServer: string) {
    await this.storage.store.setItem('wallet:wallet_service:base_server', newServer);
    config.setWalletServiceBaseUrl(newServer);
  }

  /**
   * Sets the websocket server to connect on config singleton and storage
   *
   * @param {String} newServer - The new websocket server to set the config and storage to
   *
   * @memberof HathorWalletServiceWallet
   * @inner
   */
  async changeWsServer(newServer: string) {
    await this.storage.store.setItem('wallet:wallet_service:ws_server', newServer);
    config.setWalletServiceBaseWsUrl(newServer);
  }

  /**
   * Gets the stored websocket and base server urls
   *
   * @memberof HathorWalletServiceWallet
   * @inner
   */
  async getServerUrlsFromStorage(): Promise<WalletServiceServerUrls> {
    const walletServiceBaseUrl = (await this.storage.store.getItem(
      'wallet:wallet_service:base_server'
    )) as string;
    const walletServiceWsUrl = (await this.storage.store.getItem(
      'wallet:wallet_service:ws_server'
    )) as string;

    return {
      walletServiceBaseUrl,
      walletServiceWsUrl,
    };
  }

  /**
   * Get server URL from config object
   *
   * @memberof HathorWalletServiceWallet
   * @inner
   */
  // eslint-disable-next-line class-methods-use-this
  getServerUrl(): string {
    return config.getServerUrl();
  }

  /**
   * Remove sensitive data from memory
   *
   * NOTICE: This won't remove data from memory immediately, we have to wait until javascript
   * garbage collect it. JavaScript currently does not provide a standard way to trigger
   * garbage collection
   * */
  clearSensitiveData() {
    this.seed = null;
    this.authPrivKey = null;
  }

  /**
   * Get auth xpubkey from seed
   *
   * @param {String} seed 24 words
   * @param {Object} options Options with passphrase and networkName
   *
   * @return {String} auth xpubkey
   * @memberof HathorWalletServiceWallet
   * @inner
   */
  static getAuthXPubKeyFromSeed(
    seed: string,
    options: { passphrase?: string; networkName?: string } = {}
  ): string {
    const methodOptions = {
      passphrase: '',
      networkName: 'mainnet',
      ...options,
    };

    const xpriv = walletUtils.getXPrivKeyFromSeed(seed, methodOptions);
    const privkey = HathorWalletServiceWallet.deriveAuthPrivateKey(xpriv);

    return privkey.xpubkey;
  }

  /**
   * Derive private key from root to the auth specific purpose derivation path
   *
   * @param {HDPrivateKey} xpriv The wallet's root xpriv
   *
   * @return {HDPrivateKey} Derived private key at the auth derivation path
   * @memberof HathorWalletServiceWallet
   * @inner
   */
  static deriveAuthPrivateKey(xpriv: bitcore.HDPrivateKey): bitcore.HDPrivateKey {
    return xpriv.deriveNonCompliantChild(WALLET_SERVICE_AUTH_DERIVATION_PATH);
  }

  /**
   * getWalletIdFromXPub: Get the wallet id given the xpubkey
   *
   * @param xpub - The xpubkey
   * @returns The wallet id
   *
   * @memberof HathorWalletServiceWallet
   * @inner
   */
  static getWalletIdFromXPub(xpub: string) {
    return walletUtils.getWalletIdFromXPub(xpub);
  }

  /**
   * Start wallet: load the wallet data, update state and start polling wallet status until it's ready
   *
   * @param {Object} optionsParams Options parameters
   *  {
   *   'pinCode': PIN to encrypt the auth xpriv on storage
   *   'password': Password to decrypt xpriv information
   *  }
   *
   * @memberof HathorWalletServiceWallet
   * @inner
   */
  async start({ pinCode, password }: { pinCode?: string; password?: string } = {}) {
    if (!pinCode) {
      throw new Error('Pin code is required when starting the wallet.');
    }

    this.setState(walletState.LOADING);

    let hasAccessData: boolean;
    try {
      const accessData = await this.storage.getAccessData();
      hasAccessData = !!accessData;
    } catch (err) {
      if (err instanceof UninitializedWalletError) {
        hasAccessData = false;
      } else {
        throw err;
      }
    }

    if (!hasAccessData) {
      let accessData: IWalletAccessData;
      if (this.seed) {
        if (!password) {
          throw new Error('Password is required when starting the wallet from the seed.');
        }
        accessData = walletUtils.generateAccessDataFromSeed(this.seed, {
          passphrase: this.passphrase,
          pin: pinCode,
          password,
          networkName: this.network.name,
          // multisig: not implemented on wallet service yet
        });
      } else if (this.xpriv) {
        // generateAccessDataFromXpriv expects a xpriv on the change level path
        const accountLevelPrivKey = new bitcore.HDPrivateKey(this.xpriv);
        const changeLevelPrivKey = accountLevelPrivKey.deriveNonCompliantChild(0);

        accessData = walletUtils.generateAccessDataFromXpriv(changeLevelPrivKey.xprivkey, {
          pin: pinCode,
          authXpriv: this.authPrivKey.xprivkey!,
          // multisig: not implemented on wallet service yet
        });
      } else {
        throw new Error('WalletService facade initialized without seed or xprivkey');
      }

      await this.storage.saveAccessData(accessData);
    }

    const {
      xpub,
      authXpub,
      xpubkeySignature,
      authXpubkeySignature,
      timestampNow,
      firstAddress,
      authDerivedPrivKey,
    } = await this.generateCreateWalletAuthData(pinCode);

    this.xpub = xpub;
    this.authPrivKey = authDerivedPrivKey;

    const handleCreate = async (data: WalletStatus) => {
      this.walletId = data.walletId;

      if (data.status === 'creating') {
        // If the wallet status is creating, we should wait until it is ready
        // before continuing
        await this.pollForWalletStatus();
      } else if (data.status !== 'ready') {
        // At this stage, if the wallet is not `ready` or `creating` we should
        // throw an error as there are only three states: `ready`, `creating` or `error`
        throw new WalletRequestError(ErrorMessages.WALLET_STATUS_ERROR, { cause: data.status });
      }

      await this.onWalletReady();
    };

    const data = await walletApi.createWallet(
      this,
      xpub,
      xpubkeySignature,
      authXpub,
      authXpubkeySignature,
      timestampNow,
      firstAddress
    );

    await handleCreate(data.status);

    this.clearSensitiveData();
  }

  /**
   * Returns version data from the connected fullnode
   * */
  async getVersionData(): Promise<FullNodeVersionData> {
    return walletApi.getVersionData(this);
  }

  /**
   * Detects if we are loading from the seed or the account path and returns the
   * required information for authentication
   *
   * @param pinCode The pincode to be used to encrypt the auth xprivkey
   *
   * @memberof HathorWalletServiceWallet
   * @inner
   */
  async generateCreateWalletAuthData(pinCode: string): Promise<CreateWalletAuthData> {
    let xpub: string;
    let authXpub: string;
    let privKeyAccountPath: bitcore.HDPrivateKey;
    let authDerivedPrivKey: bitcore.HDPrivateKey;

    const now = Date.now();
    const timestampNow = Math.floor(now / 1000); // in seconds

    if (this.seed) {
      // getXPrivKeyFromSeed returns a HDPrivateKey on the root path
      const privKey: bitcore.HDPrivateKey = walletUtils.getXPrivKeyFromSeed(this.seed, {
        passphrase: this.passphrase,
        networkName: this.network.name,
      });
      // getXPubKeyFromSeed returns a xpubkey on the account level path
      xpub = walletUtils.getXPubKeyFromSeed(this.seed, {
        passphrase: this.passphrase,
        networkName: this.network.name,
      });
      authXpub = HathorWalletServiceWallet.getAuthXPubKeyFromSeed(this.seed, {
        passphrase: this.passphrase,
        networkName: this.network.name,
      });
      privKeyAccountPath = walletUtils.deriveXpriv(privKey, "0'");
      authDerivedPrivKey = HathorWalletServiceWallet.deriveAuthPrivateKey(privKey);
    } else if (this.xpriv) {
      // this.xpriv is already on the account derivation path
      privKeyAccountPath = bitcore.HDPrivateKey(this.xpriv);
      xpub = privKeyAccountPath.xpubkey;

      // If the wallet is being loaded from the xpriv, we assume we already have the authXPriv on storage, so just fetch it
      authDerivedPrivKey = bitcore.HDPrivateKey.fromString(
        await this.storage.getAuthPrivKey(pinCode)
      );
      authXpub = authDerivedPrivKey.xpubkey;
    } else {
      throw new Error('generateCreateWalletAuthData called without seed or xpriv in memory.');
    }

    const walletId: string = HathorWalletServiceWallet.getWalletIdFromXPub(xpub);

    // prove we own the xpubkey
    const xpubkeySignature = this.signMessage(privKeyAccountPath, timestampNow, walletId);

    // prove we own the auth_xpubkey
    const authXpubkeySignature = this.signMessage(authDerivedPrivKey, timestampNow, walletId);
    const xpubChangeDerivation = walletUtils.xpubDeriveChild(xpub, 0);
    const { base58: firstAddress } = deriveAddressFromXPubP2PKH(
      xpubChangeDerivation,
      0,
      this.network.name
    );

    return {
      xpub,
      xpubkeySignature,
      authXpub,
      authXpubkeySignature,
      timestampNow,
      firstAddress,
      authDerivedPrivKey,
    };
  }

  /**
   * onUpdateTx: Event called when a transaction is updated
   *
   * @memberof HathorWalletServiceWallet
   * @inner
   */
  onUpdateTx(updatedTx) {
    this.emit('update-tx', updatedTx);
  }

  /**
   * onNewTx: Event called when a new transaction is received on the websocket feed
   *
   * @memberof HathorWalletServiceWallet
   * @inner
   */
  async onNewTx(newTx: WsTransaction) {
    const { outputs } = newTx;
    let shouldGetNewAddresses = false;

    for (const output of outputs) {
      // Check if the output's decoded address matches any of the wallet's new addresses
      if (
        output.decoded &&
        output.decoded.address &&
        this.newAddresses.find(newAddress => newAddress.address === output.decoded.address)
      ) {
        // break early
        shouldGetNewAddresses = true;
        break;
      }
    }

    // We need to update the `newAddresses` array on every new transaction
    // because the new tx might have used one of those addresses and we try to guarantee
    // that every transaction uses a new address for increased privacy
    if (shouldGetNewAddresses) {
      await this.getNewAddresses();
    }

    this.emit('new-tx', newTx);
  }

  /**
   * Return wallet auth token
   *
   * @memberof HathorWalletServiceWallet
   * @inner
   */
  getAuthToken(): string | null {
    return this.authToken;
  }

  /**
   * Returns the balance for each token in tx, if the input/output belongs to this wallet
   *
   * This method is meant to keep compatibility with the old facade
   *
   * @param {Object} tx Transaction data with array of inputs and outputs
   *
   * @return {Object} Object with each token and it's balance in this tx for this wallet
   * */
  async getTxBalance(
    tx: IHistoryTx,
    optionsParam = {}
  ): Promise<{ [tokenId: string]: OutputValueType }> {
    const options = { includeAuthorities: false, ...optionsParam };

    const addresses: string[] = [];

    const generator = this.getAllAddresses();

    // We are not using for async (...) to maintain compatibility with older nodejs versions
    // if we ever deprecate older node versions, we can refactor this to the new, cleaner syntax
    let nextAddress = await generator.next();
    while (!nextAddress.done) {
      addresses.push(nextAddress.value.address);
      nextAddress = await generator.next();
    }

    const balance: { [tokenId: string]: OutputValueType } = {};
    for (const txout of tx.outputs) {
      if (transaction.isAuthorityOutput(txout)) {
        if (options.includeAuthorities) {
          if (!balance[txout.token]) {
            balance[txout.token] = 0n;
          }
        }
        continue;
      }
      if (txout.decoded && txout.decoded.address && addresses.includes(txout.decoded.address)) {
        if (!balance[txout.token]) {
          balance[txout.token] = 0n;
        }
        balance[txout.token] += txout.value;
      }
    }

    for (const txin of tx.inputs) {
      if (transaction.isAuthorityOutput(txin)) {
        if (options.includeAuthorities) {
          if (!balance[txin.token]) {
            balance[txin.token] = 0n;
          }
        }
        continue;
      }
      if (txin.decoded && txin.decoded.address && addresses.includes(txin.decoded.address)) {
        if (!balance[txin.token]) {
          balance[txin.token] = 0n;
        }
        balance[txin.token] -= txin.value;
      }
    }

    return balance;
  }

  /**
   * When the wallet starts, it might take some seconds for the wallet service to completely load all addresses
   * This method is responsible for polling the wallet status until it's ready
   *
   * @memberof HathorWalletServiceWallet
   * @inner
   */
  async pollForWalletStatus(): Promise<void> {
    return new Promise((resolve, reject) => {
      const pollIntervalTimer = setInterval(async () => {
        const data = await walletApi.getWalletStatus(this);

        if (data.status.status === 'ready') {
          clearInterval(pollIntervalTimer);
          resolve();
        } else if (data.status.status !== 'creating') {
          // Only possible states are 'ready', 'creating' and 'error', if status
          // is not ready or creating, we should reject the promise
          clearInterval(pollIntervalTimer);
          reject(new WalletRequestError('Error getting wallet status.', { cause: data.status }));
        }
      }, WALLET_STATUS_POLLING_INTERVAL);
    });
  }

  /**
   * Check if wallet is ready and throw error if not ready
   *
   * @memberof HathorWalletServiceWallet
   * @public
   */
  public failIfWalletNotReady() {
    if (!this.isReady()) {
      throw new WalletError('Wallet not ready');
    }
  }

  /**
   * Method executed when wallet is ready
   *
   * @memberof HathorWalletServiceWallet
   * @inner
   */
  private async onWalletReady() {
    // We should wait for new addresses before setting wallet to ready
    await this.getNewAddresses(true);

    if (this.isWsEnabled()) {
      this.setupConnection();
    }
    this.setState(walletState.READY);
  }

  setupConnection() {
    if (!this.walletId) {
      // This should never happen
      throw new Error('Tried to setup connection but wallet_id is not set.');
    }

    this.conn.setWalletId(this.walletId);
    this.conn.on('new-tx', (newTx: WsTransaction) => this.onNewTx(newTx));
    this.conn.on('update-tx', updatedTx => this.onUpdateTx(updatedTx));
    this.conn.on('state', (newState: ConnectionState) => this.onConnectionChangedState(newState));
    this.conn.start();
  }

  /**
   * Called when the connection to the websocket changes.
   * It is also called if the network is down.
   *
   * Since the wallet service facade holds no data (as opposed to
   * the old facade, where the wallet facade receives a storage object),
   * the client needs to handle the data reload, so we just emit an event
   * to indicate that a reload is necessary.
   *
   * @param {Number} newState Enum of new state after change
   * */
  onConnectionChangedState(newState: ConnectionState) {
    if (newState === ConnectionState.CONNECTED) {
      // We don't need to reload data if this is the first
      // connection
      if (!this.firstConnection) {
        this.emit('reload-data');
      }

      this.firstConnection = false;
    }
  }

  /**
   * Get all addresses of the wallet
   *
   * @memberof HathorWalletServiceWallet
   * @inner
   */
  async *getAllAddresses(): AsyncGenerator<GetAddressesObject> {
    this.failIfWalletNotReady();
    const data = await walletApi.getAddresses(this);
    for (const address of data.addresses) {
      yield address;
    }
  }

  /**
   * Get the new addresses to be used by this wallet, i.e. the last GAP LIMIT unused addresses
   * Then it updates this.newAddresses and this.indexToUse that handle the addresses to use
   *
   * @param ignoreWalletReady Will download new addresses even if the wallet is not set to ready
   *
   * @memberof HathorWalletServiceWallet
   * @inner
   */
  private async getNewAddresses(ignoreWalletReady: boolean = false) {
    // If the user is sure the wallet service has already loaded his wallet, he can ignore the check
    if (!ignoreWalletReady) {
      // We should fail if the wallet is not ready because the wallet service address load mechanism is
      // asynchronous, so we will get an empty or partial array of addresses if they are not all loaded.
      this.failIfWalletNotReady();
    }
    const data = await walletApi.getNewAddresses(this);
    this.newAddresses = data.addresses;
    this.indexToUse = 0;
  }

  /**
   * Get the balance of the wallet for a specific token
   *
   * @memberof HathorWalletServiceWallet
   * @inner
   */
  async getBalance(token: string | null = null): Promise<GetBalanceObject[]> {
    this.failIfWalletNotReady();
    const data = await walletApi.getBalances(this, token);
    return data.balances;
  }

  async getTokens(): Promise<string[]> {
    this.failIfWalletNotReady();
    const data = await walletApi.getTokens(this);
    return data.tokens;
  }

  /**
   * Get the history of the wallet for a specific token
   *
   * @memberof HathorWalletServiceWallet
   * @inner
   */
  async getTxHistory(
    options: { token_id?: string; count?: number; skip?: number } = {}
  ): Promise<GetHistoryObject[]> {
    this.failIfWalletNotReady();
    const data = await walletApi.getHistory(this, options);
    return data.history;
  }

  /**
   * Get utxo from tx id and index
   *
   * @memberof HathorWalletServiceWallet
   * @inner
   */
  async getUtxoFromId(txId: string, index: number): Promise<Utxo | null> {
    const data = await walletApi.getTxOutputs(this, {
      txId,
      index,
      skipSpent: true, // This is the API default, but we should be explicit about it
    });
    const utxos = data.txOutputs;
    if (utxos.length === 0) {
      // No utxo for this txId/index or is not from the requested wallet
      return null;
    }
    if (utxos.length > 1) {
      throw new UtxoError(
        `Expected to receive only one utxo for txId ${txId} and index ${index} but received ${utxos.length}.`
      );
    }

    return utxos[0];
  }

  /**
   * Get utxos of the wallet addresses
   *
   * @param options Utxo filtering options
   * @param {number} [options.max_utxos] - Maximum number of utxos to aggregate. Default to MAX_INPUTS (255).
   * @param {string} [options.token] - Token to filter the utxos. If not sent, we select only HTR utxos.
   * @param {number} [options.authorities] - Authorities to filter the utxos. If not sent, we select only non authority utxos.
   * @param {string} [options.filter_address] - Address to filter the utxos.
   * @param {number} [options.amount_smaller_than] - Maximum limit of utxo amount to filter the utxos list.
   * @param {number} [options.amount_bigger_than] - Minimum limit of utxo amount to filter the utxos list.
   * @param {number} [options.max_amount] - Limit the maximum total amount to consolidate summing all utxos.
   * @param {boolean} [options.only_available_utxos] - Use only available utxos (not locked)
   *
   * @returns Promise that resolves with utxos and meta information about them
   *
   * @memberof HathorWalletServiceWallet
   * @inner
   */
  async getUtxos(
    options: {
      token?: string;
      authorities?: number;
      max_utxos?: number;
      filter_address?: string;
      amount_smaller_than?: number;
      amount_bigger_than?: number;
      max_amount?: number;
      only_available_utxos?: boolean;
    } = {}
  ): Promise<{
    total_amount_available: bigint;
    total_utxos_available: bigint;
    total_amount_locked: bigint;
    total_utxos_locked: bigint;
    utxos: {
      address: string;
      amount: bigint;
      tx_id: string;
      locked: boolean;
      index: number;
    }[];
  }> {
    this.failIfWalletNotReady();

    const newOptions = {
      token: options.token,
      authorities: options.authorities,
      max_utxos: options.max_utxos,
      filter_address: options.filter_address,
      amount_smaller_than: options.amount_smaller_than,
      amount_bigger_than: options.amount_bigger_than,
      max_amount: options.max_amount,
      only_available_utxos: options.only_available_utxos,
    };

    const mappedOptions = {
      tokenId: newOptions.token || NATIVE_TOKEN_UID,
      authority: newOptions.authorities ? BigInt(newOptions.authorities) : undefined,
      addresses: newOptions.filter_address ? [newOptions.filter_address] : undefined,
      totalAmount: newOptions.max_amount ? BigInt(newOptions.max_amount) : undefined,
      smallerThan: newOptions.amount_smaller_than,
      biggerThan: newOptions.amount_bigger_than,
      maxOutputs: newOptions.max_utxos || 255,
      ignoreLocked: true,
      skipSpent: newOptions.only_available_utxos !== false,
    };

    // Call the internal API to get UTXOs
    const data = await walletApi.getTxOutputs(this, mappedOptions);
    const filteredUtxos = data.txOutputs;

    // Build the UtxoDetails response matching fullnode wallet interface
    const utxoDetails = {
      total_amount_available: 0n,
      total_utxos_available: 0n,
      total_amount_locked: 0n,
      total_utxos_locked: 0n,
      utxos: [] as {
        address: string;
        amount: bigint;
        tx_id: string;
        locked: boolean;
        index: number;
      }[],
    };

    // For wallet service, we'll assume all UTXOs are available (not locked)
    // since the wallet service handles locking differently
    for (const utxo of filteredUtxos) {
      const utxoInfo = {
        address: utxo.address,
        amount: utxo.value,
        tx_id: utxo.txId,
        locked: false, // Wallet service UTXOs are typically available
        index: utxo.index,
      };

      utxoDetails.utxos.push(utxoInfo);
      utxoDetails.total_amount_available += utxo.value;
      utxoDetails.total_utxos_available += 1n;
    }

    return utxoDetails;
  }

  /**
   * Get utxos for filling a transaction (legacy method for backward compatibility)
   *
   * @param totalAmount The total amount needed
   * @param options Legacy options for the old interface
   * @memberof HathorWalletServiceWallet
   * @inner
   * @deprecated Use getUtxos instead
   */
  async getUtxosForAmount(
    totalAmount: OutputValueType,
    options: {
      tokenId?: string;
      authority?: OutputValueType;
      addresses?: string[];
      count?: number;
    } = {}
  ): Promise<{ utxos: Utxo[]; changeAmount: OutputValueType }> {
    const newOptions = {
      tokenId: NATIVE_TOKEN_UID,
      authority: null as OutputValueType | null,
      addresses: null as string[] | null,
      totalAmount,
      count: 1,
      ...options,
      ignoreLocked: true,
      skipSpent: true,
    };

    if (!newOptions.authority && !newOptions.totalAmount) {
      throw new UtxoError("We need the total amount of utxos if it's not an authority request.");
    }

    const data = await walletApi.getTxOutputs(this, newOptions);
    let changeAmount = 0n;
    let utxos: Utxo[] = [];
    if (data.txOutputs.length === 0) {
      utxos = data.txOutputs;
    } else if (newOptions.authority) {
      utxos = data.txOutputs.slice(0, newOptions.count);
    } else {
      const ret = transaction.selectUtxos(data.txOutputs, newOptions.totalAmount!);
      changeAmount = ret.changeAmount;
      utxos = ret.utxos;
    }
    return { utxos, changeAmount };
  }

  /**
   * Signs a message using xpriv derivation path m/44'/280'/0'
   *
   * @memberof HathorWalletServiceWallet
   * @inner
   */
  signMessage(hdPrivKey: bitcore.HDPrivateKey, timestamp: number, walletId: string): string {
    const address = hdPrivKey.publicKey.toAddress(this.network.getNetwork()).toString();
    const message = String(timestamp).concat(walletId).concat(address);

    return signMessage(message, hdPrivKey.privateKey);
  }

  /**
   * Validate that the wallet auth token is valid
   * If it's not valid, requests a new one and update
   *
   * @param {string} usePassword Accepts the password as a parameter so we don't have to ask
   * the client for it if we already have it in memory
   *
   * @memberof HathorWalletServiceWallet
   * @inner
   */
  async validateAndRenewAuthToken(usePassword?: string): Promise<void> {
    if (!this.walletId) {
      throw new Error('Wallet not ready yet.');
    }

    const now = new Date();
    const timestampNow = Math.floor(now.getTime() / 1000);

    const validateJWTExpireDate = (token: string): boolean => {
      const base64Url = token.split('.')[1];
      const base64 = base64Url.replace('-', '+').replace('_', '/');
      const decodedData = JSON.parse(Buffer.from(base64, 'base64').toString('binary'));

      // If the token will expire in the next 60 seconds (or has already expired)
      const delta = 60;
      if (timestampNow + delta > decodedData.exp) {
        return false;
      }

      return true;
    };

    if (!this.authToken || !validateJWTExpireDate(this.authToken)) {
      let privKey = this.authPrivKey;

      if (!privKey) {
        // Request the client for the PIN
        const password = usePassword || (await this.requestPassword());

        // Use it to get the words from the storage
        privKey = bitcore.HDPrivateKey.fromString(await this.storage.getAuthPrivKey(password));
      }

      await this.renewAuthToken(privKey, timestampNow);
    } else if (usePassword) {
      // If we have received the user PIN, we should renew the token anyway
      // without blocking this method's promise

      const privKey = bitcore.HDPrivateKey.fromString(
        await this.storage.getAuthPrivKey(usePassword)
      );

      this.renewAuthToken(privKey, timestampNow);
    }
  }

  /**
   * Renew the auth token on the wallet service
   *
   * @param {HDPrivateKey} privKey - private key to sign the auth message
   * @param {number} timestamp - Current timestamp to assemble the signature
   *
   * @memberof HathorWalletServiceWallet
   * @inner
   */
  async renewAuthToken(privKey: bitcore.HDPrivateKey, timestamp: number) {
    if (!this.walletId) {
      throw new Error('Wallet not ready yet.');
    }

    const sign = this.signMessage(privKey, timestamp, this.walletId);
    const data = await walletApi.createAuthToken(this, timestamp, privKey.xpubkey, sign);

    this.authToken = data.token;
  }

  /**
   * Create a SendTransaction instance to send a transaction with possibly multiple outputs.
   *
   * @param outputs Array of proposed outputs
   * @param options Options parameters
   *
   * @return Promise<SendTransactionWalletService>
   */
  async sendManyOutputsSendTransaction(
    outputs: Array<OutputRequestObj | DataScriptOutputRequestObj>,
    options: { inputs?: InputRequestObj[]; changeAddress?: string; pinCode?: string } = {}
  ): Promise<SendTransactionWalletService> {
    this.failIfWalletNotReady();
    if (await this.storage.isReadonly()) {
      throw new WalletFromXPubGuard('sendManyOutputsSendTransaction');
    }
    const newOptions = {
      inputs: [],
      changeAddress: null,
      pinCode: null,
      ...options,
    };

    const { inputs, changeAddress, pinCode } = newOptions;

    // PIN validation - request from client if not provided
    const pin = pinCode || (await this.requestPassword());
    if (!pin) {
      throw new Error('Pin is required.');
    }

    const sendTransactionOutputs = outputs.map(output => {
      const typedOutput = output as OutputSendTransaction;
      if (typedOutput.type === OutputType.DATA) {
        typedOutput.value = 1n;
        typedOutput.token = NATIVE_TOKEN_UID;
      } else {
        typedOutput.type = helpers.getOutputTypeFromAddress(typedOutput.address!, this.network);
      }

      return typedOutput;
    });
    const sendTransaction = new SendTransactionWalletService(this, {
      outputs: sendTransactionOutputs,
      inputs,
      changeAddress,
      pin,
    });
    return sendTransaction;
  }

  /**
   * Creates and send a transaction from an array of inputs and outputs
   *
   * @memberof HathorWalletServiceWallet
   * @inner
   */
  async sendManyOutputsTransaction(
    outputs: Array<OutputRequestObj | DataScriptOutputRequestObj>,
    options: { inputs?: InputRequestObj[]; changeAddress?: string; pinCode?: string } = {}
  ): Promise<Transaction> {
    const sendTransaction = await this.sendManyOutputsSendTransaction(outputs, options);
    return sendTransaction.run();
  }

  /**
   * Creates and send a simple transaction with one output
   *
   * @memberof HathorWalletServiceWallet
   * @inner
   */
  async sendTransaction(
    address: string,
    value: OutputValueType,
    options: { token?: string; changeAddress?: string; pinCode?: string } = {}
  ): Promise<Transaction> {
    this.failIfWalletNotReady();
    const newOptions = {
      token: '00',
      changeAddress: undefined,
      ...options,
    };
    const { token, changeAddress, pinCode } = newOptions;
    const outputs = [{ address, value, token }];
    return this.sendManyOutputsTransaction(outputs, { inputs: [], changeAddress, pinCode });
  }

  /**
   * Calculate input data from dataToSign and addressPath
   * Get the private key corresponding to the addressPath,
   * calculate the signature and add the public key
   *
   * @memberof HathorWalletServiceWallet
   * @inner
   */
  // eslint-disable-next-line class-methods-use-this -- XXX: This method should be made static
  getInputData(xprivkey: string, dataToSignHash: Buffer, addressPath: number): Buffer {
    const xpriv = bitcore.HDPrivateKey(xprivkey);
    const derivedKey = xpriv.deriveNonCompliantChild(addressPath);
    const { privateKey } = derivedKey;

    const arr = [];
    helpers.pushDataToStack(arr, transaction.getSignature(dataToSignHash, privateKey));
    helpers.pushDataToStack(arr, derivedKey.publicKey.toBuffer());
    return util.buffer.concat(arr);
  }

  /**
   * Return if wallet is ready to be used
   *
   * @memberof HathorWalletServiceWallet
   * @inner
   */
  isReady(): boolean {
    return this.state === walletState.READY;
  }

  /**
   * Update wallet state and emit 'state' event
   *
   * @param {string} state New wallet state
   *
   * @memberof HathorWalletServiceWallet
   * @inner
   */
  setState(state: string) {
    this.state = state;
    this.emit('state', state);
  }

  /**
   * Stop the wallet
   *
   * @memberof HathorWalletServiceWallet
   * @inner
   */
  async stop({ cleanStorage = true } = {}) {
    this.walletId = null;
    this.state = walletState.NOT_STARTED;
    this.firstConnection = true;
    this.removeAllListeners();

    await this.storage.handleStop({ cleanStorage });
    this.conn.stop();
  }

  /**
   * Get address at specific index
   *
   * @memberof HathorWalletServiceWallet
   * @inner
   */
  async getAddressAtIndex(index: number): Promise<string> {
    const { addresses } = await walletApi.getAddresses(this, index);

    if (addresses.length <= 0) {
      throw new Error('Error getting wallet addresses.');
    }

    return addresses[0].address;
  }

  /**
   * Returns an address' privateKey given an index and the encryption password
   *
   * @param {string} pinCode - The PIN used to encrypt data in accessData
   * @param {number} addressIndex - The address' index to fetch
   *
   * @memberof HathorWalletServiceWallet
   * @inner
   */
  async getAddressPrivKey(pinCode: string, addressIndex: number): Promise<bitcore.HDPrivateKey> {
    const mainXPrivKey = await this.storage.getMainXPrivKey(pinCode);
    const addressHDPrivKey = new bitcore.HDPrivateKey(mainXPrivKey).derive(addressIndex);

    return addressHDPrivKey;
  }

  /**
   * Gets the network name
   *
   * @memberof HathorWalletServiceWallet
   * @inner
   */
  getNetwork(): string {
    return this.getNetworkObject().name;
  }

  /**
   * Gets the network model object
   *
   * @memberof HathorWalletServiceWallet
   * @inner
   */
  getNetworkObject() {
    return this.network;
  }

  /**
   * Get the current address to be used
   *
   * @memberof HathorWalletServiceWallet
   * @inner
   */
  getCurrentAddress({ markAsUsed = false } = {}): AddressInfoObject {
    const newAddressesLen = this.newAddresses.length;
    if (this.indexToUse > newAddressesLen - 1) {
      const addressInfo = this.newAddresses[newAddressesLen - 1];
      return { ...addressInfo, info: 'GAP_LIMIT_REACHED' };
    }

    const addressInfo = this.newAddresses[this.indexToUse];
    if (markAsUsed) {
      this.indexToUse += 1;
    }
    return addressInfo;
  }

  /**
   * Returns a base64 encoded signed message with an address' private key given an
   * address index
   *
   * @memberof HathorWalletServiceWallet
   * @inner
   */
  async signMessageWithAddress(message: string, index: number, pinCode: string): Promise<string> {
    const addressHDPrivKey: bitcore.HDPrivateKey = await this.getAddressPrivKey(pinCode, index);
    const signedMessage: string = signMessage(message, addressHDPrivKey.privateKey);

    return signedMessage;
  }

  /**
   * Get the next address after the current available
   *
   * @memberof HathorWalletServiceWallet
   * @inner
   */
  getNextAddress(): AddressInfoObject {
    // First we mark the current address as used, then return the next
    this.getCurrentAddress({ markAsUsed: true });
    return this.getCurrentAddress();
  }

  /**
   * Get the address index of a base58 address
   *
   * @param {string} address Address to check
   * @returns {number | null} The address index or undefined
   */
  async getAddressIndex(address: string): Promise<number | null> {
    try {
      const addressDetails = await this.getAddressDetails(address);
      const addressIndex = addressDetails?.index;

      return addressIndex;
    } catch (_e) {
      // Return null if the address is not found
      return null;
    }
  }

  /**
   * Check if an address belongs to this wallet
   *
   * @param {string} address Address to check
   * @returns {boolean} True if the address belongs to this wallet
   */
  async isAddressMine(address: string): Promise<boolean> {
    // Use the checkAddressesMine API to verify if the address belongs to the wallet
    const response = await this.checkAddressesMine([address]);
    return response[address] === true;
  }

  /**
   * Get private key from address
   *
   * @param {string} address The address to get the private key for
   * @param {Object} options Options
   * @param {string} [options.pinCode] PIN code to decrypt the private key
   *
   * @returns {Promise<bitcore.PrivateKey>} Private key for this address
   */
  async getPrivateKeyFromAddress(
    address: string,
    options: { pinCode?: string } = {}
  ): Promise<bitcore.PrivateKey> {
    if (await this.storage.isReadonly()) {
      throw new WalletFromXPubGuard('getPrivateKeyFromAddress');
    }

    // First get the address index
    const addressIndex = await this.getAddressIndex(address);
    if (addressIndex === null) {
      throw new WalletError(`Address ${address} does not belong to this wallet`);
    }

    // Request PIN if not provided
    const pin = options.pinCode || (await this.requestPassword());

    // Get the HD private key for this address
    const addressHDPrivKey = await this.getAddressPrivKey(pin, addressIndex);

    // Return just the private key (not the HD key)
    return addressHDPrivKey.privateKey;
  }

  /**
   * Verify address belongs to wallet and return its index
   * @private
   */
  private async getAddressIndexIfOwned(address: string): Promise<number> {
    const addressDetails = await this.getAddressDetails(address);
    if (addressDetails?.index === undefined) {
      throw new Error(
        `Address used to sign the transaction (${address}) does not belong to the wallet.`
      );
    }
    return addressDetails.index;
  }

  /**
   * Get caller address from address index for nano contract operations
   * @private
   */
  private async getCallerAddressFromIndex(pin: string, addressIndex: number): Promise<Address> {
    const addressPrivKey = await this.getAddressPrivKey(pin, addressIndex);
    const callerAddress = new Address(
      addressPrivKey.publicKey.toAddress(this.network.getNetwork()).toString(),
      { network: this.network }
    );
    return callerAddress;
  }

  /**
<<<<<<< HEAD
   * Create a wallet proxy that uses proxied storage for nano contract operations
   * @private
   */
  private createWalletProxyForNanoContracts(): HathorWalletServiceWallet & {
    storageProxy: WalletServiceStorageProxy;
  } {
    const storageProxy = new WalletServiceStorageProxy(this, this.storage);
    const proxiedStorage = storageProxy.createProxy();

    // Create a proxy of the wallet that intercepts storage property access
    return new Proxy(this, {
      get(target: HathorWalletServiceWallet, prop: string | symbol): unknown {
        if (prop === 'storage') {
          return proxiedStorage; // Return our enhanced storage proxy
        }

        if (prop === 'storageProxy') {
          return storageProxy; // Expose the storage proxy for our custom builder
        }

        // For all other properties, use the original wallet behavior
        const value = Reflect.get(target, prop);

        // Bind methods to maintain correct 'this' context
        if (typeof value === 'function') {
          return value.bind(target);
        }

        return value;
      },
    }) as HathorWalletServiceWallet & { storageProxy: WalletServiceStorageProxy };
  }

  /**
=======
>>>>>>> 97ba278c
   * Get the seqnum to be used in a nano header for the address
   */
  async getNanoHeaderSeqnum(address: string): Promise<number> {
    const addressInfo = await walletApi.getAddressDetails(this, address);

    return addressInfo.data.seqnum + 1;
  }

  /**
   * Get detailed information about a specific address from the wallet service
   *
   * @param address The address to get details for
   * @returns Promise that resolves with address details including index, transactions count, and seqnum
   */
  async getAddressDetails(address: string): Promise<GetAddressDetailsObject> {
    const addressDetails = await walletApi.getAddressDetails(this, address);
    return addressDetails.data;
  }

  // eslint-disable-next-line class-methods-use-this
  async markUtxoSelected(): Promise<void> {
    // XXX: Currently a no-op... We currently have a very specific mechanism for
    // locking utxos, which is the createTxProposal/sendTxProposal, that is very
    // tightly coupled to the regular send transaction method.
  }

  /* eslint-disable-next-line class-methods-use-this */
  getTx(id: string) {
    throw new WalletError('Not implemented.');
  }

  /* eslint-disable class-methods-use-this */
  getAddressInfo(address: string, options = {}) {
    throw new WalletError('Not implemented.');
  }

  /* eslint-disable class-methods-use-this */
  consolidateUtxos(destinationAddress: string, options = {}) {
    throw new WalletError('Not implemented.');
  }

  /* eslint-disable class-methods-use-this */
  getFullHistory(): TransactionFullObject[] {
    throw new WalletError('Not implemented.');
  }

  /**
   * Checks if the given array of addresses belongs to the caller wallet
   *
   * @memberof HathorWalletServiceWallet
   * @inner
   */
  async checkAddressesMine(addresses: string[]): Promise<WalletAddressMap> {
    const response = await walletApi.checkAddressesMine(this, addresses);

    return response.addresses;
  }

  /**
   * Create SendTransaction object and run from mining
   * Returns a promise that resolves when the send succeeds
   *
   * @memberof HathorWalletServiceWallet
   * @inner
   */
  async handleSendPreparedTransaction(transactionObj: Transaction): Promise<Transaction> {
    const sendTransaction = new SendTransactionWalletService(this, { transaction: transactionObj });
    return sendTransaction.runFromMining();
  }

  /**
   * Prepare create new token data, sign the inputs and returns an object ready to be mined
   *
   * @memberof HathorWalletServiceWallet
   * @inner
   */
  async prepareCreateNewToken(
    name: string,
    symbol: string,
    amount: OutputValueType,
    options = {}
  ): Promise<CreateTokenTransaction> {
    this.failIfWalletNotReady();
    type optionsType = {
      address: string | null;
      changeAddress: string | null;
      createMint: boolean;
      mintAuthorityAddress: string | null;
      allowExternalMintAuthorityAddress: boolean | null;
      createMelt: boolean;
      meltAuthorityAddress: string | null;
      allowExternalMeltAuthorityAddress: boolean | null;
      data: string[] | null;
      isCreateNFT: boolean;
      pinCode: string | null;
      signTx: boolean;
    };
    const newOptions: optionsType = {
      address: null,
      changeAddress: null,
      createMint: true,
      mintAuthorityAddress: null,
      allowExternalMintAuthorityAddress: false,
      createMelt: true,
      meltAuthorityAddress: null,
      allowExternalMeltAuthorityAddress: false,
      data: null,
      isCreateNFT: false,
      pinCode: null,
      signTx: true,
      ...options,
    };

    if (newOptions.mintAuthorityAddress && !newOptions.allowExternalMintAuthorityAddress) {
      // Validate that the mint authority address belongs to the wallet
      const checkAddressMineMap = await this.checkAddressesMine([newOptions.mintAuthorityAddress]);
      if (!checkAddressMineMap[newOptions.mintAuthorityAddress]) {
        throw new SendTxError('The mint authority address must belong to your wallet.');
      }
    }

    if (newOptions.meltAuthorityAddress && !newOptions.allowExternalMeltAuthorityAddress) {
      // Validate that the melt authority address belongs to the wallet
      const checkAddressMineMap = await this.checkAddressesMine([newOptions.meltAuthorityAddress]);
      if (!checkAddressMineMap[newOptions.meltAuthorityAddress]) {
        throw new SendTxError('The melt authority address must belong to your wallet.');
      }
    }

    const depositPercent = this.storage.getTokenDepositPercentage();
    // 1. Calculate HTR deposit needed
    let deposit = tokens.getDepositAmount(amount, depositPercent);

    if (newOptions.data && newOptions.data.length > 0) {
      // For data outputs, we have a fee of 0.01 HTR per data output
      deposit += tokens.getDataFee(newOptions.data.length);
    }

    // 2. Get utxos for HTR
    const { utxos, changeAmount } = await this.getUtxosForAmount(deposit, {
      tokenId: NATIVE_TOKEN_UID,
    });
    if (utxos.length === 0) {
      throw new UtxoError(
        `No utxos available to fill the request. Token: HTR - Amount: ${deposit}.`
      );
    }

    const utxosAddressPath: string[] = [];
    // 3. Create the transaction object with the inputs and outputs (new token amount, change address with HTR, mint/melt authorities - depending on parameters)
    const inputsObj: Input[] = [];
    for (const utxo of utxos) {
      inputsObj.push(new Input(utxo.txId, utxo.index));
      utxosAddressPath.push(utxo.addressPath);
    }

    // Create outputs
    const outputsObj: Output[] = [];
    const dataOutputs: Output[] = [];
    if (newOptions.data && newOptions.data.length > 0) {
      for (const dataString of newOptions.data) {
        dataOutputs.push(helpers.createNFTOutput(dataString));
      }
<<<<<<< HEAD
    }

    if (newOptions.isCreateNFT && dataOutputs.length > 0) {
      outputsObj.push(...dataOutputs);
    }

=======
    }

    if (newOptions.isCreateNFT && dataOutputs.length > 0) {
      outputsObj.push(...dataOutputs);
    }

>>>>>>> 97ba278c
    // a. Token amount
    const addressToUse = newOptions.address || this.getCurrentAddress({ markAsUsed: true }).address;
    const address = new Address(addressToUse, { network: this.network });
    if (!address.isValid()) {
      throw new SendTxError(`Address ${newOptions.address} is not valid.`);
    }

    const p2pkhScript = address.getScript();
    outputsObj.push(new Output(amount, p2pkhScript, { tokenData: 1 }));

    if (newOptions.createMint) {
      // b. Mint authority
      const mintAuthorityAddress =
        newOptions.mintAuthorityAddress || this.getCurrentAddress({ markAsUsed: true }).address;
      const mintAuthorityAddressObj = new Address(mintAuthorityAddress, { network: this.network });
      if (!mintAuthorityAddressObj.isValid()) {
        throw new SendTxError(`Address ${newOptions.mintAuthorityAddress} is not valid.`);
      }

      const p2pkhMintAuthorityScript = mintAuthorityAddressObj.getScript();
      outputsObj.push(
        new Output(TOKEN_MINT_MASK, p2pkhMintAuthorityScript, { tokenData: AUTHORITY_TOKEN_DATA })
      );
    }

    if (changeAmount) {
      // c. HTR change output
      const changeAddressStr =
        newOptions.changeAddress || this.getCurrentAddress({ markAsUsed: true }).address;
      const changeAddress = new Address(changeAddressStr, { network: this.network });
      if (!changeAddress.isValid()) {
        throw new SendTxError(`Address ${newOptions.changeAddress} is not valid.`);
      }
      const p2pkhChange = new P2PKH(changeAddress);
      const p2pkhChangeScript = p2pkhChange.createScript();
      outputsObj.push(new Output(changeAmount, p2pkhChangeScript));
    }

    if (newOptions.createMelt) {
      // d. Melt authority
      const meltAuthorityAddress =
        newOptions.meltAuthorityAddress || this.getCurrentAddress({ markAsUsed: true }).address;
      const meltAuthorityAddressObj = new Address(meltAuthorityAddress, { network: this.network });
      if (!meltAuthorityAddressObj.isValid()) {
        throw new SendTxError(`Address ${newOptions.meltAuthorityAddress} is not valid.`);
      }

      const p2pkhMeltAuthorityScript = meltAuthorityAddressObj.getScript();
      outputsObj.push(
        new Output(TOKEN_MELT_MASK, p2pkhMeltAuthorityScript, { tokenData: AUTHORITY_TOKEN_DATA })
      );
    }

    if (!newOptions.isCreateNFT && dataOutputs.length > 0) {
      outputsObj.push(...dataOutputs);
    }

    const tx = new CreateTokenTransaction(name, symbol, inputsObj, outputsObj);

    // Sign transaction
    if (newOptions.signTx) {
      const dataToSignHash = tx.getDataToSignHash();

      if (!newOptions.pinCode) {
        throw new Error('PIN not specified in prepareCreateNewToken options');
      }

      const xprivkey = await this.storage.getMainXPrivKey(newOptions.pinCode);

      for (const [idx, inputObj] of tx.inputs.entries()) {
        const inputData = this.getInputData(
          xprivkey,
          dataToSignHash,
          HathorWalletServiceWallet.getAddressIndexFromFullPath(utxosAddressPath[idx])
        );
        inputObj.setData(inputData);
      }
    }

    tx.prepareToSend();
    return tx;
  }

  /**
   * Expects a BIP44 path at the address level and returns the address index
   *
   * @param {string} fullPath - The full BIP44 path for the address index
   *
   * @memberof HathorWalletServiceWallet
   * @inner
   */
  static getAddressIndexFromFullPath(fullPath: string): number {
    const parts = fullPath.split('/');

    assert.equal(6, parts.length);

    return parseInt(parts[5], 10);
  }

  /**
   * Helper method to get authority tx_outputs
   * Uses the getTxOutputs API method to return one or many authorities
   */
  async _getAuthorityTxOutput(options: {
    tokenId: string;
    authority: OutputValueType;
    skipSpent: boolean;
    maxOutputs?: number;
    filterAddress?: string | null;
  }): Promise<AuthorityTxOutput[]> {
    const apiOptions: GetTxOutputsOptions = {
      tokenId: options.tokenId,
      authority: options.authority,
      skipSpent: options.skipSpent,
      maxOutputs: options.maxOutputs,
    };

    if (options.filterAddress) {
      apiOptions.addresses = [options.filterAddress];
    }

    const { txOutputs } = await walletApi.getTxOutputs(this, apiOptions);

    return txOutputs.map(txOutput => ({
      txId: txOutput.txId,
      index: txOutput.index,
      address: txOutput.address,
      authorities: txOutput.authorities,
    }));
  }

  /**
   * Get mint authorities
   * Uses the getTxOutputs API method to return one or many mint authorities
   *
   * @param tokenId of the token to select the authority utxo
   * @param options Object with custom options.
   *  {
   *    'many': if should return many utxos or just one (default false),
   *    'skipSpent': if should not include spent utxos (default true)
   *  }
   *
   * @return Promise that resolves with an Array of objects with {txId, index, address, authorities} of the authority output.
   * Returns an empty array in case there are no tx outputs for this type
   * */
  async getMintAuthority(
    tokenId: string,
    options: { many?: boolean; skipSpent?: boolean } = {}
  ): Promise<AuthorityTxOutput[]> {
    const newOptions = { many: false, skipSpent: true, ...options };

    return this._getAuthorityTxOutput({
      tokenId,
      authority: TOKEN_MINT_MASK,
      skipSpent: newOptions.skipSpent,
      maxOutputs: newOptions.many ? undefined : 1,
    });
  }

  /**
   * Get melt authorities
   * Uses the getTxOutputs API method to return one or many melt authorities
   *
   * @param tokenId of the token to select the authority utxo
   * @param options Object with custom options.
   *  {
   *    'many': if should return many utxos or just one (default false),
   *    'skipSpent': if should not include spent utxos (default true)
   *  }
   *
   * @return Promise that resolves with an Array of objects with {txId, index, address, authorities} of the authority output.
   * Returns an empty array in case there are no tx outputs for this type
   * */
  async getMeltAuthority(
    tokenId: string,
    options: { many?: boolean; skipSpent?: boolean } = {}
  ): Promise<AuthorityTxOutput[]> {
    const newOptions = { many: false, skipSpent: true, ...options };

    return this._getAuthorityTxOutput({
      tokenId,
      authority: TOKEN_MELT_MASK,
      skipSpent: newOptions.skipSpent,
      maxOutputs: newOptions.many ? undefined : 1,
    });
  }

  /**
   * Get authority utxo
   *
   * @param tokenUid UID of the token to select the authority utxo
   * @param authority The authority to filter ('mint' or 'melt')
   * @param options Object with custom options.
   *  {
   *    'many': if should return many utxos or just one (default false),
   *    'only_available_utxos': If we should filter for available utxos (default false),
   *    'filter_address': Address to filter the utxo to get (default null)
   *  }
   *
   * @return Promise that resolves with an Array of objects with {txId, index, address, authorities} of the authority output.
   * Returns an empty array in case there are no tx outputs for this type
   * */
  async getAuthorityUtxo(
    tokenUid: string,
    authority: string,
    options: {
      many?: boolean;
      only_available_utxos?: boolean;
      filter_address?: string | null;
    } = {}
  ): Promise<AuthorityTxOutput[]> {
    let authorityValue: OutputValueType;
    if (authority === 'mint') {
      authorityValue = TOKEN_MINT_MASK;
    } else if (authority === 'melt') {
      authorityValue = TOKEN_MELT_MASK;
    } else {
      throw new Error('Invalid authority value.');
    }

    const newOptions = {
      many: false,
      only_available_utxos: false,
      filter_address: null,
      ...options,
    };

    return this._getAuthorityTxOutput({
      tokenId: tokenUid,
      authority: authorityValue,
      skipSpent: newOptions.only_available_utxos,
      maxOutputs: newOptions.many ? undefined : 1,
      filterAddress: newOptions.filter_address,
    });
  }

  /**
   * Create a new custom token in the network
   *
   * @memberof HathorWalletServiceWallet
   * @inner
   */
  async createNewToken(
    name: string,
    symbol: string,
    amount: OutputValueType,
    options = {}
  ): Promise<Transaction> {
    this.failIfWalletNotReady();
    const tx = await this.prepareCreateNewToken(name, symbol, amount, options);
    return this.handleSendPreparedTransaction(tx);
  }

  /**
   * Prepare mint token data, sign the inputs and returns an object ready to be mined
   *
   * @memberof HathorWalletServiceWallet
   * @inner
   */
  async prepareMintTokensData(
    token: string,
    amount: OutputValueType,
    options = {}
  ): Promise<Transaction> {
    this.failIfWalletNotReady();
    type optionsType = {
      address: string | null;
      changeAddress: string | null;
      createAnotherMint: boolean;
      mintAuthorityAddress: string | null;
      allowExternalMintAuthorityAddress: boolean;
      pinCode: string | null;
      signTx: boolean;
    };
    const newOptions: optionsType = {
      address: null,
      changeAddress: null,
      createAnotherMint: true,
      mintAuthorityAddress: null,
      allowExternalMintAuthorityAddress: false,
      pinCode: null,
      signTx: true,
      ...options,
    };

    if (newOptions.mintAuthorityAddress && !newOptions.allowExternalMintAuthorityAddress) {
      // Validate that the mint authority address belongs to the wallet
      const checkAddressMineMap = await this.checkAddressesMine([newOptions.mintAuthorityAddress]);
      if (!checkAddressMineMap[newOptions.mintAuthorityAddress]) {
        throw new SendTxError('The mint authority address must belong to your wallet.');
      }
    }

    // 1. Calculate HTR deposit needed
    const depositPercent = this.storage.getTokenDepositPercentage();
    const deposit = tokens.getDepositAmount(amount, depositPercent);

    // 2. Get utxos for HTR
    const { utxos, changeAmount } = await this.getUtxosForAmount(deposit, {
      tokenId: NATIVE_TOKEN_UID,
    });
    if (utxos.length === 0) {
      throw new UtxoError(
        `No utxos available to fill the request. Token: HTR - Amount: ${deposit}.`
      );
    }

    // 3. Get mint authority
    const ret = await this.getUtxosForAmount(0n, { tokenId: token, authority: TOKEN_MINT_MASK });
    if (ret.utxos.length === 0) {
      throw new UtxoError(`No authority utxo available for minting tokens. Token: ${token}.`);
    }
    // it's safe to assume that we have an utxo in the array
    const mintUtxo = ret.utxos[0];

    // 4. Create inputs from utxos
    const inputsObj: Input[] = [];
    for (const utxo of utxos) {
      // First add HTR utxos
      inputsObj.push(new Input(utxo.txId, utxo.index));
    }

    // Then add a single mint authority utxo
    inputsObj.push(new Input(mintUtxo.txId, mintUtxo.index));

    // Create outputs
    const outputsObj: Output[] = [];
    // a. Token amount
    const addressToUse = newOptions.address || this.getCurrentAddress({ markAsUsed: true }).address;
    const address = new Address(addressToUse, { network: this.network });
    if (!address.isValid()) {
      throw new SendTxError(`Address ${newOptions.address} is not valid.`);
    }
    const p2pkhScript = address.getScript();
    outputsObj.push(new Output(amount, p2pkhScript, { tokenData: 1 }));

    if (newOptions.createAnotherMint) {
      // b. Mint authority
      const authorityAddress =
        newOptions.mintAuthorityAddress || this.getCurrentAddress({ markAsUsed: true }).address;
      const authorityAddressObj = new Address(authorityAddress, { network: this.network });
      if (!authorityAddressObj.isValid()) {
        throw new SendTxError(`Address ${newOptions.mintAuthorityAddress} is not valid.`);
      }
      const p2pkhAuthorityScript = authorityAddressObj.getScript();
      outputsObj.push(
        new Output(TOKEN_MINT_MASK, p2pkhAuthorityScript, { tokenData: AUTHORITY_TOKEN_DATA })
      );
    }

    if (changeAmount) {
      // c. HTR change output
      const changeAddressStr =
        newOptions.changeAddress || this.getCurrentAddress({ markAsUsed: true }).address;
      const changeAddress = new Address(changeAddressStr, { network: this.network });
      if (!changeAddress.isValid()) {
        throw new SendTxError(`Address ${newOptions.changeAddress} is not valid.`);
      }
      const p2pkhChange = new P2PKH(changeAddress);
      const p2pkhChangeScript = p2pkhChange.createScript();
      outputsObj.push(new Output(changeAmount, p2pkhChangeScript));
    }

    const tx = new Transaction(inputsObj, outputsObj);
    tx.tokens = [token];

    // Sign transaction
    if (newOptions.signTx) {
      const dataToSignHash = tx.getDataToSignHash();

      if (!newOptions.pinCode) {
        throw new Error('PIN not specified in prepareMintTokensData options');
      }

      const xprivkey = await this.storage.getMainXPrivKey(newOptions.pinCode);

      for (const [idx, inputObj] of tx.inputs.entries()) {
        // We have an array of utxos and the last input is the one with the authority
        const addressPath =
          idx === tx.inputs.length - 1 ? mintUtxo.addressPath : utxos[idx].addressPath;
        const inputData = this.getInputData(
          xprivkey,
          dataToSignHash,
          HathorWalletServiceWallet.getAddressIndexFromFullPath(addressPath)
        );
        inputObj.setData(inputData);
      }
    }

    tx.prepareToSend();
    return tx;
  }

  /**
   * Mint new token units
   *
   * @memberof HathorWalletServiceWallet
   * @inner
   */
  async mintTokens(token: string, amount: OutputValueType, options = {}): Promise<Transaction> {
    this.failIfWalletNotReady();
    const tx = await this.prepareMintTokensData(token, amount, options);
    return this.handleSendPreparedTransaction(tx);
  }

  /**
   * Call get token details API
   *
   * @param tokenId Token uid to get the token details
   *
   * @memberof HathorWalletServiceWallet
   * @inner
   */
  async getTokenDetails(tokenId: string): Promise<TokenDetailsObject> {
    const response = await walletApi.getTokenDetails(this, tokenId);
    const { details } = response;

    return details;
  }

  /**
   * Prepare melt token data, sign the inputs and returns an object ready to be mined
   *
   * @memberof HathorWalletServiceWallet
   * @inner
   */
  async prepareMeltTokensData(
    token: string,
    amount: OutputValueType,
    options = {}
  ): Promise<Transaction> {
    this.failIfWalletNotReady();
    type optionsType = {
      address: string | null;
      changeAddress: string | null;
      createAnotherMelt: boolean;
      meltAuthorityAddress: string | null;
      allowExternalMeltAuthorityAddress: boolean;
      pinCode: string | null;
      signTx: boolean;
    };
    const newOptions: optionsType = {
      address: null,
      changeAddress: null,
      createAnotherMelt: true,
      meltAuthorityAddress: null,
      allowExternalMeltAuthorityAddress: false,
      pinCode: null,
      signTx: true,
      ...options,
    };

    if (newOptions.meltAuthorityAddress && !newOptions.allowExternalMeltAuthorityAddress) {
      // Validate that the melt authority address belongs to the wallet
      const checkAddressMineMap = await this.checkAddressesMine([newOptions.meltAuthorityAddress]);
      if (!checkAddressMineMap[newOptions.meltAuthorityAddress]) {
        throw new SendTxError('The melt authority address must belong to your wallet.');
      }
    }

    // 1. Calculate HTR deposit needed
    const depositPercent = this.storage.getTokenDepositPercentage();
    const withdraw = tokens.getWithdrawAmount(amount, depositPercent);

    // 2. Get utxos for custom token to melt
    const { utxos, changeAmount } = await this.getUtxosForAmount(amount, { tokenId: token });
    if (utxos.length === 0) {
      throw new UtxoError(`Not enough tokens to be melted. Token: ${token} - Amount: ${amount}.`);
    }

    // 3. Get mint authority
    const ret = await this.getUtxosForAmount(0n, { tokenId: token, authority: TOKEN_MELT_MASK });
    if (ret.utxos.length === 0) {
      throw new UtxoError(`No authority utxo available for melting tokens. Token: ${token}.`);
    }
    // it's safe to assume that we have an utxo in the array
    const meltUtxo = ret.utxos[0];

    // 4. Create inputs from utxos
    const inputsObj: Input[] = [];
    for (const utxo of utxos) {
      // First add HTR utxos
      inputsObj.push(new Input(utxo.txId, utxo.index));
    }

    // Then add a single mint authority utxo (it's safe to assume that we have an utxo in the array)
    inputsObj.push(new Input(meltUtxo.txId, meltUtxo.index));

    // Create outputs
    const outputsObj: Output[] = [];
    // a. Deposit back
    const addressToUse = newOptions.address || this.getCurrentAddress({ markAsUsed: true }).address;
    const address = new Address(addressToUse, { network: this.network });
    if (!address.isValid()) {
      throw new SendTxError(`Address ${newOptions.address} is not valid.`);
    }
    const p2pkh = new P2PKH(address);
    const p2pkhScript = p2pkh.createScript();
    if (withdraw) {
      // We may have nothing to get back
      outputsObj.push(new Output(withdraw, p2pkhScript, { tokenData: 0 }));
    }

    if (newOptions.createAnotherMelt) {
      // b. Melt authority
      const authorityAddress =
        newOptions.meltAuthorityAddress || this.getCurrentAddress({ markAsUsed: true }).address;
      const authorityAddressObj = new Address(authorityAddress, { network: this.network });
      if (!authorityAddressObj.isValid()) {
        throw new SendTxError(`Address ${newOptions.meltAuthorityAddress} is not valid.`);
      }
      const p2pkhAuthorityScript = authorityAddressObj.getScript();
      outputsObj.push(
        new Output(TOKEN_MELT_MASK, p2pkhAuthorityScript, {
          tokenData: AUTHORITY_TOKEN_DATA,
        })
      );
    }

    if (changeAmount) {
      // c. Token change output
      const changeAddressStr =
        newOptions.changeAddress || this.getCurrentAddress({ markAsUsed: true }).address;
      const changeAddress = new Address(changeAddressStr, { network: this.network });
      if (!changeAddress.isValid()) {
        throw new SendTxError(`Address ${newOptions.changeAddress} is not valid.`);
      }
      const p2pkhChange = new P2PKH(changeAddress);
      const p2pkhChangeScript = p2pkhChange.createScript();
      outputsObj.push(new Output(changeAmount, p2pkhChangeScript, { tokenData: 1 }));
    }

    const tx = new Transaction(inputsObj, outputsObj);
    tx.tokens = [token];

    // Sign transaction
    if (newOptions.signTx) {
      const dataToSignHash = tx.getDataToSignHash();

      if (!newOptions.pinCode) {
        throw new Error('PIN not specified in prepareMeltTokensData options');
      }

      const xprivkey = await this.storage.getMainXPrivKey(newOptions.pinCode);

      for (const [idx, inputObj] of tx.inputs.entries()) {
        // We have an array of utxos and the last input is the one with the authority
        const addressPath =
          idx === tx.inputs.length - 1 ? meltUtxo.addressPath : utxos[idx].addressPath;
        const inputData = this.getInputData(
          xprivkey,
          dataToSignHash,
          HathorWalletServiceWallet.getAddressIndexFromFullPath(addressPath)
        );
        inputObj.setData(inputData);
      }
    }

    tx.prepareToSend();
    return tx;
  }

  /**
   * Melt custom token units
   *
   * @memberof HathorWalletServiceWallet
   * @inner
   */
  async meltTokens(token: string, amount: OutputValueType, options = {}): Promise<Transaction> {
    this.failIfWalletNotReady();
    const tx = await this.prepareMeltTokensData(token, amount, options);
    return this.handleSendPreparedTransaction(tx);
  }

  /**
   * Prepare delegate authority data, sign the inputs and returns an object ready to be mined
   *
   * @memberof HathorWalletServiceWallet
   * @inner
   */
  async prepareDelegateAuthorityData(
    token: string,
    type: string,
    address: string,
    {
      anotherAuthorityAddress = null,
      createAnother = true,
      pinCode = null,
    }: DelegateAuthorityOptions
  ): Promise<Transaction> {
    this.failIfWalletNotReady();

    let authority: OutputValueType;
    let mask: OutputValueType;
    if (type === 'mint') {
      authority = 1n;
      mask = TOKEN_MINT_MASK;
    } else if (type === 'melt') {
      authority = 2n;
      mask = TOKEN_MELT_MASK;
    } else {
      throw new WalletError('Type options are mint and melt for delegate authority method.');
    }

    // 1. Get authority utxo to spend
    const ret = await this.getUtxosForAmount(0n, { tokenId: token, authority });
    if (ret.utxos.length === 0) {
      throw new UtxoError(
        `No authority utxo available for delegating authority. Token: ${token} - Type ${type}.`
      );
    }
    // it's safe to assume that we have an utxo in the array
    const utxo = ret.utxos[0];

    // 2. Create input from utxo
    const inputsObj: Input[] = [];
    inputsObj.push(new Input(utxo.txId, utxo.index));

    // Create outputs
    const outputsObj: Output[] = [];
    const addressObj = new Address(address, { network: this.network });
    if (!addressObj.isValid()) {
      throw new SendTxError(`Address ${address} is not valid.`);
    }

    const p2pkh = new P2PKH(addressObj);
    const p2pkhScript = p2pkh.createScript();
    outputsObj.push(new Output(mask, p2pkhScript, { tokenData: AUTHORITY_TOKEN_DATA }));

    if (createAnother) {
      const anotherAddressStr =
        anotherAuthorityAddress || this.getCurrentAddress({ markAsUsed: true }).address;
      const anotherAddress = new Address(anotherAddressStr, { network: this.network });
      if (!anotherAddress.isValid()) {
        throw new SendTxError(`Address ${anotherAuthorityAddress} is not valid.`);
      }
      const p2pkhAnotherAddress = new P2PKH(anotherAddress);
      const p2pkhAnotherAddressScript = p2pkhAnotherAddress.createScript();
      outputsObj.push(
        new Output(mask, p2pkhAnotherAddressScript, {
          tokenData: AUTHORITY_TOKEN_DATA,
        })
      );
    }

    const tx = new Transaction(inputsObj, outputsObj);
    tx.tokens = [token];

    if (!pinCode) {
      throw new Error('PIN not specified in prepareDelegateAuthorityData options');
    }

    const xprivkey = await this.storage.getMainXPrivKey(pinCode);

    // Set input data
    const dataToSignHash = tx.getDataToSignHash();
    const inputData = this.getInputData(
      xprivkey,
      dataToSignHash,
      HathorWalletServiceWallet.getAddressIndexFromFullPath(utxo.addressPath)
    );
    inputsObj[0].setData(inputData);

    tx.prepareToSend();

    return tx;
  }

  /**
   * Transfer (delegate) authority outputs to another address
   *
   * @memberof HathorWalletServiceWallet
   * @inner
   */
  async delegateAuthority(
    token: string,
    type: string,
    address: string,
    options: DelegateAuthorityOptions
  ): Promise<Transaction> {
    this.failIfWalletNotReady();
    const tx = await this.prepareDelegateAuthorityData(token, type, address, options);
    return this.handleSendPreparedTransaction(tx);
  }

  /**
   * Destroy authority outputs
   *
   * @memberof HathorWalletServiceWallet
   * @inner
   */
  async prepareDestroyAuthorityData(
    token: string,
    type: string,
    count: number,
    { pinCode = null }: DestroyAuthorityOptions
  ): Promise<Transaction> {
    this.failIfWalletNotReady();

    let authority: OutputValueType;
    if (type === 'mint') {
      authority = 1n;
    } else if (type === 'melt') {
      authority = 2n;
    } else {
      throw new WalletError('Type options are mint and melt for destroy authority method.');
    }

    // 1. Get authority utxo to spend
    const ret = await this.getUtxosForAmount(0n, { tokenId: token, authority, count });
    if (ret.utxos.length < count) {
      throw new UtxoError(
        `Not enough authority utxos available for destroying. Token: ${token} - Type ${type}. Requested quantity ${count} - Available quantity ${ret.utxos.length}`
      );
    }

    // 1. Create input from utxo
    const inputsObj: Input[] = [];
    for (const utxo of ret.utxos) {
      inputsObj.push(new Input(utxo.txId, utxo.index));
    }

    // No outputs because we are just destroying the authority utxos

    const tx = new Transaction(inputsObj, []);
    tx.tokens = [token];

    // Set input data
    const dataToSignHash = tx.getDataToSignHash();

    if (!pinCode) {
      throw new Error('PIN not specified in prepareDestroyAuthorityData options');
    }

    const xprivkey = await this.storage.getMainXPrivKey(pinCode);

    for (const [idx, inputObj] of tx.inputs.entries()) {
      const inputData = this.getInputData(
        xprivkey,
        dataToSignHash,
        HathorWalletServiceWallet.getAddressIndexFromFullPath(ret.utxos[idx].addressPath)
      );
      inputObj.setData(inputData);
    }

    tx.prepareToSend();
    return tx;
  }

  /**
   * Destroy authority outputs
   *
   * @memberof HathorWalletServiceWallet
   * @inner
   */
  async destroyAuthority(
    token: string,
    type: string,
    count: number,
    options: DestroyAuthorityOptions
  ): Promise<Transaction> {
    this.failIfWalletNotReady();
    const tx = await this.prepareDestroyAuthorityData(token, type, count, options);
    return this.handleSendPreparedTransaction(tx);
  }

  /**
   * Create an NFT in the network
   *
   * @memberof HathorWalletServiceWallet
   * @inner
   */
  async createNFT(
    name: string,
    symbol: string,
    amount: OutputValueType,
    data: string,
    options = {}
  ): Promise<Transaction> {
    this.failIfWalletNotReady();
    type optionsType = {
      address: string | null;
      changeAddress: string | null;
      createMintAuthority: boolean;
      mintAuthorityAddress: string | null;
      allowExternalMintAuthorityAddress: boolean | null;
      createMeltAuthority: boolean;
      meltAuthorityAddress: string | null;
      allowExternalMeltAuthorityAddress: boolean | null;
      data?: string[];
      isCreateNFT?: boolean;
    };
    const newOptions: optionsType = {
      address: null,
      changeAddress: null,
      createMintAuthority: false,
      mintAuthorityAddress: null,
      allowExternalMintAuthorityAddress: false,
      createMeltAuthority: false,
      meltAuthorityAddress: null,
      allowExternalMeltAuthorityAddress: false,
      ...options,
    };
    newOptions.data = [data];
    newOptions.isCreateNFT = true;
    const tx = await this.prepareCreateNewToken(name, symbol, amount, newOptions);
    return this.handleSendPreparedTransaction(tx);
  }

  async getTxById(txId: string): Promise<TxByIdTokensResponseData> {
    this.failIfWalletNotReady();
    const data = await walletApi.getTxById(this, txId);
    return data;
  }

  async getFullTxById(txId: string): Promise<FullNodeTxResponse> {
    this.failIfWalletNotReady();

    return walletApi.getFullTxById(this, txId);
  }

  async getTxConfirmationData(txId: string): Promise<FullNodeTxConfirmationDataResponse> {
    this.failIfWalletNotReady();

    const data = await walletApi.getTxConfirmationData(this, txId);
    return data;
  }

  async graphvizNeighborsQuery(txId: string, graphType: string, maxLevel: number): Promise<string> {
    this.failIfWalletNotReady();

    const data = await walletApi.graphvizNeighborsQuery(this, txId, graphType, maxLevel);
    return data;
  }

  /**
   * Check if websocket connection is enabled
   *
   * @memberof HathorWalletServiceWallet
   * @inner
   *
   * @returns {boolean} If wallet has websocket connection enabled
   */
  isWsEnabled(): boolean {
    return this._isWsEnabled;
  }

  /**
   * Check if the pin used to encrypt the main key is valid.
   * @param {string} pin
   * @returns {Promise<boolean>}
   */
  async checkPin(pin: string): Promise<boolean> {
    return this.storage.checkPin(pin);
  }

  /**
   * Check if the password used to encrypt the seed is valid.
   * @param {string} password
   * @returns {Promise<boolean>}
   */
  async checkPassword(password: string): Promise<boolean> {
    return this.storage.checkPassword(password);
  }

  /**
   * @param {string} pin
   * @param {string} password
   * @returns {Promise<boolean>}
   */
  async checkPinAndPassword(pin: string, password: string): Promise<boolean> {
    return (await this.checkPin(pin)) && this.checkPassword(password); // The promise from checkPassword will be returned
  }

  /**
   * Check if the wallet is a hardware wallet.
   * @returns {Promise<boolean>}
   */
  // eslint-disable-next-line class-methods-use-this -- The method returns a hardcoded value
  async isHardwareWallet(): Promise<boolean> {
    // We currently do not have support for hardware wallets
    // in the wallet-service facade.
    return false;
  }

  /**
   * Get address path from specific derivation index
   *
   * @param {number} index Address path index
   *
   * @return {Promise<string>} Address path for the given index
   *
   * @memberof HathorWalletServiceWallet
   * @inner
   */
  async getAddressPathForIndex(index: number): Promise<string> {
    const walletType = await this.storage.getWalletType();
    if (walletType === WalletType.MULTISIG) {
      // P2SH
      return `${P2SH_ACCT_PATH}/0/${index}`;
    }

    // P2PKH
    return `${P2PKH_ACCT_PATH}/0/${index}`;
  }

  /**
   * Create a nano contract transaction and return the SendTransaction object
   *
   * @param {string} method Method of nano contract to have the transaction created
   * @param {string} address Address that will be used to sign the nano contract transaction
   * @param {CreateNanoTxData} [data]
   * @param {CreateNanoTxOptions} [options]
   *
   * @returns {Promise<any>} SendTransaction-compatible object
   */
  async createNanoContractTransaction(
    method: string,
    address: string,
    data: CreateNanoTxData,
    options: { pinCode?: string } = {}
  ): Promise<SendTransactionWalletService> {
    this.failIfWalletNotReady();

    if (await this.storage.isReadonly()) {
      throw new WalletFromXPubGuard('createNanoContractTransaction');
    }

    const newOptions = { pinCode: null, ...options };
    const pin = newOptions.pinCode;
    if (!pin) {
      throw new PinRequiredError('Pin is required.');
    }

    // Verify address belongs to wallet and get its index
    const addressIndex = await this.getAddressIndexIfOwned(address);

    // Get the caller address
    const callerAddress = await this.getCallerAddressFromIndex(pin, addressIndex);

    // Build and send transaction
    const actions = data.actions || [];
    const args = data.args || [];

<<<<<<< HEAD
    // Create a wallet proxy that uses our storage proxy
    const walletProxy = this.createWalletProxyForNanoContracts();

    const builder = new WalletServiceNanoContractBuilder()
      .setMethod(method)
      .setWallet(walletProxy)
=======
    const builder = new NanoContractTransactionBuilder()
      .setMethod(method)
      .setWallet(this)
>>>>>>> 97ba278c
      .setBlueprintId(data.blueprintId as string)
      .setNcId(data.ncId as string)
      .setCaller(callerAddress)
      .setActions(actions)
      .setArgs(args)
      .setVertexType(NanoContractVertexType.TRANSACTION);

<<<<<<< HEAD

=======
>>>>>>> 97ba278c
    const tx = await builder.build();
    // Use the standard utility to sign and prepare the transaction
    return this.prepareNanoSendTransactionWalletService(tx, address, pin);
  }

  /**
   * Create and send a nano contract transaction
   *
   * @param {string} method Method of nano contract to have the transaction created
   * @param {string} address Address that will be used to sign the nano contract transaction
   * @param {CreateNanoTxData} [data]
   * @param {CreateNanoTxOptions} [options]
   *
   * @returns {Promise<Transaction>} Transaction object returned from execution
   */
  async createAndSendNanoContractTransaction(
    method: string,
    address: string,
    data: CreateNanoTxData,
    options: { pinCode?: string } = {}
  ): Promise<Transaction> {
    const sendTransaction = await this.createNanoContractTransaction(
      method,
      address,
      data,
      options
    );
    const result = await sendTransaction.runFromMining();
    if (!result) {
      throw new Error('Failed to send nano contract transaction');
    }
    return result;
  }

  /**
   * Create and send a Create Token Transaction with nano header
   *
   * @param {string} method Method of nano contract to have the transaction created
   * @param {string} address Address that will be used to sign the nano contract transaction
   * @param {object} data Nano contract data (blueprintId, ncId, actions, args)
   * @param {object} createTokenOptions Options for token creation (mint/melt authorities, NFT, etc)
   * @param {object} options Options (pinCode)
   *
   * @returns {Promise<Transaction>}
   */
  async createAndSendNanoContractCreateTokenTransaction(
    method: string,
    address: string,
    data: CreateNanoTxData,
    createTokenOptions: CreateTokenOptionsInput,
    options: { pinCode?: string } = {}
  ): Promise<Transaction> {
    const sendTransaction = await this.createNanoContractCreateTokenTransaction(
      method,
      address,
      data,
      createTokenOptions,
      options
    );
    const result = await sendTransaction.runFromMining();
    if (!result) {
      throw new Error('Failed to send nano contract create token transaction');
    }
    return result;
  }

  /**
   * Custom nano contract transaction preparation for wallet-service facade
   * Signs the nano contract transaction using the wallet's own key derivation logic
   *
   * @param tx Nano contract transaction to sign
   * @param address Address to use for signing (must belong to this wallet)
   * @param pinCode PIN code to decrypt the private key
   * @returns SendTransactionWalletService instance with the signed and prepared transaction
   */
  async prepareNanoSendTransactionWalletService(
    tx: Transaction,
    address: string,
    pinCode: string
  ): Promise<SendTransactionWalletService> {
    // Get the index for the address
    const addressDetails = await this.getAddressDetails(address);
    const addressIndex = addressDetails?.index;

    if (addressIndex === undefined) {
      throw new Error(
        `Address used to sign the transaction (${address}) does not belong to the wallet.`
      );
    }

    const storageProxy = new WalletServiceStorageProxy(this, this.storage);

    await transaction.signTransaction(tx, storageProxy.createProxy(), pinCode);

    // Finalize the transaction
    tx.prepareToSend();

    const sendTransaction = new SendTransactionWalletService(this, {
      transaction: tx,
      pin: pinCode,
    });
    return sendTransaction;
  }

  /**
   * Create a Create Token Transaction with nano header and return the SendTransaction object
   *
   * @param {string} method Method of nano contract to have the transaction created
   * @param {string} address Address that will be used to sign the nano contract transaction
   * @param {object} data Nano contract data (blueprintId, ncId, actions, args)
   * @param {object} createTokenOptions Options for token creation (mint/melt authorities, NFT, etc)
   * @param {object} options Options (pinCode)
   *
   * @returns {Promise<SendTransactionWalletService>}
   */
  async createNanoContractCreateTokenTransaction(
    method: string,
    address: string,
    data: CreateNanoTxData,
    createTokenOptions: CreateTokenOptionsInput,
    options: { pinCode?: string } = {}
  ): Promise<SendTransactionWalletService> {
    this.failIfWalletNotReady();
    if (await this.storage.isReadonly()) {
      throw new WalletFromXPubGuard('createNanoContractCreateTokenTransaction');
    }
    const newOptions = { pinCode: null, ...options };
    const pin = newOptions.pinCode;
    if (!pin) {
      throw new PinRequiredError('Pin is required.');
    }

    // Verify address belongs to wallet and get its index
    const addressIndex = await this.getAddressIndexIfOwned(address);

    // Get the caller address
    const callerAddress = await this.getCallerAddressFromIndex(pin, addressIndex);

    // Build and send transaction
    const actions = data.actions || [];
    const args = data.args || [];

    const mergedCreateTokenOptions: NanoContractBuilderCreateTokenOptions = {
      changeAddress: null,
      createMint: true,
      mintAuthorityAddress: null,
      allowExternalMintAuthorityAddress: false,
      createMelt: true,
      meltAuthorityAddress: null,
      allowExternalMeltAuthorityAddress: false,
      data: null,
      isCreateNFT: false,
      ...createTokenOptions,
    } as NanoContractBuilderCreateTokenOptions;

<<<<<<< HEAD
    // Create a wallet proxy to use the storage proxy
    const walletProxy = this.createWalletProxyForNanoContracts();

    const builder = new WalletServiceNanoContractBuilder()
      .setMethod(method)
      .setWallet(walletProxy)
=======
    const builder = new NanoContractTransactionBuilder()
      .setMethod(method)
      .setWallet(this)
>>>>>>> 97ba278c
      .setBlueprintId(data.blueprintId as string)
      .setNcId(data.ncId as string)
      .setCaller(callerAddress)
      .setActions(actions)
      .setArgs(args)
      .setVertexType(NanoContractVertexType.CREATE_TOKEN_TRANSACTION, mergedCreateTokenOptions);

<<<<<<< HEAD

    const tx = await builder.build();
=======
    const tx = await builder.build();

>>>>>>> 97ba278c
    return this.prepareNanoSendTransactionWalletService(tx, address, pin);
  }
}

export default HathorWalletServiceWallet;<|MERGE_RESOLUTION|>--- conflicted
+++ resolved
@@ -78,22 +78,14 @@
 } from '../errors';
 import { ErrorMessages } from '../errorMessages';
 import { IStorage, IWalletAccessData, OutputValueType, WalletType, IHistoryTx } from '../types';
-<<<<<<< HEAD
 import { WalletServiceNanoContractBuilder } from './walletServiceNanoContractBuilder';
 import { WalletServiceStorageProxy } from './walletServiceStorageProxy';
 import { JSONBigInt } from '../utils/bigint';
-=======
-import NanoContractTransactionBuilder from '../nano_contracts/builder';
->>>>>>> 97ba278c
 import {
   NanoContractVertexType,
   NanoContractBuilderCreateTokenOptions,
   CreateNanoTxData,
 } from '../nano_contracts/types';
-<<<<<<< HEAD
-=======
-import { WalletServiceStorageProxy } from './walletServiceStorageProxy';
->>>>>>> 97ba278c
 
 // Time in milliseconds berween each polling to check wallet status
 // if it ended loading and became ready
@@ -1429,7 +1421,6 @@
   }
 
   /**
-<<<<<<< HEAD
    * Create a wallet proxy that uses proxied storage for nano contract operations
    * @private
    */
@@ -1464,8 +1455,6 @@
   }
 
   /**
-=======
->>>>>>> 97ba278c
    * Get the seqnum to be used in a nano header for the address
    */
   async getNanoHeaderSeqnum(address: string): Promise<number> {
@@ -1629,21 +1618,12 @@
       for (const dataString of newOptions.data) {
         dataOutputs.push(helpers.createNFTOutput(dataString));
       }
-<<<<<<< HEAD
     }
 
     if (newOptions.isCreateNFT && dataOutputs.length > 0) {
       outputsObj.push(...dataOutputs);
     }
 
-=======
-    }
-
-    if (newOptions.isCreateNFT && dataOutputs.length > 0) {
-      outputsObj.push(...dataOutputs);
-    }
-
->>>>>>> 97ba278c
     // a. Token amount
     const addressToUse = newOptions.address || this.getCurrentAddress({ markAsUsed: true }).address;
     const address = new Address(addressToUse, { network: this.network });
@@ -2588,18 +2568,12 @@
     const actions = data.actions || [];
     const args = data.args || [];
 
-<<<<<<< HEAD
     // Create a wallet proxy that uses our storage proxy
     const walletProxy = this.createWalletProxyForNanoContracts();
 
     const builder = new WalletServiceNanoContractBuilder()
       .setMethod(method)
       .setWallet(walletProxy)
-=======
-    const builder = new NanoContractTransactionBuilder()
-      .setMethod(method)
-      .setWallet(this)
->>>>>>> 97ba278c
       .setBlueprintId(data.blueprintId as string)
       .setNcId(data.ncId as string)
       .setCaller(callerAddress)
@@ -2607,10 +2581,6 @@
       .setArgs(args)
       .setVertexType(NanoContractVertexType.TRANSACTION);
 
-<<<<<<< HEAD
-
-=======
->>>>>>> 97ba278c
     const tx = await builder.build();
     // Use the standard utility to sign and prepare the transaction
     return this.prepareNanoSendTransactionWalletService(tx, address, pin);
@@ -2766,18 +2736,12 @@
       ...createTokenOptions,
     } as NanoContractBuilderCreateTokenOptions;
 
-<<<<<<< HEAD
     // Create a wallet proxy to use the storage proxy
     const walletProxy = this.createWalletProxyForNanoContracts();
 
     const builder = new WalletServiceNanoContractBuilder()
       .setMethod(method)
       .setWallet(walletProxy)
-=======
-    const builder = new NanoContractTransactionBuilder()
-      .setMethod(method)
-      .setWallet(this)
->>>>>>> 97ba278c
       .setBlueprintId(data.blueprintId as string)
       .setNcId(data.ncId as string)
       .setCaller(callerAddress)
@@ -2785,13 +2749,8 @@
       .setArgs(args)
       .setVertexType(NanoContractVertexType.CREATE_TOKEN_TRANSACTION, mergedCreateTokenOptions);
 
-<<<<<<< HEAD
-
     const tx = await builder.build();
-=======
-    const tx = await builder.build();
-
->>>>>>> 97ba278c
+
     return this.prepareNanoSendTransactionWalletService(tx, address, pin);
   }
 }
