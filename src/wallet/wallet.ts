/**
 * Copyright (c) Hathor Labs and its affiliates.
 *
 * This source code is licensed under the MIT license found in the
 * LICENSE file in the root directory of this source tree.
 */

import { EventEmitter } from 'events';
import { HATHOR_BIP44_CODE, HATHOR_TOKEN_CONFIG, TOKEN_MINT_MASK, AUTHORITY_TOKEN_DATA, TOKEN_MELT_MASK } from '../constants';
import Mnemonic from 'bitcore-mnemonic';
import { crypto, util, Address as bitcoreAddress } from 'bitcore-lib';
import walletApi from './api/walletApi';
import wallet from '../utils/wallet';
import helpers from '../utils/helpers';
import transaction from '../utils/transaction';
import tokens from '../utils/tokens';
import Transaction from '../models/transaction';
import CreateTokenTransaction from '../models/create_token_transaction';
import Output from '../models/output';
import Input from '../models/input';
import Address from '../models/address';
import Network from '../models/network';
import MineTransaction from './mineTransaction';
import SendTransactionWalletService from './sendTransaction';
import { shuffle } from 'lodash';
import bitcore from 'bitcore-lib';
import {
  AddressInfoObject,
  GetBalanceObject,
  GetAddressesObject,
  GetHistoryObject,
  SendManyTxOptionsParam,
  SendTxOptionsParam,
  WalletStatus,
  Utxo,
  OutputRequestObj,
  InputRequestObj,
  SendTransactionEvents,
  SendTransactionResponse
} from './types';
import { SendTxError, UtxoError, WalletRequestError, WalletError } from '../errors';

// Time in milliseconds berween each polling to check wallet status
// if it ended loading and became ready
const WALLET_STATUS_POLLING_INTERVAL = 3000;

enum walletState {
  NOT_STARTED = 'Not started',
  LOADING = 'Loading',
  READY = 'Ready',
}

class HathorWalletServiceWallet extends EventEmitter {
  // String with 24 words separated by space
  seed: string;
  // String with wallet passphrase
  passphrase: string;
  // Wallet id from the wallet service
  walletId: string | null;
  // Network in which the wallet is connected ('mainnet' or 'testnet')
  network: Network
  // Xpub of the wallet
  private xpub: string | null
  // State of the wallet. One of the walletState enum options
  private state: string
  // Variable to prevent start sending more than one tx concurrently
  private isSendingTx: boolean
  // ID of tx proposal
  private txProposalId: string | null
  // Auth token to be used in the wallet API requests to wallet service
  private authToken: string | null
  // Wallet status interval
  private walletStatusInterval: ReturnType<typeof setInterval> | null
  // Variable to store the possible addresses to use that are after the last used address
  private newAddresses: AddressInfoObject[]
  // Index of the address to be used by the wallet
  private indexToUse: number

  constructor(seed: string, network: Network, options = { passphrase: '' }) {
    super();

    const { passphrase } = options;

    if (!seed) {
      throw Error('You must explicitly provide the seed.');
    }

    this.state = walletState.NOT_STARTED;

    // It will throw InvalidWords error in case is not valid
    wallet.wordsValid(seed);
    this.seed = seed;
    this.passphrase = passphrase

    // ID of wallet after created on wallet service
    this.walletId = null;
    this.isSendingTx = false;
    this.txProposalId = null;
    this.xpub = null;

    this.network = network;

    this.authToken = null;
    this.walletStatusInterval = null;

    // TODO When we integrate the real time events from the wallet service
    // we will need to have a trigger to update this array every new transaction
    // because the new tx might have used one of those addresses
    // so we just need to call await this.getNewAddresses(); on the new tx event
    this.newAddresses = [];
    this.indexToUse = -1;
    // TODO should we have a debug mode?
  }

  /**
   * Start wallet: load the wallet data, update state and start polling wallet status until it's ready
   *
   * @memberof HathorWalletServiceWallet
   * @inner
   */
  async start() {
    this.setState(walletState.LOADING);
    const xpub = wallet.getXPubKeyFromSeed(this.seed, {passphrase: this.passphrase, networkName: this.network.name});
    const xpubChangeDerivation = wallet.xpubDeriveChild(xpub, 0);
    const firstAddress = wallet.getAddressAtIndex(xpubChangeDerivation, 0, this.network.name);
    this.xpub = xpub;
    const handleCreate = async (data: WalletStatus) => {
      this.walletId = data.walletId;
      if (data.status === 'creating') {
        this.walletStatusInterval = setInterval(async () => {
          await this.startPollingStatus();
        }, WALLET_STATUS_POLLING_INTERVAL);
      } else {
        await this.onWalletReady();
      }
    }

    const data = await walletApi.createWallet(this.xpub, firstAddress);
    await handleCreate(data.status);
  }

  /**
   * Return wallet auth token
   *
   * @memberof HathorWalletServiceWallet
   * @inner
   */
  getAuthToken(): string | null {
    return this.authToken;
  }

  /**
   * When the wallet starts, it might take some seconds for the wallet service to completely load all addresses
   * This method is responsible for polling the wallet status until it's ready
   *
   * @memberof HathorWalletServiceWallet
   * @inner
   */
  async startPollingStatus() {
    const data = await walletApi.getWalletStatus(this);
    if (data.status.status === 'ready') {
      clearInterval(this.walletStatusInterval!);
      await this.onWalletReady();
    } else if (data.status.status !== 'creating') {
      // If it's still creating, then the setInterval must run again
      throw new WalletRequestError('Error getting wallet status.');
    }
  }

  /**
   * Check if wallet is ready and throw error if not ready
   *
   * @memberof HathorWalletServiceWallet
   * @inner
   */
  private failIfWalletNotReady() {
    if (!this.isReady()) {
      throw new WalletError('Wallet not ready');
    }
  }

  /**
   * Method executed when wallet is ready
   *
   * @memberof HathorWalletServiceWallet
   * @inner
   */
  private async onWalletReady() {
    this.setState(walletState.READY);
    await this.getNewAddresses();
  }

  /**
   * Get all addresses of the wallet
   *
   * @memberof HathorWalletServiceWallet
   * @inner
   */
  async getAllAddresses(): Promise<GetAddressesObject[]> {
    this.failIfWalletNotReady();
    const data = await walletApi.getAddresses(this);
    return data.addresses;
  }

  /**
   * Get the new addresses to be used by this wallet, i.e. the last GAP LIMIT unused addresses
   * Then it updates this.newAddresses and this.indexToUse that handle the addresses to use
   *
   * @memberof HathorWalletServiceWallet
   * @inner
   */
  private async getNewAddresses() {
    this.failIfWalletNotReady();
    const data = await walletApi.getNewAddresses(this);
    this.newAddresses = data.addresses;
    this.indexToUse = 0;
  }

  /**
   * Get the balance of the wallet for a specific token
   *
   * @memberof HathorWalletServiceWallet
   * @inner
   */
  async getBalance(token: string | null = null): Promise<GetBalanceObject[]> {
    this.failIfWalletNotReady();
    const data = await walletApi.getBalances(this, token);
    return data.balances;
  }

  async getTokens(): Promise<string[]> {
    this.checkWalletReady();
    const data = await walletApi.getTokens(this);
    return data.tokens;
  }

  /**
   * Get the history of the wallet for a specific token
   *
   * @memberof HathorWalletServiceWallet
   * @inner
   */
<<<<<<< HEAD
  async getTxHistory(options: { token_id?: string, count?: number, skip?: number } = {}): Promise<GetHistoryObject[]> {
    this.checkWalletReady();
    const data = await walletApi.getHistory(this, options);
=======
  async getTxHistory(options: { token?: string } = {}): Promise<GetHistoryObject[]> {
    // TODO Add pagination parameters
    this.failIfWalletNotReady();
    const requestOptions = Object.assign({ token: null }, options);
    const { token } = requestOptions;
    const data = await walletApi.getHistory(this, token);
>>>>>>> 2c8f734f
    return data.history;
  }

  /**
   * Get utxo from tx id and index
   *
   * @memberof HathorWalletServiceWallet
   * @inner
   */
  async getUtxoFromId(txId: string, index: number): Promise<Utxo | null> {
    const data = await walletApi.getUtxos(this, { txId, index });
    const utxos = data.utxos;
    if (utxos.length === 0) {
      // No utxo for this txId/index or is not from the requested wallet
      return null;
    } else {
      if (utxos.length > 1) {
        throw new UtxoError(`Expected to receive only one utxo for txId ${txId} and index ${index} but received ${utxos.length}.`);
      }

      return utxos[0];
    }
  }

  /**
   * Get utxos for filling a transaction
   *
   * @memberof HathorWalletServiceWallet
   * @inner
   */
  async getUtxos(options: { tokenId?: string, authority?: number, addresses?: string[], totalAmount?: number, count?: number } = {}): Promise<{ utxos: Utxo[], changeAmount: number }> {
    type optionsType = {
      tokenId: string,
      authority: number | null,
      addresses: string[] | null,
      totalAmount: number | null,
      count: number,
      ignoreLocked: boolean,
    };
    const newOptions: optionsType = Object.assign({
      tokenId: HATHOR_TOKEN_CONFIG.uid,
      authority: null,
      addresses: null,
      totalAmount: null,
      count: 1,
    }, options);

    if (!newOptions.authority && !newOptions.totalAmount) {
      throw new UtxoError('We need the total amount of utxos if it\'s not an authority request.');
    }

    newOptions['ignoreLocked'] = true;

    const data = await walletApi.getUtxos(this, newOptions);
    let changeAmount = 0;
    let utxos: Utxo[] = []
    if (data.utxos.length === 0) {
      // No utxos available for the requested filter
      utxos = data.utxos;
    } else if (newOptions.authority) {
      // Requests an authority utxo, then I return the count of requested authority utxos
      utxos = data.utxos.slice(0, newOptions.count);
    } else {
      // We got an array of utxos, then we must check if there is enough amount to fill the totalAmount
      // and slice the least possible utxos
      const ret = transaction.selectUtxos(data.utxos, newOptions.totalAmount!);
      changeAmount = ret.changeAmount;
      utxos = ret.utxos;
    }
    return { utxos, changeAmount };
  }

  /**
   * Signs a message using xpriv derivation path m/44'/280'/0'
   *
   * @memberof HathorWalletServiceWallet
   * @inner
   */
  signMessage(timestamp: number): string {
    const xpriv = wallet.getXPrivKeyFromSeed(this.seed, {passphrase: this.passphrase, networkName: this.network.name});
    const derivedPrivKey = wallet.deriveXpriv(xpriv, '0\'');
    const address = derivedPrivKey.publicKey.toAddress(this.network.getNetwork()).toString();

    const message = new bitcore.Message(String(timestamp).concat(this.walletId!).concat(address));

    return message.sign(derivedPrivKey.privateKey);
  }

  /**
   * Validate that the wallet auth token is valid
   * If it's not valid, requests a new one and update
   *
   * @memberof HathorWalletServiceWallet
   * @inner
   */
  async validateAndRenewAuthToken() {
    const now = new Date();
    const timestampNow = Math.floor(now.getTime() / 1000);

    const validateJWTExpireDate = (token) => {
      const base64Url = token.split('.')[1];
      const base64 = base64Url.replace('-', '+').replace('_', '/');
      const decodedData = JSON.parse(Buffer.from(base64, 'base64').toString('binary'));

      // If the token will expire in the next 60 seconds (or has already expired)
      const delta = 60;
      if (timestampNow + delta > decodedData.exp) {
        return false;
      }

      return true;
    }

    if (!this.authToken || !validateJWTExpireDate(this.authToken)) {
      const sign = this.signMessage(timestampNow);
      const data = await walletApi.createAuthToken(timestampNow, this.xpub!, sign);
      this.authToken = data.token;
    }
  }

  /**
   * Creates and send a transaction from an array of inputs and outputs
   *
   * @memberof HathorWalletServiceWallet
   * @inner
   */
<<<<<<< HEAD
  sendManyOutputsTransaction(outputs: OutputRequestObj[], options: { inputs?: InputRequestObj[], changeAddress?: string } = {}): Promise<Transaction | string> {
=======
  async sendManyOutputsTransaction(outputs: OutputRequestObj[], options: { inputs?: InputRequestObj[], changeAddress?: string } = {}): Promise<TxProposalUpdateResponseData> {
    this.failIfWalletNotReady();
>>>>>>> 2c8f734f
    const newOptions = Object.assign({
      inputs: [],
      changeAddress: null
    }, options);
    const { inputs, changeAddress } = newOptions;
    const sendTransaction = new SendTransactionWalletService(this, { outputs, inputs, changeAddress });
    const promise: Promise<Transaction | string> = new Promise((resolve, reject) => {
      sendTransaction.on('send-tx-success', (transaction) => {
        resolve(transaction);
      });

      sendTransaction.on('send-error', (err) => {
        reject(err);
      });
    });

    sendTransaction.run();
    return promise;
  }

  /**
   * Creates and send a simple transaction with one output
   *
   * @memberof HathorWalletServiceWallet
   * @inner
   */
<<<<<<< HEAD
  sendTransaction(address: string, value: number, options: { token?: string, changeAddress?: string } = {}): Promise<Transaction | string> {
=======
  async sendTransaction(address: string, value: number, options: { token?: string, changeAddress?: string } = {}): Promise<TxProposalUpdateResponseData> {
    this.failIfWalletNotReady();
>>>>>>> 2c8f734f
    const newOptions = Object.assign({
      token: '00',
      changeAddress: null
    }, options);
    const { token, changeAddress } = newOptions;
    const outputs = [{ address, value, token }];
    return this.sendManyOutputsTransaction(outputs, { inputs: [], changeAddress });
  }

  /**
   * Calculate input data from dataToSign and addressPath
   * Get the private key corresponding to the addressPath,
   * calculate the signature and add the public key
   *
   * @memberof HathorWalletServiceWallet
   * @inner
   */
  getInputData(dataToSignHash: Buffer, addressPath: string): Buffer {
    const code = new Mnemonic(this.seed);
    const xpriv = code.toHDPrivateKey(this.passphrase, this.network.bitcoreNetwork);
    const derivedKey = xpriv.deriveNonCompliantChild(addressPath);
    const privateKey = derivedKey.privateKey;

    const sig = crypto.ECDSA.sign(dataToSignHash, privateKey, 'little').set({
      nhashtype: crypto.Signature.SIGHASH_ALL
    });

    const arr = [];
    helpers.pushDataToStack(arr, sig.toDER());
    helpers.pushDataToStack(arr, derivedKey.publicKey.toBuffer());
    return util.buffer.concat(arr);
  }

  /**
   * Return if wallet is ready to be used
   *
   * @memberof HathorWalletServiceWallet
   * @inner
   */
  isReady(): boolean {
    return this.state === walletState.READY;
  }

  /**
   * Update wallet state and emit 'state' event
   *
   * @param {string} state New wallet state
   *
   * @memberof HathorWalletServiceWallet
   * @inner
   */
  setState(state: string) {
    this.state = state;
    this.emit('state', state);
  }

  /**
   * Stop the wallet
   *
   * @memberof HathorWalletServiceWallet
   * @inner
   */
  stop() {
    this.walletId = null;
    this.state = walletState.NOT_STARTED;
  }

  /**
   * Get address at specific index
   *
   * @memberof HathorWalletServiceWallet
   * @inner
   */
  getAddressAtIndex(index: number): string {
    const code = new Mnemonic(this.seed);
    const xpriv = code.toHDPrivateKey(this.passphrase, this.network.bitcoreNetwork);
    const privkey = xpriv.deriveNonCompliantChild(`m/44'/${HATHOR_BIP44_CODE}'/0'/0`);
    const key = privkey.deriveNonCompliantChild(index);
    const address = bitcoreAddress(key.publicKey, this.network.getNetwork());
    return address.toString();
  }

  /**
   * Get the current address to be used
   *
   * @memberof HathorWalletServiceWallet
   * @inner
   */
  getCurrentAddress({ markAsUsed = false } = {}): AddressInfoObject {
    const newAddressesLen = this.newAddresses.length;
    if (this.indexToUse > newAddressesLen - 1) {
      const addressInfo = this.newAddresses[newAddressesLen - 1];
      return {...addressInfo, info: 'GAP_LIMIT_REACHED'};
    }

    const addressInfo = this.newAddresses[this.indexToUse];
    if (markAsUsed) {
      this.indexToUse += 1;
    }
    return addressInfo;
  }

  /**
   * Get the next address after the current available
   *
   * @memberof HathorWalletServiceWallet
   * @inner
   */
  getNextAddress(): AddressInfoObject {
    // First we mark the current address as used, then return the next
    this.getCurrentAddress({ markAsUsed: true });
    return this.getCurrentAddress();
  }

  getAddressIndex(address: string) {
    throw new WalletError('Not implemented.');
  }

  isAddressMine(address: string) {
    throw new WalletError('Not implemented.');
  }

  getTx(id: string) {
    throw new WalletError('Not implemented.');
  }

  getAddressInfo(address: string, options = {}) {
    throw new WalletError('Not implemented.');
  }

  consolidateUtxos(destinationAddress: string, options = {}) {
    throw new WalletError('Not implemented.');
  }

  /**
   * Create SendTransaction object and run from mining
   * Returns a promise that resolves when the send succeeds
   *
   * @memberof HathorWalletServiceWallet
   * @inner
   */
  handleSendPreparedTransaction(transaction: Transaction): Promise<Transaction | string> {
    const sendTransaction = new SendTransactionWalletService(this, { transaction });
    const promise: Promise<Transaction | string> = new Promise((resolve, reject) => {
      sendTransaction.on('send-tx-success', (tx) => {
        resolve(tx);
      });

      sendTransaction.on('send-error', (err) => {
        reject(err);
      });
    });

    sendTransaction.runFromMining();
    return promise;
  }

  /**
   * Prepare create new token data, sign the inputs and returns an object ready to be mined
   *
   * @memberof HathorWalletServiceWallet
   * @inner
   */
<<<<<<< HEAD
  async prepareCreateNewToken(name: string, symbol: string, amount: number, options = {}): Promise<CreateTokenTransaction>  {
    this.checkWalletReady();
=======
  async createNewToken(name: string, symbol: string, amount: number, options = {}): Promise<TxProposalUpdateResponseData>  {
    this.failIfWalletNotReady();
>>>>>>> 2c8f734f
    type optionsType = {
      address: string | null,
      changeAddress: string | null,
      createMintAuthority: boolean,
      createMeltAuthority: boolean,
    };
    const newOptions: optionsType = Object.assign({
      address: null,
      changeAddress: null,
      createMintAuthority: true,
      createMeltAuthority: true,
    }, options);

    // 1. Calculate HTR deposit needed
    const deposit = tokens.getDepositAmount(amount);

    // 2. Get utxos for HTR
    const { utxos, changeAmount } = await this.getUtxos({ tokenId: HATHOR_TOKEN_CONFIG.uid, totalAmount: deposit });
    if (utxos.length === 0) {
      throw new UtxoError(`No utxos available to fill the request. Token: HTR - Amount: ${deposit}.`);
    }

    const utxosAddressPath: string[] = [];
    // 3. Create the transaction object with the inputs and outputs (new token amount, change address with HTR, mint/melt authorities - depending on parameters)
    const inputsObj: Input[] = [];
    for (const utxo of utxos) {
      inputsObj.push(new Input(utxo.txId, utxo.index));
      utxosAddressPath.push(utxo.addressPath);
    }

    // Create outputs
    const outputsObj: Output[] = [];
    // a. Token amount
    const addressToUse = newOptions.address || this.getCurrentAddress({ markAsUsed: true }).address;
    const address = new Address(addressToUse, {network: this.network});
    if (!address.isValid()) {
      throw new SendTxError(`Address ${newOptions.address} is not valid.`);
    }
    outputsObj.push(new Output(amount, address, {tokenData: 1}));

    if (newOptions.createMintAuthority) {
      // b. Mint authority
      outputsObj.push(new Output(TOKEN_MINT_MASK, address, {tokenData: AUTHORITY_TOKEN_DATA}));
    }

    if (newOptions.createMeltAuthority) {
      // c. Melt authority
      outputsObj.push(new Output(TOKEN_MELT_MASK, address, {tokenData: AUTHORITY_TOKEN_DATA}));
    }

    if (changeAmount) {
      // d. HTR change output
      const changeAddressStr = newOptions.changeAddress || this.getCurrentAddress({ markAsUsed: true }).address;
      const changeAddress = new Address(changeAddressStr, {network: this.network});
      if (!changeAddress.isValid()) {
        throw new SendTxError(`Address ${newOptions.changeAddress} is not valid.`);
      }
      outputsObj.push(new Output(changeAmount, changeAddress));
    }

    const tx = new CreateTokenTransaction(name, symbol, inputsObj, outputsObj);
    tx.prepareToSend();

    const dataToSignHash = tx.getDataToSignHash();

    for (const [idx, inputObj] of tx.inputs.entries()) {
      const inputData = this.getInputData(dataToSignHash, utxosAddressPath[idx]);
      inputObj.setData(inputData);
    }
    return tx;
  }

  /**
   * Create a new custom token in the network
   *
   * @memberof HathorWalletServiceWallet
   * @inner
   */
  async createNewToken(name: string, symbol: string, amount: number, options = {}): Promise<Transaction | string>  {
    this.checkWalletReady();
    const tx = await this.prepareCreateNewToken(name, symbol, amount, options);
    return this.handleSendPreparedTransaction(tx);
  }

  /**
   * Prepare mint token data, sign the inputs and returns an object ready to be mined
   *
   * @memberof HathorWalletServiceWallet
   * @inner
   */
<<<<<<< HEAD
  async prepareMintTokensData(token: string, amount: number, options = {}): Promise<Transaction> {
    this.checkWalletReady();
=======
  async mintTokens(token: string, amount: number, options = {}): Promise<TxProposalUpdateResponseData> {
    this.failIfWalletNotReady();
>>>>>>> 2c8f734f
    type optionsType = {
      address: string | null,
      changeAddress: string | null,
      createAnotherMint: boolean
    };
    const newOptions: optionsType = Object.assign({
      address: null,
      changeAddress: null,
      createAnotherMint: true,
    }, options);

    // 1. Calculate HTR deposit needed
    const deposit = tokens.getDepositAmount(amount);

    // 2. Get utxos for HTR
    const { utxos, changeAmount } = await this.getUtxos({ tokenId: HATHOR_TOKEN_CONFIG.uid, totalAmount: deposit });
    if (utxos.length === 0) {
      throw new UtxoError(`No utxos available to fill the request. Token: HTR - Amount: ${deposit}.`);
    }

    // 3. Get mint authority
    const ret = await this.getUtxos({ tokenId: token, authority: TOKEN_MINT_MASK });
    if (ret.utxos.length === 0) {
      throw new UtxoError(`No authority utxo available for minting tokens. Token: ${token}.`);
    }
    // it's safe to assume that we have an utxo in the array
    const mintUtxo = ret.utxos[0];

    // 4. Create inputs from utxos
    const inputsObj: Input[] = [];
    for (const utxo of utxos) {
      // First add HTR utxos
      inputsObj.push(new Input(utxo.txId, utxo.index));
    }

    // Then add a single mint authority utxo
    inputsObj.push(new Input(mintUtxo.txId, mintUtxo.index));

    // Create outputs
    const outputsObj: Output[] = [];
    // a. Token amount
    const addressToUse = newOptions.address || this.getCurrentAddress({ markAsUsed: true }).address;
    const address = new Address(addressToUse, {network: this.network});
    if (!address.isValid()) {
      throw new SendTxError(`Address ${newOptions.address} is not valid.`);
    }
    outputsObj.push(new Output(amount, address, {tokenData: 1}));

    if (newOptions.createAnotherMint) {
      // b. Mint authority
      outputsObj.push(new Output(TOKEN_MINT_MASK, address, {tokenData: AUTHORITY_TOKEN_DATA}));
    }

    if (changeAmount) {
      // c. HTR change output
      const changeAddressStr = newOptions.changeAddress || this.getCurrentAddress({ markAsUsed: true }).address;
      const changeAddress = new Address(changeAddressStr, {network: this.network});
      if (!changeAddress.isValid()) {
        throw new SendTxError(`Address ${newOptions.changeAddress} is not valid.`);
      }
      outputsObj.push(new Output(changeAmount, changeAddress));
    }

    const tx = new Transaction(inputsObj, outputsObj);
    tx.tokens = [token];
    tx.prepareToSend();
    const dataToSignHash = tx.getDataToSignHash();

    for (const [idx, inputObj] of tx.inputs.entries()) {
      // We have an array of utxos and the last input is the one with the authority
      const addressPath = idx === tx.inputs.length - 1 ? mintUtxo.addressPath : utxos[idx].addressPath;
      const inputData = this.getInputData(dataToSignHash, addressPath);
      inputObj.setData(inputData);
    }

    return tx;
  }

  /**
   * Mint new token units
   *
   * @memberof HathorWalletServiceWallet
   * @inner
   */
  async mintTokens(token: string, amount: number, options = {}): Promise<Transaction | string> {
    this.checkWalletReady();
    const tx = await this.prepareMintTokensData(token, amount, options);
    return this.handleSendPreparedTransaction(tx);
  }

  /**
   * Prepare melt token data, sign the inputs and returns an object ready to be mined
   *
   * @memberof HathorWalletServiceWallet
   * @inner
   */
<<<<<<< HEAD
  async prepareMeltTokensData(token: string, amount: number, options = {}): Promise<Transaction> {
    this.checkWalletReady();
=======
  async meltTokens(token: string, amount: number, options = {}): Promise<TxProposalUpdateResponseData> {
    this.failIfWalletNotReady();
>>>>>>> 2c8f734f
    type optionsType = {
      address: string | null,
      changeAddress: string | null,
      createAnotherMelt: boolean
    };
    const newOptions: optionsType = Object.assign({
      address: null,
      changeAddress: null,
      createAnotherMelt: true,
    }, options);

    // 1. Calculate HTR deposit needed
    const withdraw = tokens.getWithdrawAmount(amount);

    // 2. Get utxos for custom token to melt
    const { utxos, changeAmount } = await this.getUtxos({ tokenId: token, totalAmount: amount });
    if (utxos.length === 0) {
      throw new UtxoError(`Not enough tokens to be melted. Token: ${token} - Amount: ${amount}.`);
    }

    // 3. Get mint authority
    const ret = await this.getUtxos({ tokenId: token, authority: TOKEN_MELT_MASK });
    if (ret.utxos.length === 0) {
      throw new UtxoError(`No authority utxo available for melting tokens. Token: ${token}.`);
    }
    // it's safe to assume that we have an utxo in the array
    const meltUtxo = ret.utxos[0];

    // 4. Create inputs from utxos
    const inputsObj: Input[] = [];
    for (const utxo of utxos) {
      // First add HTR utxos
      inputsObj.push(new Input(utxo.txId, utxo.index));
    }

    // Then add a single mint authority utxo (it's safe to assume that we have an utxo in the array)
    inputsObj.push(new Input(meltUtxo.txId, meltUtxo.index));

    // Create outputs
    const outputsObj: Output[] = [];
    // a. Deposit back
    const addressToUse = newOptions.address || this.getCurrentAddress({ markAsUsed: true }).address;
    const address = new Address(addressToUse, {network: this.network});
    if (!address.isValid()) {
      throw new SendTxError(`Address ${newOptions.address} is not valid.`);
    }
    if (withdraw) {
      // We may have nothing to get back
      outputsObj.push(new Output(withdraw, address, {tokenData: 0}));
    }

    if (newOptions.createAnotherMelt) {
      // b. Mint authority
      outputsObj.push(new Output(TOKEN_MELT_MASK, address, {tokenData: AUTHORITY_TOKEN_DATA}));
    }

    if (changeAmount) {
      // c. Token change output
      const changeAddressStr = newOptions.changeAddress || this.getCurrentAddress({ markAsUsed: true }).address;
      const changeAddress = new Address(changeAddressStr, {network: this.network});
      if (!changeAddress.isValid()) {
        throw new SendTxError(`Address ${newOptions.changeAddress} is not valid.`);
      }
      outputsObj.push(new Output(changeAmount, changeAddress, {tokenData: 1}));
    }

    const tx = new Transaction(inputsObj, outputsObj);
    tx.tokens = [token];
    tx.prepareToSend();
    const dataToSignHash = tx.getDataToSignHash();

    for (const [idx, inputObj] of tx.inputs.entries()) {
      // We have an array of utxos and the last input is the one with the authority
      const addressPath = idx === tx.inputs.length - 1 ? meltUtxo.addressPath : utxos[idx].addressPath;
      const inputData = this.getInputData(dataToSignHash, addressPath);
      inputObj.setData(inputData);
    }

    return tx;
  }

  /**
   * Melt custom token units
   *
   * @memberof HathorWalletServiceWallet
   * @inner
   */
  async meltTokens(token: string, amount: number, options = {}): Promise<Transaction | string> {
    this.checkWalletReady();
    const tx = await this.prepareMeltTokensData(token, amount, options);
    return this.handleSendPreparedTransaction(tx);
  }

  /**
   * Prepare delegate authority data, sign the inputs and returns an object ready to be mined
   *
   * @memberof HathorWalletServiceWallet
   * @inner
   */
<<<<<<< HEAD
  async prepareDelegateAuthorityData(token: string, type: string, address: string, options = {}): Promise<Transaction> {
    this.checkWalletReady();
=======
  async delegateAuthority(token: string, type: string, address: string, options = {}): Promise<TxProposalUpdateResponseData> {
    this.failIfWalletNotReady();
>>>>>>> 2c8f734f
    type optionsType = {
      anotherAuthorityAddress: string | null,
      createAnotherAuthority: boolean
    };
    const newOptions: optionsType = Object.assign({
      anotherAuthorityAddress: null,
      createAnotherAuthority: true,
    }, options);

    let authority, mask;
    if (type === 'mint') {
      authority = 1;
      mask = TOKEN_MINT_MASK;
    } else if (type === 'melt') {
      authority = 2;
      mask = TOKEN_MELT_MASK;
    } else {
      throw new WalletError('Type options are mint and melt for delegate authority method.')
    }

    // 1. Get authority utxo to spend
    const ret = await this.getUtxos({ tokenId: token, authority });
    if (ret.utxos.length === 0) {
      throw new UtxoError(`No authority utxo available for delegating authority. Token: ${token} - Type ${type}.`);
    }
    // it's safe to assume that we have an utxo in the array
    const utxo = ret.utxos[0];

    // 2. Create input from utxo
    const inputsObj: Input[] = [];
    inputsObj.push(new Input(utxo.txId, utxo.index));

    // Create outputs
    const outputsObj: Output[] = [];
    const addressObj = new Address(address, {network: this.network});
    if (!addressObj.isValid()) {
      throw new SendTxError(`Address ${address} is not valid.`);
    }

    outputsObj.push(new Output(mask, addressObj, {tokenData: AUTHORITY_TOKEN_DATA}));

    if (newOptions.createAnotherAuthority) {
      const anotherAddressStr = newOptions.anotherAuthorityAddress || this.getCurrentAddress({ markAsUsed: true }).address;
      const anotherAddress = new Address(anotherAddressStr, {network: this.network});
      if (!anotherAddress.isValid()) {
        throw new SendTxError(`Address ${newOptions.anotherAuthorityAddress} is not valid.`);
      }
      outputsObj.push(new Output(mask, anotherAddress, {tokenData: AUTHORITY_TOKEN_DATA}));
    }

    const tx = new Transaction(inputsObj, outputsObj);
    tx.tokens = [token];
    tx.prepareToSend();

    // Set input data
    const dataToSignHash = tx.getDataToSignHash();
    const inputData = this.getInputData(dataToSignHash, utxo.addressPath);
    inputsObj[0].setData(inputData);

    return tx;
  }

  /**
   * Transfer (delegate) authority outputs to another address
   *
   * @memberof HathorWalletServiceWallet
   * @inner
   */
  async delegateAuthority(token: string, type: string, address: string, options = {}): Promise<Transaction | string> {
    this.checkWalletReady();
    const tx = await this.prepareDelegateAuthorityData(token, type, address, options);
    return this.handleSendPreparedTransaction(tx);
  }

  /**
   * Destroy authority outputs
   *
   * @memberof HathorWalletServiceWallet
   * @inner
   */
<<<<<<< HEAD
  async prepareDestroyAuthorityData(token: string, type: string, count: number): Promise<Transaction> {
    this.checkWalletReady();
=======
  async destroyAuthority(token: string, type: string, count: number): Promise<TxProposalUpdateResponseData> {
    this.failIfWalletNotReady();
>>>>>>> 2c8f734f
    let authority, mask;
    if (type === 'mint') {
      authority = 1;
      mask = TOKEN_MINT_MASK;
    } else if (type === 'melt') {
      authority = 2;
      mask = TOKEN_MELT_MASK;
    } else {
      throw new WalletError('Type options are mint and melt for destroy authority method.')
    }

    // 1. Get authority utxo to spend
    const ret = await this.getUtxos({ tokenId: token, authority, count });
    if (ret.utxos.length < count) {
      throw new UtxoError(`Not enough authority utxos available for destroying. Token: ${token} - Type ${type}. Requested quantity ${count} - Available quantity ${ret.utxos.length}`);
    }

    // 1. Create input from utxo
    const inputsObj: Input[] = [];
    for (const utxo of ret.utxos) {
      inputsObj.push(new Input(utxo.txId, utxo.index));
    }

    // No outputs because we are just destroying the authority utxos

    const tx = new Transaction(inputsObj, []);
    tx.tokens = [token];
    tx.prepareToSend();

    // Set input data
    const dataToSignHash = tx.getDataToSignHash();

    for (const [idx, inputObj] of tx.inputs.entries()) {
      const inputData = this.getInputData(dataToSignHash, ret.utxos[idx].addressPath);
      inputObj.setData(inputData);
    }

    return tx;
  }

  /**
   * Destroy authority outputs
   *
   * @memberof HathorWalletServiceWallet
   * @inner
   */
  async destroyAuthority(token: string, type: string, count: number): Promise<Transaction | string> {
    this.checkWalletReady();
    const tx = await this.prepareDestroyAuthorityData(token, type, count);
    return this.handleSendPreparedTransaction(tx);
  }
}

export default HathorWalletServiceWallet;<|MERGE_RESOLUTION|>--- conflicted
+++ resolved
@@ -240,18 +240,9 @@
    * @memberof HathorWalletServiceWallet
    * @inner
    */
-<<<<<<< HEAD
   async getTxHistory(options: { token_id?: string, count?: number, skip?: number } = {}): Promise<GetHistoryObject[]> {
-    this.checkWalletReady();
+    this.failIfWalletNotReady();
     const data = await walletApi.getHistory(this, options);
-=======
-  async getTxHistory(options: { token?: string } = {}): Promise<GetHistoryObject[]> {
-    // TODO Add pagination parameters
-    this.failIfWalletNotReady();
-    const requestOptions = Object.assign({ token: null }, options);
-    const { token } = requestOptions;
-    const data = await walletApi.getHistory(this, token);
->>>>>>> 2c8f734f
     return data.history;
   }
 
@@ -378,12 +369,8 @@
    * @memberof HathorWalletServiceWallet
    * @inner
    */
-<<<<<<< HEAD
   sendManyOutputsTransaction(outputs: OutputRequestObj[], options: { inputs?: InputRequestObj[], changeAddress?: string } = {}): Promise<Transaction | string> {
-=======
-  async sendManyOutputsTransaction(outputs: OutputRequestObj[], options: { inputs?: InputRequestObj[], changeAddress?: string } = {}): Promise<TxProposalUpdateResponseData> {
-    this.failIfWalletNotReady();
->>>>>>> 2c8f734f
+    this.failIfWalletNotReady();
     const newOptions = Object.assign({
       inputs: [],
       changeAddress: null
@@ -410,12 +397,8 @@
    * @memberof HathorWalletServiceWallet
    * @inner
    */
-<<<<<<< HEAD
   sendTransaction(address: string, value: number, options: { token?: string, changeAddress?: string } = {}): Promise<Transaction | string> {
-=======
-  async sendTransaction(address: string, value: number, options: { token?: string, changeAddress?: string } = {}): Promise<TxProposalUpdateResponseData> {
-    this.failIfWalletNotReady();
->>>>>>> 2c8f734f
+    this.failIfWalletNotReady();
     const newOptions = Object.assign({
       token: '00',
       changeAddress: null
@@ -579,13 +562,8 @@
    * @memberof HathorWalletServiceWallet
    * @inner
    */
-<<<<<<< HEAD
   async prepareCreateNewToken(name: string, symbol: string, amount: number, options = {}): Promise<CreateTokenTransaction>  {
-    this.checkWalletReady();
-=======
-  async createNewToken(name: string, symbol: string, amount: number, options = {}): Promise<TxProposalUpdateResponseData>  {
-    this.failIfWalletNotReady();
->>>>>>> 2c8f734f
+    this.failIfWalletNotReady();
     type optionsType = {
       address: string | null,
       changeAddress: string | null,
@@ -676,13 +654,8 @@
    * @memberof HathorWalletServiceWallet
    * @inner
    */
-<<<<<<< HEAD
   async prepareMintTokensData(token: string, amount: number, options = {}): Promise<Transaction> {
-    this.checkWalletReady();
-=======
-  async mintTokens(token: string, amount: number, options = {}): Promise<TxProposalUpdateResponseData> {
-    this.failIfWalletNotReady();
->>>>>>> 2c8f734f
+    this.failIfWalletNotReady();
     type optionsType = {
       address: string | null,
       changeAddress: string | null,
@@ -779,13 +752,8 @@
    * @memberof HathorWalletServiceWallet
    * @inner
    */
-<<<<<<< HEAD
   async prepareMeltTokensData(token: string, amount: number, options = {}): Promise<Transaction> {
-    this.checkWalletReady();
-=======
-  async meltTokens(token: string, amount: number, options = {}): Promise<TxProposalUpdateResponseData> {
-    this.failIfWalletNotReady();
->>>>>>> 2c8f734f
+    this.failIfWalletNotReady();
     type optionsType = {
       address: string | null,
       changeAddress: string | null,
@@ -885,13 +853,8 @@
    * @memberof HathorWalletServiceWallet
    * @inner
    */
-<<<<<<< HEAD
   async prepareDelegateAuthorityData(token: string, type: string, address: string, options = {}): Promise<Transaction> {
-    this.checkWalletReady();
-=======
-  async delegateAuthority(token: string, type: string, address: string, options = {}): Promise<TxProposalUpdateResponseData> {
-    this.failIfWalletNotReady();
->>>>>>> 2c8f734f
+    this.failIfWalletNotReady();
     type optionsType = {
       anotherAuthorityAddress: string | null,
       createAnotherAuthority: boolean
@@ -972,13 +935,8 @@
    * @memberof HathorWalletServiceWallet
    * @inner
    */
-<<<<<<< HEAD
   async prepareDestroyAuthorityData(token: string, type: string, count: number): Promise<Transaction> {
-    this.checkWalletReady();
-=======
-  async destroyAuthority(token: string, type: string, count: number): Promise<TxProposalUpdateResponseData> {
-    this.failIfWalletNotReady();
->>>>>>> 2c8f734f
+    this.failIfWalletNotReady();
     let authority, mask;
     if (type === 'mint') {
       authority = 1;
