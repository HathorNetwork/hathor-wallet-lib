/**
 * Copyright (c) Hathor Labs and its affiliates.
 *
 * This source code is licensed under the MIT license found in the
 * LICENSE file in the root directory of this source tree.
 */

import { EventEmitter } from 'events';
import bitcore, { util } from 'bitcore-lib';
import assert from 'assert';
import {
  NATIVE_TOKEN_UID,
  TOKEN_MINT_MASK,
  AUTHORITY_TOKEN_DATA,
  TOKEN_MELT_MASK,
  WALLET_SERVICE_AUTH_DERIVATION_PATH,
  P2PKH_ACCT_PATH,
} from '../constants';
import { decryptData, signMessage } from '../utils/crypto';
import walletApi from './api/walletApi';
import { deriveAddressFromXPubP2PKH } from '../utils/address';
import walletUtils from '../utils/wallet';
import helpers from '../utils/helpers';
import transaction from '../utils/transaction';
import tokens from '../utils/tokens';
import config from '../config';
import P2PKH from '../models/p2pkh';
import Transaction from '../models/transaction';
import CreateTokenTransaction from '../models/create_token_transaction';
import Output from '../models/output';
import Input from '../models/input';
import Address from '../models/address';
import Network from '../models/network';
import networkInstance from '../network';
import { MemoryStore, Storage } from '../storage';
import WalletServiceConnection from './connection';
import SendTransactionWalletService from './sendTransactionWalletService';
import {
  AddressInfoObject,
  GetBalanceObject,
  GetAddressesObject,
  GetHistoryObject,
  WalletStatus,
  Utxo,
  OutputType,
  OutputSendTransaction,
  OutputRequestObj,
  DataScriptOutputRequestObj,
  InputRequestObj,
  TransactionFullObject,
  IHathorWallet,
  WsTransaction,
  CreateWalletAuthData,
  ConnectionState,
  TokenDetailsObject,
  AuthorityTxOutput,
  WalletServiceServerUrls,
  FullNodeVersionData,
  WalletAddressMap,
  TxByIdTokensResponseData,
  DelegateAuthorityOptions,
  DestroyAuthorityOptions,
  FullNodeTxResponse,
  FullNodeTxConfirmationDataResponse,
} from './types';
import {
  SendTxError,
  UtxoError,
  WalletRequestError,
  WalletError,
  UninitializedWalletError,
} from '../errors';
import { ErrorMessages } from '../errorMessages';
import { IStorage, IWalletAccessData, OutputValueType, IHistoryTx } from '../types';

// Time in milliseconds berween each polling to check wallet status
// if it ended loading and became ready
const WALLET_STATUS_POLLING_INTERVAL = 3000;

enum walletState {
  NOT_STARTED = 'Not started',
  LOADING = 'Loading',
  READY = 'Ready',
}

class HathorWalletServiceWallet extends EventEmitter implements IHathorWallet {
  // String with wallet passphrase
  passphrase: string;

  // Wallet id from the wallet service
  walletId: string | null;

  // Network in which the wallet is connected ('mainnet' or 'testnet')
  network: Network;

  // Method to request the password from the client
  private requestPassword: () => Promise<string>;

  // String with 24 words separated by space
  private seed: string | null;

  // Xpub of the wallet
  private xpub: string | null;

  // Xpriv of the wallet on the account derivation path
  private xpriv: string | null;

  // Xpriv of the auth derivation path
  private authPrivKey: bitcore.HDPrivateKey | null;

  // State of the wallet. One of the walletState enum options
  private state: string;

  // Variable to prevent start sending more than one tx concurrently
  private isSendingTx: boolean;

  // ID of tx proposal
  private txProposalId: string | null;

  // Auth token to be used in the wallet API requests to wallet service
  private authToken: string | null;

  // Wallet status interval
  // Variable to store the possible addresses to use that are after the last used address
  private newAddresses: AddressInfoObject[];

  // Index of the address to be used by the wallet
  private indexToUse: number;

  // WalletService-ready connection class
  private conn: WalletServiceConnection;

  // Flag to indicate if the wallet was already connected when the websocket conn is established
  private firstConnection: boolean;

  // Flag to indicate if the websocket connection is enabled
  private readonly _isWsEnabled: boolean;

  public storage: IStorage;

  constructor({
    requestPassword,
    seed = null,
    xpriv = null,
    authxpriv = null,
    xpub = null,
    network,
    passphrase = '',
    enableWs = true,
    storage = null,
  }: {
    requestPassword: () => Promise<string>;
    seed?: string | null;
    xpriv?: string | null;
    authxpriv?: string | null;
    xpub?: string | null;
    network: Network;
    passphrase?: string;
    enableWs?: boolean;
    storage?: IStorage | null;
  }) {
    super();

    if (!seed && !xpriv && !xpub) {
      throw Error('You must explicitly provide the seed, xpriv or the xpub.');
    }

    if (seed && xpriv) {
      throw Error('You cannot provide both a seed and an xpriv.');
    }

    if (xpriv && passphrase !== '') {
      throw Error("You can't use xpriv with passphrase.");
    }

    if (xpriv && !authxpriv) {
      throw new Error('You must provide both the account path xpriv and auth path xpriv.');
    }

    if (seed) {
      // It will throw InvalidWords error in case is not valid
      walletUtils.wordsValid(seed);
    }

    if (!storage) {
      const store = new MemoryStore();
      this.storage = new Storage(store);
    } else {
      this.storage = storage;
    }

    // Setup the connection so clients can listen to its events before it is started
    this.conn = new WalletServiceConnection();
    this._isWsEnabled = enableWs;
    this.state = walletState.NOT_STARTED;

    this.xpriv = xpriv;
    this.seed = seed;
    this.xpub = xpub;
    if (authxpriv && !bitcore.HDPrivateKey.isValidSerialized(authxpriv)) {
      throw new Error('authxpriv parameter is an invalid hd privatekey');
    }
    this.authPrivKey = authxpriv ? bitcore.HDPrivateKey(authxpriv) : null;

    this.passphrase = passphrase;

    this.requestPassword = requestPassword;

    // ID of wallet after created on wallet service
    this.walletId = null;
    this.isSendingTx = false;
    this.txProposalId = null;
    this.xpub = null;

    this.network = network;
    networkInstance.setNetwork(this.network.name);

    this.authToken = null;
    this.firstConnection = true;

    this.newAddresses = [];
    this.indexToUse = -1;
    // TODO should we have a debug mode?
  }

  /**
   * Sets the server to connect on config singleton and storage
   *
   * @param {String} newServer - The new server to set the config and storage to
   *
   * @memberof HathorWalletServiceWallet
   * @inner
   */
  async changeServer(newServer: string) {
    await this.storage.store.setItem('wallet:wallet_service:base_server', newServer);
    config.setWalletServiceBaseUrl(newServer);
  }

  /**
   * Sets the websocket server to connect on config singleton and storage
   *
   * @param {String} newServer - The new websocket server to set the config and storage to
   *
   * @memberof HathorWalletServiceWallet
   * @inner
   */
  async changeWsServer(newServer: string) {
    await this.storage.store.setItem('wallet:wallet_service:ws_server', newServer);
    config.setWalletServiceBaseWsUrl(newServer);
  }

  /**
   * Gets the stored websocket and base server urls
   *
   * @memberof HathorWalletServiceWallet
   * @inner
   */
  async getServerUrlsFromStorage(): Promise<WalletServiceServerUrls> {
    const walletServiceBaseUrl = (await this.storage.store.getItem(
      'wallet:wallet_service:base_server'
    )) as string;
    const walletServiceWsUrl = (await this.storage.store.getItem(
      'wallet:wallet_service:ws_server'
    )) as string;

    return {
      walletServiceBaseUrl,
      walletServiceWsUrl,
    };
  }

  /**
   * Get server URL from config object
   *
   * @memberof HathorWalletServiceWallet
   * @inner
   */
  // eslint-disable-next-line class-methods-use-this
  getServerUrl(): string {
    return config.getServerUrl();
  }

  /**
   * Remove sensitive data from memory
   *
   * NOTICE: This won't remove data from memory immediately, we have to wait until javascript
   * garbage collect it. JavaScript currently does not provide a standard way to trigger
   * garbage collection
   * */
  clearSensitiveData() {
    this.seed = null;
    this.authPrivKey = null;
  }

  /**
   * Get auth xpubkey from seed
   *
   * @param {String} seed 24 words
   * @param {Object} options Options with passphrase and networkName
   *
   * @return {String} auth xpubkey
   * @memberof HathorWalletServiceWallet
   * @inner
   */
  static getAuthXPubKeyFromSeed(
    seed: string,
    options: { passphrase?: string; networkName?: string } = {}
  ): string {
    const methodOptions = {
      passphrase: '',
      networkName: 'mainnet',
      ...options,
    };

    const xpriv = walletUtils.getXPrivKeyFromSeed(seed, methodOptions);
    const privkey = HathorWalletServiceWallet.deriveAuthPrivateKey(xpriv);

    return privkey.xpubkey;
  }

  /**
   * Derive private key from root to the auth specific purpose derivation path
   *
   * @param {HDPrivateKey} xpriv The wallet's root xpriv
   *
   * @return {HDPrivateKey} Derived private key at the auth derivation path
   * @memberof HathorWalletServiceWallet
   * @inner
   */
  static deriveAuthPrivateKey(xpriv: bitcore.HDPrivateKey): bitcore.HDPrivateKey {
    return xpriv.deriveNonCompliantChild(WALLET_SERVICE_AUTH_DERIVATION_PATH);
  }

  /**
   * getWalletIdFromXPub: Get the wallet id given the xpubkey
   *
   * @param xpub - The xpubkey
   * @returns The wallet id
   *
   * @memberof HathorWalletServiceWallet
   * @inner
   */
  static getWalletIdFromXPub(xpub: string) {
    return walletUtils.getWalletIdFromXPub(xpub);
  }

  /**
   * Start wallet: load the wallet data, update state and start polling wallet status until it's ready
   *
   * @param {Object} optionsParams Options parameters
   *  {
   *   'pinCode': PIN to encrypt the auth xpriv on storage
   *   'password': Password to decrypt xpriv information
   *  }
   *
   * @memberof HathorWalletServiceWallet
   * @inner
   */
  async start({ pinCode, password }: { pinCode?: string; password?: string } = {}) {
    if (!pinCode) {
      throw new Error('Pin code is required when starting the wallet.');
    }

    this.setState(walletState.LOADING);

    let accessData: IWalletAccessData | null = null;
    try {
      accessData = await this.storage.getAccessData();
    } catch (err) {
      if (!(err instanceof UninitializedWalletError)) {
        throw err;
      }
    }

    if (!accessData) {
      if (this.seed) {
        if (!password) {
          throw new Error('Password is required when starting the wallet from the seed.');
        }
        accessData = walletUtils.generateAccessDataFromSeed(this.seed, {
          passphrase: this.passphrase,
          pin: pinCode,
          password,
          networkName: this.network.name,
          // multisig: not implemented on wallet service yet
        });
      } else if (this.xpriv) {
        // generateAccessDataFromXpriv expects a xpriv on the change level path
        const accountLevelPrivKey = new bitcore.HDPrivateKey(this.xpriv);
        const changeLevelPrivKey = accountLevelPrivKey.deriveNonCompliantChild(0);

        accessData = walletUtils.generateAccessDataFromXpriv(changeLevelPrivKey.xprivkey, {
          pin: pinCode,
          authXpriv: this.authPrivKey.xprivkey!,
          // multisig: not implemented on wallet service yet
        });
      } else {
        throw new Error('WalletService facade initialized without seed or xprivkey');
      }

      await this.storage.saveAccessData(accessData);
    }

    const {
      xpub,
      authXpub,
      xpubkeySignature,
      authXpubkeySignature,
      timestampNow,
      firstAddress,
      authDerivedPrivKey,
    } = await this.generateCreateWalletAuthData(accessData, pinCode);

    this.xpub = xpub;
    this.authPrivKey = authDerivedPrivKey;

    const handleCreate = async (data: WalletStatus) => {
      this.walletId = data.walletId;

      if (data.status === 'creating') {
        // If the wallet status is creating, we should wait until it is ready
        // before continuing
        await this.pollForWalletStatus();
      } else if (data.status !== 'ready') {
        // At this stage, if the wallet is not `ready` or `creating` we should
        // throw an error as there are only three states: `ready`, `creating` or `error`
        throw new WalletRequestError(ErrorMessages.WALLET_STATUS_ERROR, { cause: data.status });
      }

      await this.onWalletReady();
    };

    const data = await walletApi.createWallet(
      this,
      xpub,
      xpubkeySignature,
      authXpub,
      authXpubkeySignature,
      timestampNow,
      firstAddress
    );

    await handleCreate(data.status);

    this.clearSensitiveData();
  }

  /**
   * Returns version data from the connected fullnode
   * */
  async getVersionData(): Promise<FullNodeVersionData> {
    return walletApi.getVersionData(this);
  }

  /**
   * Detects if we are loading from the seed or the account path and returns the
   * required information for authentication
   *
   * @param pinCode The pincode to be used to encrypt the auth xprivkey
   *
   * @memberof HathorWalletServiceWallet
   * @inner
   */
<<<<<<< HEAD
  async generateCreateWalletAuthData(accessData: IWalletAccessData, pinCode: string): Promise<CreateWalletAuthData> {
    let xpub: string;
    let authXpub: string;
=======
  async generateCreateWalletAuthData(
    accessData: IWalletAccessData,
    pinCode: string
  ): Promise<CreateWalletAuthData> {
>>>>>>> c96f82d0
    let privKey: bitcore.HDPrivateKey;
    let privKeyAccountPath: bitcore.HDPrivateKey;
    let authDerivedPrivKey: bitcore.HDPrivateKey;

    const now = Date.now();
    const timestampNow = Math.floor(now / 1000); // in seconds

<<<<<<< HEAD
    if (!!accessData.acctPathKey) {
      const acctKey = decryptData(accessData.acctPathKey, pinCode);
      privKeyAccountPath = bitcore.HDPrivateKey(acctKey);
    } else {
      // Derive from seed present in memory
      if (this.seed) {
        // getXPrivKeyFromSeed returns a HDPrivateKey on the root path
=======
    if (accessData.acctPathKey) {
      const acctKey = decryptData(accessData.acctPathKey, pinCode);
      privKeyAccountPath = bitcore.HDPrivateKey(acctKey);
    } else if (this.seed) {
      // Derive from seed present in memory
      // getXPrivKeyFromSeed returns a HDPrivateKey on the root path
      privKey = walletUtils.getXPrivKeyFromSeed(this.seed, {
        passphrase: this.passphrase,
        networkName: this.network.name,
      });
      privKeyAccountPath = privKey.deriveNonCompliantChild(P2PKH_ACCT_PATH);
    } else if (this.xpriv) {
      privKeyAccountPath = bitcore.HDPrivateKey(this.xpriv);
    } else {
      throw new Error('Cannot derive account path key');
    }
    const xpub = privKeyAccountPath.xpubkey;

    if (accessData.authKey) {
      const authKey = decryptData(accessData.authKey, pinCode);
      authDerivedPrivKey = bitcore.HDPrivateKey(authKey);
    } else if (this.seed) {
      // Derive from seed present in memory
      if (!privKey) {
>>>>>>> c96f82d0
        privKey = walletUtils.getXPrivKeyFromSeed(this.seed, {
          passphrase: this.passphrase,
          networkName: this.network.name,
        });
<<<<<<< HEAD
        privKeyAccountPath = privKey.deriveNonCompliantChild("m/44'/280'/0'");
      } else if (this.xpriv) {
        privKeyAccountPath = bitcore.HDPrivateKey(this.xpriv);
      } else {
        throw new Error('Cannot derive account path key');
      }
    }
    xpub = privKeyAccountPath.xpubkey;

    if (!!accessData.authKey) {
      const authKey = decryptData(accessData.authKey, pinCode);
      authDerivedPrivKey = bitcore.HDPrivateKey(authKey);
      authXpub = authDerivedPrivKey.xpubkey;
    } else {
      // Derive from seed present in memory
      if (this.seed) {
        if (!privKey) {
          privKey = walletUtils.getXPrivKeyFromSeed(this.seed, {
            passphrase: this.passphrase,
            networkName: this.network.name,
          });
        }
        authDerivedPrivKey = privKey.deriveNonCompliantChild("m/280'/280'");
      } else {
        throw new Error('Cannot derive auth path key');
      }
    }
    authXpub = authDerivedPrivKey.xpubkey;
=======
      }
      authDerivedPrivKey = privKey.deriveNonCompliantChild(WALLET_SERVICE_AUTH_DERIVATION_PATH);
    } else {
      throw new Error('Cannot derive auth path key');
    }
    const authXpub = authDerivedPrivKey.xpubkey;
>>>>>>> c96f82d0

    const walletId: string = HathorWalletServiceWallet.getWalletIdFromXPub(xpub);

    // prove we own the xpubkey
    const xpubkeySignature = this.signMessage(privKeyAccountPath, timestampNow, walletId);

    // prove we own the auth_xpubkey
    const authXpubkeySignature = this.signMessage(authDerivedPrivKey, timestampNow, walletId);
    const xpubChangeDerivation = walletUtils.xpubDeriveChild(xpub, 0);
    const { base58: firstAddress } = deriveAddressFromXPubP2PKH(
      xpubChangeDerivation,
      0,
      this.network.name
    );

    return {
      xpub,
      xpubkeySignature,
      authXpub,
      authXpubkeySignature,
      timestampNow,
      firstAddress,
      authDerivedPrivKey,
    };
  }

  /**
   * onUpdateTx: Event called when a transaction is updated
   *
   * @memberof HathorWalletServiceWallet
   * @inner
   */
  onUpdateTx(updatedTx) {
    this.emit('update-tx', updatedTx);
  }

  /**
   * onNewTx: Event called when a new transaction is received on the websocket feed
   *
   * @memberof HathorWalletServiceWallet
   * @inner
   */
  async onNewTx(newTx: WsTransaction) {
    const { outputs } = newTx;
    let shouldGetNewAddresses = false;

    for (const output of outputs) {
      // Check if the output's decoded address matches any of the wallet's new addresses
      if (
        output.decoded &&
        output.decoded.address &&
        this.newAddresses.find(newAddress => newAddress.address === output.decoded.address)
      ) {
        // break early
        shouldGetNewAddresses = true;
        break;
      }
    }

    // We need to update the `newAddresses` array on every new transaction
    // because the new tx might have used one of those addresses and we try to guarantee
    // that every transaction uses a new address for increased privacy
    if (shouldGetNewAddresses) {
      await this.getNewAddresses();
    }

    this.emit('new-tx', newTx);
  }

  /**
   * Return wallet auth token
   *
   * @memberof HathorWalletServiceWallet
   * @inner
   */
  getAuthToken(): string | null {
    return this.authToken;
  }

  /**
   * Returns the balance for each token in tx, if the input/output belongs to this wallet
   *
   * This method is meant to keep compatibility with the old facade
   *
   * @param {Object} tx Transaction data with array of inputs and outputs
   *
   * @return {Object} Object with each token and it's balance in this tx for this wallet
   * */
  async getTxBalance(
    tx: IHistoryTx,
    optionsParam = {}
  ): Promise<{ [tokenId: string]: OutputValueType }> {
    const options = { includeAuthorities: false, ...optionsParam };

    const addresses: string[] = [];

    const generator = this.getAllAddresses();

    // We are not using for async (...) to maintain compatibility with older nodejs versions
    // if we ever deprecate older node versions, we can refactor this to the new, cleaner syntax
    let nextAddress = await generator.next();
    while (!nextAddress.done) {
      addresses.push(nextAddress.value.address);
      nextAddress = await generator.next();
    }

    const balance: { [tokenId: string]: OutputValueType } = {};
    for (const txout of tx.outputs) {
      if (transaction.isAuthorityOutput(txout)) {
        if (options.includeAuthorities) {
          if (!balance[txout.token]) {
            balance[txout.token] = 0n;
          }
        }
        continue;
      }
      if (txout.decoded && txout.decoded.address && addresses.includes(txout.decoded.address)) {
        if (!balance[txout.token]) {
          balance[txout.token] = 0n;
        }
        balance[txout.token] += txout.value;
      }
    }

    for (const txin of tx.inputs) {
      if (transaction.isAuthorityOutput(txin)) {
        if (options.includeAuthorities) {
          if (!balance[txin.token]) {
            balance[txin.token] = 0n;
          }
        }
        continue;
      }
      if (txin.decoded && txin.decoded.address && addresses.includes(txin.decoded.address)) {
        if (!balance[txin.token]) {
          balance[txin.token] = 0n;
        }
        balance[txin.token] -= txin.value;
      }
    }

    return balance;
  }

  /**
   * When the wallet starts, it might take some seconds for the wallet service to completely load all addresses
   * This method is responsible for polling the wallet status until it's ready
   *
   * @memberof HathorWalletServiceWallet
   * @inner
   */
  async pollForWalletStatus(): Promise<void> {
    return new Promise((resolve, reject) => {
      const pollIntervalTimer = setInterval(async () => {
        const data = await walletApi.getWalletStatus(this);

        if (data.status.status === 'ready') {
          clearInterval(pollIntervalTimer);
          resolve();
        } else if (data.status.status !== 'creating') {
          // Only possible states are 'ready', 'creating' and 'error', if status
          // is not ready or creating, we should reject the promise
          clearInterval(pollIntervalTimer);
          reject(new WalletRequestError('Error getting wallet status.', { cause: data.status }));
        }
      }, WALLET_STATUS_POLLING_INTERVAL);
    });
  }

  /**
   * Check if wallet is ready and throw error if not ready
   *
   * @memberof HathorWalletServiceWallet
   * @public
   */
  public failIfWalletNotReady() {
    if (!this.isReady()) {
      throw new WalletError('Wallet not ready');
    }
  }

  /**
   * Method executed when wallet is ready
   *
   * @memberof HathorWalletServiceWallet
   * @inner
   */
  private async onWalletReady() {
    // We should wait for new addresses before setting wallet to ready
    await this.getNewAddresses(true);

    if (this.isWsEnabled()) {
      this.setupConnection();
    }
    this.setState(walletState.READY);
  }

  setupConnection() {
    if (!this.walletId) {
      // This should never happen
      throw new Error('Tried to setup connection but wallet_id is not set.');
    }

    this.conn.setWalletId(this.walletId);
    this.conn.on('new-tx', (newTx: WsTransaction) => this.onNewTx(newTx));
    this.conn.on('update-tx', updatedTx => this.onUpdateTx(updatedTx));
    this.conn.on('state', (newState: ConnectionState) => this.onConnectionChangedState(newState));
    this.conn.start();
  }

  /**
   * Called when the connection to the websocket changes.
   * It is also called if the network is down.
   *
   * Since the wallet service facade holds no data (as opposed to
   * the old facade, where the wallet facade receives a storage object),
   * the client needs to handle the data reload, so we just emit an event
   * to indicate that a reload is necessary.
   *
   * @param {Number} newState Enum of new state after change
   * */
  onConnectionChangedState(newState: ConnectionState) {
    if (newState === ConnectionState.CONNECTED) {
      // We don't need to reload data if this is the first
      // connection
      if (!this.firstConnection) {
        this.emit('reload-data');
      }

      this.firstConnection = false;
    }
  }

  /**
   * Get all addresses of the wallet
   *
   * @memberof HathorWalletServiceWallet
   * @inner
   */
  async *getAllAddresses(): AsyncGenerator<GetAddressesObject> {
    this.failIfWalletNotReady();
    const data = await walletApi.getAddresses(this);
    for (const address of data.addresses) {
      yield address;
    }
  }

  /**
   * Get the new addresses to be used by this wallet, i.e. the last GAP LIMIT unused addresses
   * Then it updates this.newAddresses and this.indexToUse that handle the addresses to use
   *
   * @param ignoreWalletReady Will download new addresses even if the wallet is not set to ready
   *
   * @memberof HathorWalletServiceWallet
   * @inner
   */
  private async getNewAddresses(ignoreWalletReady: boolean = false) {
    // If the user is sure the wallet service has already loaded his wallet, he can ignore the check
    if (!ignoreWalletReady) {
      // We should fail if the wallet is not ready because the wallet service address load mechanism is
      // asynchronous, so we will get an empty or partial array of addresses if they are not all loaded.
      this.failIfWalletNotReady();
    }
    const data = await walletApi.getNewAddresses(this);
    this.newAddresses = data.addresses;
    this.indexToUse = 0;
  }

  /**
   * Get the balance of the wallet for a specific token
   *
   * @memberof HathorWalletServiceWallet
   * @inner
   */
  async getBalance(token: string | null = null): Promise<GetBalanceObject[]> {
    this.failIfWalletNotReady();
    const data = await walletApi.getBalances(this, token);
    return data.balances;
  }

  async getTokens(): Promise<string[]> {
    this.failIfWalletNotReady();
    const data = await walletApi.getTokens(this);
    return data.tokens;
  }

  /**
   * Get the history of the wallet for a specific token
   *
   * @memberof HathorWalletServiceWallet
   * @inner
   */
  async getTxHistory(
    options: { token_id?: string; count?: number; skip?: number } = {}
  ): Promise<GetHistoryObject[]> {
    this.failIfWalletNotReady();
    const data = await walletApi.getHistory(this, options);
    return data.history;
  }

  /**
   * Get utxo from tx id and index
   *
   * @memberof HathorWalletServiceWallet
   * @inner
   */
  async getUtxoFromId(txId: string, index: number): Promise<Utxo | null> {
    const data = await walletApi.getTxOutputs(this, {
      txId,
      index,
      skipSpent: true, // This is the API default, but we should be explicit about it
    });
    const utxos = data.txOutputs;
    if (utxos.length === 0) {
      // No utxo for this txId/index or is not from the requested wallet
      return null;
    }
    if (utxos.length > 1) {
      throw new UtxoError(
        `Expected to receive only one utxo for txId ${txId} and index ${index} but received ${utxos.length}.`
      );
    }

    return utxos[0];
  }

  /**
   * Get utxos for filling a transaction
   *
   * @memberof HathorWalletServiceWallet
   * @inner
   */
  async getUtxos(
    options: {
      tokenId?: string;
      authority?: OutputValueType;
      addresses?: string[];
      totalAmount?: OutputValueType;
      count?: number;
    } = {}
  ): Promise<{ utxos: Utxo[]; changeAmount: OutputValueType }> {
    type optionsType = {
      tokenId: string;
      authority: OutputValueType | null;
      addresses: string[] | null;
      totalAmount: OutputValueType | null;
      count: number;
      ignoreLocked: true;
      skipSpent: true;
    };
    const newOptions: optionsType = {
      tokenId: NATIVE_TOKEN_UID,
      authority: null,
      addresses: null,
      totalAmount: null,
      count: 1,
      ...options,
      ignoreLocked: true,
      skipSpent: true, // We only want UTXOs
    };

    if (!newOptions.authority && !newOptions.totalAmount) {
      throw new UtxoError("We need the total amount of utxos if it's not an authority request.");
    }

    const data = await walletApi.getTxOutputs(this, newOptions);
    let changeAmount = 0n;
    let utxos: Utxo[] = [];
    if (data.txOutputs.length === 0) {
      // No utxos available for the requested filter
      utxos = data.txOutputs;
    } else if (newOptions.authority) {
      // Requests an authority utxo, then I return the count of requested authority utxos
      utxos = data.txOutputs.slice(0, newOptions.count);
    } else {
      // We got an array of utxos, then we must check if there is enough amount to fill the totalAmount
      // and slice the least possible utxos
      const ret = transaction.selectUtxos(data.txOutputs, newOptions.totalAmount!);
      changeAmount = ret.changeAmount;
      utxos = ret.utxos;
    }
    return { utxos, changeAmount };
  }

  /**
   * Signs a message using xpriv derivation path m/44'/280'/0'
   *
   * @memberof HathorWalletServiceWallet
   * @inner
   */
  signMessage(hdPrivKey: bitcore.HDPrivateKey, timestamp: number, walletId: string): string {
    const address = hdPrivKey.publicKey.toAddress(this.network.getNetwork()).toString();
    const message = String(timestamp).concat(walletId).concat(address);

    return signMessage(message, hdPrivKey.privateKey);
  }

  /**
   * Validate that the wallet auth token is valid
   * If it's not valid, requests a new one and update
   *
   * @param {string} usePassword Accepts the password as a parameter so we don't have to ask
   * the client for it if we already have it in memory
   *
   * @memberof HathorWalletServiceWallet
   * @inner
   */
  async validateAndRenewAuthToken(usePassword?: string): Promise<void> {
    if (!this.walletId) {
      throw new Error('Wallet not ready yet.');
    }

    const now = new Date();
    const timestampNow = Math.floor(now.getTime() / 1000);

    const validateJWTExpireDate = (token: string): boolean => {
      const base64Url = token.split('.')[1];
      const base64 = base64Url.replace('-', '+').replace('_', '/');
      const decodedData = JSON.parse(Buffer.from(base64, 'base64').toString('binary'));

      // If the token will expire in the next 60 seconds (or has already expired)
      const delta = 60;
      if (timestampNow + delta > decodedData.exp) {
        return false;
      }

      return true;
    };

    if (!this.authToken || !validateJWTExpireDate(this.authToken)) {
      let privKey = this.authPrivKey;

      if (!privKey) {
        // Request the client for the PIN
        const password = usePassword || (await this.requestPassword());

        // Use it to get the words from the storage
        privKey = bitcore.HDPrivateKey.fromString(await this.storage.getAuthPrivKey(password));
      }

      await this.renewAuthToken(privKey, timestampNow);
    } else if (usePassword) {
      // If we have received the user PIN, we should renew the token anyway
      // without blocking this method's promise

      const privKey = bitcore.HDPrivateKey.fromString(
        await this.storage.getAuthPrivKey(usePassword)
      );

      this.renewAuthToken(privKey, timestampNow);
    }
  }

  /**
   * Renew the auth token on the wallet service
   *
   * @param {HDPrivateKey} privKey - private key to sign the auth message
   * @param {number} timestamp - Current timestamp to assemble the signature
   *
   * @memberof HathorWalletServiceWallet
   * @inner
   */
  async renewAuthToken(privKey: bitcore.HDPrivateKey, timestamp: number) {
    if (!this.walletId) {
      throw new Error('Wallet not ready yet.');
    }

    const sign = this.signMessage(privKey, timestamp, this.walletId);
    const data = await walletApi.createAuthToken(this, timestamp, privKey.xpubkey, sign);

    this.authToken = data.token;
  }

  /**
   * Creates and send a transaction from an array of inputs and outputs
   *
   * @memberof HathorWalletServiceWallet
   * @inner
   */
  async sendManyOutputsTransaction(
    outputs: Array<OutputRequestObj | DataScriptOutputRequestObj>,
    options: { inputs?: InputRequestObj[]; changeAddress?: string; pinCode?: string } = {}
  ): Promise<Transaction> {
    this.failIfWalletNotReady();
    const newOptions = {
      inputs: [],
      changeAddress: null,
      ...options,
    };
    const { inputs, changeAddress, pinCode } = newOptions;
    const sendTransactionOutputs = outputs.map(output => {
      const typedOutput = output as OutputSendTransaction;
      if (typedOutput.type === OutputType.DATA) {
        typedOutput.value = 1n;
        typedOutput.token = NATIVE_TOKEN_UID;
      } else {
        typedOutput.type = helpers.getOutputTypeFromAddress(typedOutput.address!, this.network);
      }

      return typedOutput;
    });
    const sendTransaction = new SendTransactionWalletService(this, {
      outputs: sendTransactionOutputs,
      inputs,
      changeAddress,
      pin: pinCode,
    });
    return sendTransaction.run();
  }

  /**
   * Creates and send a simple transaction with one output
   *
   * @memberof HathorWalletServiceWallet
   * @inner
   */
  async sendTransaction(
    address: string,
    value: OutputValueType,
    options: { token?: string; changeAddress?: string; pinCode?: string } = {}
  ): Promise<Transaction> {
    this.failIfWalletNotReady();
    const newOptions = {
      token: '00',
      changeAddress: undefined,
      ...options,
    };
    const { token, changeAddress, pinCode } = newOptions;
    const outputs = [{ address, value, token }];
    return this.sendManyOutputsTransaction(outputs, { inputs: [], changeAddress, pinCode });
  }

  /**
   * Calculate input data from dataToSign and addressPath
   * Get the private key corresponding to the addressPath,
   * calculate the signature and add the public key
   *
   * @memberof HathorWalletServiceWallet
   * @inner
   */
  // eslint-disable-next-line class-methods-use-this -- XXX: This method should be made static
  getInputData(xprivkey: string, dataToSignHash: Buffer, addressPath: number): Buffer {
    const xpriv = bitcore.HDPrivateKey(xprivkey);
    const derivedKey = xpriv.deriveNonCompliantChild(addressPath);
    const { privateKey } = derivedKey;

    const arr = [];
    helpers.pushDataToStack(arr, transaction.getSignature(dataToSignHash, privateKey));
    helpers.pushDataToStack(arr, derivedKey.publicKey.toBuffer());
    return util.buffer.concat(arr);
  }

  /**
   * Return if wallet is ready to be used
   *
   * @memberof HathorWalletServiceWallet
   * @inner
   */
  isReady(): boolean {
    return this.state === walletState.READY;
  }

  /**
   * Update wallet state and emit 'state' event
   *
   * @param {string} state New wallet state
   *
   * @memberof HathorWalletServiceWallet
   * @inner
   */
  setState(state: string) {
    this.state = state;
    this.emit('state', state);
  }

  /**
   * Stop the wallet
   *
   * @memberof HathorWalletServiceWallet
   * @inner
   */
  async stop({ cleanStorage = true } = {}) {
    this.walletId = null;
    this.state = walletState.NOT_STARTED;
    this.firstConnection = true;
    this.removeAllListeners();

    await this.storage.handleStop({ cleanStorage });
    this.conn.stop();
  }

  /**
   * Get address at specific index
   *
   * @memberof HathorWalletServiceWallet
   * @inner
   */
  async getAddressAtIndex(index: number): Promise<string> {
    const { addresses } = await walletApi.getAddresses(this, index);

    if (addresses.length <= 0) {
      throw new Error('Error getting wallet addresses.');
    }

    return addresses[0].address;
  }

  /**
   * Returns an address' privateKey given an index and the encryption password
   *
   * @param {string} pinCode - The PIN used to encrypt data in accessData
   * @param {number} addressIndex - The address' index to fetch
   *
   * @memberof HathorWalletServiceWallet
   * @inner
   */
  async getAddressPrivKey(pinCode: string, addressIndex: number): Promise<bitcore.HDPrivateKey> {
    const mainXPrivKey = await this.storage.getMainXPrivKey(pinCode);
    const addressHDPrivKey = new bitcore.HDPrivateKey(mainXPrivKey).derive(addressIndex);

    return addressHDPrivKey;
  }

  /**
   * Gets the network name
   *
   * @memberof HathorWalletServiceWallet
   * @inner
   */
  getNetwork(): string {
    return this.getNetworkObject().name;
  }

  /**
   * Gets the network model object
   *
   * @memberof HathorWalletServiceWallet
   * @inner
   */
  getNetworkObject() {
    return this.network;
  }

  /**
   * Get the current address to be used
   *
   * @memberof HathorWalletServiceWallet
   * @inner
   */
  getCurrentAddress({ markAsUsed = false } = {}): AddressInfoObject {
    const newAddressesLen = this.newAddresses.length;
    if (this.indexToUse > newAddressesLen - 1) {
      const addressInfo = this.newAddresses[newAddressesLen - 1];
      return { ...addressInfo, info: 'GAP_LIMIT_REACHED' };
    }

    const addressInfo = this.newAddresses[this.indexToUse];
    if (markAsUsed) {
      this.indexToUse += 1;
    }
    return addressInfo;
  }

  /**
   * Returns a base64 encoded signed message with an address' private key given an
   * address index
   *
   * @memberof HathorWalletServiceWallet
   * @inner
   */
  async signMessageWithAddress(message: string, index: number, pinCode: string): Promise<string> {
    const addressHDPrivKey: bitcore.HDPrivateKey = await this.getAddressPrivKey(pinCode, index);
    const signedMessage: string = signMessage(message, addressHDPrivKey.privateKey);

    return signedMessage;
  }

  /**
   * Get the next address after the current available
   *
   * @memberof HathorWalletServiceWallet
   * @inner
   */
  getNextAddress(): AddressInfoObject {
    // First we mark the current address as used, then return the next
    this.getCurrentAddress({ markAsUsed: true });
    return this.getCurrentAddress();
  }

  /* eslint-disable class-methods-use-this -- Methods are not yet implemented */
  getAddressIndex(address: string) {
    throw new WalletError('Not implemented.');
  }

  isAddressMine(address: string) {
    throw new WalletError('Not implemented.');
  }

  getTx(id: string) {
    throw new WalletError('Not implemented.');
  }

  getAddressInfo(address: string, options = {}) {
    throw new WalletError('Not implemented.');
  }

  consolidateUtxos(destinationAddress: string, options = {}) {
    throw new WalletError('Not implemented.');
  }

  getFullHistory(): TransactionFullObject[] {
    throw new WalletError('Not implemented.');
  }
  /* eslint-enable class-methods-use-this */

  /**
   * Checks if the given array of addresses belongs to the caller wallet
   *
   * @memberof HathorWalletServiceWallet
   * @inner
   */
  async checkAddressesMine(addresses: string[]): Promise<WalletAddressMap> {
    const response = await walletApi.checkAddressesMine(this, addresses);

    return response.addresses;
  }

  /**
   * Create SendTransaction object and run from mining
   * Returns a promise that resolves when the send succeeds
   *
   * @memberof HathorWalletServiceWallet
   * @inner
   */
  async handleSendPreparedTransaction(transactionObj: Transaction): Promise<Transaction> {
    const sendTransaction = new SendTransactionWalletService(this, { transaction: transactionObj });
    return sendTransaction.runFromMining();
  }

  /**
   * Prepare create new token data, sign the inputs and returns an object ready to be mined
   *
   * @memberof HathorWalletServiceWallet
   * @inner
   */
  async prepareCreateNewToken(
    name: string,
    symbol: string,
    amount: OutputValueType,
    options = {}
  ): Promise<CreateTokenTransaction> {
    this.failIfWalletNotReady();
    type optionsType = {
      address: string | null;
      changeAddress: string | null;
      createMintAuthority: boolean;
      mintAuthorityAddress: string | null;
      allowExternalMintAuthorityAddress: boolean | null;
      createMeltAuthority: boolean;
      meltAuthorityAddress: string | null;
      allowExternalMeltAuthorityAddress: boolean | null;
      nftData: string | null;
      pinCode: string | null;
      signTx: boolean;
    };
    const newOptions: optionsType = {
      address: null,
      changeAddress: null,
      createMintAuthority: true,
      mintAuthorityAddress: null,
      allowExternalMintAuthorityAddress: false,
      createMeltAuthority: true,
      meltAuthorityAddress: null,
      allowExternalMeltAuthorityAddress: false,
      nftData: null,
      pinCode: null,
      signTx: true,
      ...options,
    };

    if (newOptions.mintAuthorityAddress && !newOptions.allowExternalMintAuthorityAddress) {
      // Validate that the mint authority address belongs to the wallet
      const checkAddressMineMap = await this.checkAddressesMine([newOptions.mintAuthorityAddress]);
      if (!checkAddressMineMap[newOptions.mintAuthorityAddress]) {
        throw new SendTxError('The mint authority address must belong to your wallet.');
      }
    }

    if (newOptions.meltAuthorityAddress && !newOptions.allowExternalMeltAuthorityAddress) {
      // Validate that the melt authority address belongs to the wallet
      const checkAddressMineMap = await this.checkAddressesMine([newOptions.meltAuthorityAddress]);
      if (!checkAddressMineMap[newOptions.meltAuthorityAddress]) {
        throw new SendTxError('The melt authority address must belong to your wallet.');
      }
    }

    const isNFT = newOptions.nftData !== null;

    const depositPercent = this.storage.getTokenDepositPercentage();
    // 1. Calculate HTR deposit needed
    let deposit = tokens.getDepositAmount(amount, depositPercent);

    if (isNFT) {
      // For NFT we have a fee of 0.01 HTR, then the deposit utxo query must get an additional 1
      deposit += 1n;
    }

    // 2. Get utxos for HTR
    const { utxos, changeAmount } = await this.getUtxos({
      tokenId: NATIVE_TOKEN_UID,
      totalAmount: deposit,
    });
    if (utxos.length === 0) {
      throw new UtxoError(
        `No utxos available to fill the request. Token: HTR - Amount: ${deposit}.`
      );
    }

    const utxosAddressPath: string[] = [];
    // 3. Create the transaction object with the inputs and outputs (new token amount, change address with HTR, mint/melt authorities - depending on parameters)
    const inputsObj: Input[] = [];
    for (const utxo of utxos) {
      inputsObj.push(new Input(utxo.txId, utxo.index));
      utxosAddressPath.push(utxo.addressPath);
    }

    // Create outputs
    const outputsObj: Output[] = [];
    // NFT transactions must have the first output as the script data
    if (isNFT) {
      outputsObj.push(helpers.createNFTOutput(newOptions.nftData!));
    }
    // a. Token amount
    const addressToUse = newOptions.address || this.getCurrentAddress({ markAsUsed: true }).address;
    const address = new Address(addressToUse, { network: this.network });
    if (!address.isValid()) {
      throw new SendTxError(`Address ${newOptions.address} is not valid.`);
    }

    const p2pkhScript = address.getScript();
    outputsObj.push(new Output(amount, p2pkhScript, { tokenData: 1 }));

    if (newOptions.createMintAuthority) {
      // b. Mint authority
      const mintAuthorityAddress =
        newOptions.mintAuthorityAddress || this.getCurrentAddress({ markAsUsed: true }).address;
      const mintAuthorityAddressObj = new Address(mintAuthorityAddress, { network: this.network });
      if (!mintAuthorityAddressObj.isValid()) {
        throw new SendTxError(`Address ${newOptions.mintAuthorityAddress} is not valid.`);
      }

      const p2pkhMintAuthorityScript = mintAuthorityAddressObj.getScript();
      outputsObj.push(
        new Output(TOKEN_MINT_MASK, p2pkhMintAuthorityScript, { tokenData: AUTHORITY_TOKEN_DATA })
      );
    }

    if (newOptions.createMeltAuthority) {
      // c. Melt authority
      const meltAuthorityAddress =
        newOptions.meltAuthorityAddress || this.getCurrentAddress({ markAsUsed: true }).address;
      const meltAuthorityAddressObj = new Address(meltAuthorityAddress, { network: this.network });
      if (!meltAuthorityAddressObj.isValid()) {
        throw new SendTxError(`Address ${newOptions.meltAuthorityAddress} is not valid.`);
      }

      const p2pkhMeltAuthorityScript = meltAuthorityAddressObj.getScript();
      outputsObj.push(
        new Output(TOKEN_MELT_MASK, p2pkhMeltAuthorityScript, { tokenData: AUTHORITY_TOKEN_DATA })
      );
    }

    if (changeAmount) {
      // d. HTR change output
      const changeAddressStr =
        newOptions.changeAddress || this.getCurrentAddress({ markAsUsed: true }).address;
      const changeAddress = new Address(changeAddressStr, { network: this.network });
      if (!changeAddress.isValid()) {
        throw new SendTxError(`Address ${newOptions.changeAddress} is not valid.`);
      }
      const p2pkhChange = new P2PKH(changeAddress);
      const p2pkhChangeScript = p2pkhChange.createScript();
      outputsObj.push(new Output(changeAmount, p2pkhChangeScript));
    }

    const tx = new CreateTokenTransaction(name, symbol, inputsObj, outputsObj);

    // Sign transaction
    if (newOptions.signTx) {
      const dataToSignHash = tx.getDataToSignHash();

      if (!newOptions.pinCode) {
        throw new Error('PIN not specified in prepareCreateNewToken options');
      }

      const xprivkey = await this.storage.getMainXPrivKey(newOptions.pinCode);

      for (const [idx, inputObj] of tx.inputs.entries()) {
        const inputData = this.getInputData(
          xprivkey,
          dataToSignHash,
          HathorWalletServiceWallet.getAddressIndexFromFullPath(utxosAddressPath[idx])
        );
        inputObj.setData(inputData);
      }
    }

    tx.prepareToSend();
    return tx;
  }

  /**
   * Expects a BIP44 path at the address level and returns the address index
   *
   * @param {string} fullPath - The full BIP44 path for the address index
   *
   * @memberof HathorWalletServiceWallet
   * @inner
   */
  static getAddressIndexFromFullPath(fullPath: string): number {
    const parts = fullPath.split('/');

    assert.equal(6, parts.length);

    return parseInt(parts[5], 10);
  }

  /**
   * Helper method to get authority tx_outputs
   * Uses the getTxOutputs API method to return one or many authorities
   */
  async _getAuthorityTxOutput(options: {
    tokenId: string;
    authority: OutputValueType;
    skipSpent: boolean;
    maxOutputs?: number;
  }): Promise<AuthorityTxOutput[]> {
    const { txOutputs } = await walletApi.getTxOutputs(this, options);

    return txOutputs.map(txOutput => ({
      txId: txOutput.txId,
      index: txOutput.index,
      address: txOutput.address,
      authorities: txOutput.authorities,
    }));
  }

  /**
   * Get mint authorities
   * Uses the getTxOutputs API method to return one or many mint authorities
   *
   * @param tokenId of the token to select the authority utxo
   * @param options Object with custom options.
   *  {
   *    'many': if should return many utxos or just one (default false),
   *    'skipSpent': if should not include spent utxos (default true)
   *  }
   *
   * @return Promise that resolves with an Array of objects with {txId, index, address, authorities} of the authority output.
   * Returns an empty array in case there are no tx outputs for this type
   * */
  async getMintAuthority(
    tokenId: string,
    options: { many?: boolean; skipSpent?: boolean } = {}
  ): Promise<AuthorityTxOutput[]> {
    const newOptions = { many: false, skipSpent: true, ...options };

    return this._getAuthorityTxOutput({
      tokenId,
      authority: TOKEN_MINT_MASK,
      skipSpent: newOptions.skipSpent,
      maxOutputs: newOptions.many ? undefined : 1,
    });
  }

  /**
   * Get melt authorities
   * Uses the getTxOutputs API method to return one or many melt authorities
   *
   * @param tokenId of the token to select the authority utxo
   * @param options Object with custom options.
   *  {
   *    'many': if should return many utxos or just one (default false),
   *    'skipSpent': if should not include spent utxos (default true)
   *  }
   *
   * @return Promise that resolves with an Array of objects with {txId, index, address, authorities} of the authority output.
   * Returns an empty array in case there are no tx outputs for this type
   * */
  async getMeltAuthority(
    tokenId: string,
    options: { many?: boolean; skipSpent?: boolean } = {}
  ): Promise<AuthorityTxOutput[]> {
    const newOptions = { many: false, skipSpent: true, ...options };

    return this._getAuthorityTxOutput({
      tokenId,
      authority: TOKEN_MELT_MASK,
      skipSpent: newOptions.skipSpent,
      maxOutputs: newOptions.many ? undefined : 1,
    });
  }

  /**
   * Create a new custom token in the network
   *
   * @memberof HathorWalletServiceWallet
   * @inner
   */
  async createNewToken(
    name: string,
    symbol: string,
    amount: OutputValueType,
    options = {}
  ): Promise<Transaction> {
    this.failIfWalletNotReady();
    const tx = await this.prepareCreateNewToken(name, symbol, amount, options);
    return this.handleSendPreparedTransaction(tx);
  }

  /**
   * Prepare mint token data, sign the inputs and returns an object ready to be mined
   *
   * @memberof HathorWalletServiceWallet
   * @inner
   */
  async prepareMintTokensData(
    token: string,
    amount: OutputValueType,
    options = {}
  ): Promise<Transaction> {
    this.failIfWalletNotReady();
    type optionsType = {
      address: string | null;
      changeAddress: string | null;
      createAnotherMint: boolean;
      mintAuthorityAddress: string | null;
      allowExternalMintAuthorityAddress: boolean;
      pinCode: string | null;
      signTx: boolean;
    };
    const newOptions: optionsType = {
      address: null,
      changeAddress: null,
      createAnotherMint: true,
      mintAuthorityAddress: null,
      allowExternalMintAuthorityAddress: false,
      pinCode: null,
      signTx: true,
      ...options,
    };

    if (newOptions.mintAuthorityAddress && !newOptions.allowExternalMintAuthorityAddress) {
      // Validate that the mint authority address belongs to the wallet
      const checkAddressMineMap = await this.checkAddressesMine([newOptions.mintAuthorityAddress]);
      if (!checkAddressMineMap[newOptions.mintAuthorityAddress]) {
        throw new SendTxError('The mint authority address must belong to your wallet.');
      }
    }

    // 1. Calculate HTR deposit needed
    const depositPercent = this.storage.getTokenDepositPercentage();
    const deposit = tokens.getDepositAmount(amount, depositPercent);

    // 2. Get utxos for HTR
    const { utxos, changeAmount } = await this.getUtxos({
      tokenId: NATIVE_TOKEN_UID,
      totalAmount: deposit,
    });
    if (utxos.length === 0) {
      throw new UtxoError(
        `No utxos available to fill the request. Token: HTR - Amount: ${deposit}.`
      );
    }

    // 3. Get mint authority
    const ret = await this.getUtxos({ tokenId: token, authority: TOKEN_MINT_MASK });
    if (ret.utxos.length === 0) {
      throw new UtxoError(`No authority utxo available for minting tokens. Token: ${token}.`);
    }
    // it's safe to assume that we have an utxo in the array
    const mintUtxo = ret.utxos[0];

    // 4. Create inputs from utxos
    const inputsObj: Input[] = [];
    for (const utxo of utxos) {
      // First add HTR utxos
      inputsObj.push(new Input(utxo.txId, utxo.index));
    }

    // Then add a single mint authority utxo
    inputsObj.push(new Input(mintUtxo.txId, mintUtxo.index));

    // Create outputs
    const outputsObj: Output[] = [];
    // a. Token amount
    const addressToUse = newOptions.address || this.getCurrentAddress({ markAsUsed: true }).address;
    const address = new Address(addressToUse, { network: this.network });
    if (!address.isValid()) {
      throw new SendTxError(`Address ${newOptions.address} is not valid.`);
    }
    const p2pkhScript = address.getScript();
    outputsObj.push(new Output(amount, p2pkhScript, { tokenData: 1 }));

    if (newOptions.createAnotherMint) {
      // b. Mint authority
      const authorityAddress =
        newOptions.mintAuthorityAddress || this.getCurrentAddress({ markAsUsed: true }).address;
      const authorityAddressObj = new Address(authorityAddress, { network: this.network });
      if (!authorityAddressObj.isValid()) {
        throw new SendTxError(`Address ${newOptions.mintAuthorityAddress} is not valid.`);
      }
      const p2pkhAuthorityScript = authorityAddressObj.getScript();
      outputsObj.push(
        new Output(TOKEN_MINT_MASK, p2pkhAuthorityScript, { tokenData: AUTHORITY_TOKEN_DATA })
      );
    }

    if (changeAmount) {
      // c. HTR change output
      const changeAddressStr =
        newOptions.changeAddress || this.getCurrentAddress({ markAsUsed: true }).address;
      const changeAddress = new Address(changeAddressStr, { network: this.network });
      if (!changeAddress.isValid()) {
        throw new SendTxError(`Address ${newOptions.changeAddress} is not valid.`);
      }
      const p2pkhChange = new P2PKH(changeAddress);
      const p2pkhChangeScript = p2pkhChange.createScript();
      outputsObj.push(new Output(changeAmount, p2pkhChangeScript));
    }

    const tx = new Transaction(inputsObj, outputsObj);
    tx.tokens = [token];

    // Sign transaction
    if (newOptions.signTx) {
      const dataToSignHash = tx.getDataToSignHash();

      if (!newOptions.pinCode) {
        throw new Error('PIN not specified in prepareMintTokensData options');
      }

      const xprivkey = await this.storage.getMainXPrivKey(newOptions.pinCode);

      for (const [idx, inputObj] of tx.inputs.entries()) {
        // We have an array of utxos and the last input is the one with the authority
        const addressPath =
          idx === tx.inputs.length - 1 ? mintUtxo.addressPath : utxos[idx].addressPath;
        const inputData = this.getInputData(
          xprivkey,
          dataToSignHash,
          HathorWalletServiceWallet.getAddressIndexFromFullPath(addressPath)
        );
        inputObj.setData(inputData);
      }
    }

    tx.prepareToSend();
    return tx;
  }

  /**
   * Mint new token units
   *
   * @memberof HathorWalletServiceWallet
   * @inner
   */
  async mintTokens(token: string, amount: OutputValueType, options = {}): Promise<Transaction> {
    this.failIfWalletNotReady();
    const tx = await this.prepareMintTokensData(token, amount, options);
    return this.handleSendPreparedTransaction(tx);
  }

  /**
   * Call get token details API
   *
   * @param tokenId Token uid to get the token details
   *
   * @memberof HathorWalletServiceWallet
   * @inner
   */
  async getTokenDetails(tokenId: string): Promise<TokenDetailsObject> {
    const response = await walletApi.getTokenDetails(this, tokenId);
    const { details } = response;

    return details;
  }

  /**
   * Prepare melt token data, sign the inputs and returns an object ready to be mined
   *
   * @memberof HathorWalletServiceWallet
   * @inner
   */
  async prepareMeltTokensData(
    token: string,
    amount: OutputValueType,
    options = {}
  ): Promise<Transaction> {
    this.failIfWalletNotReady();
    type optionsType = {
      address: string | null;
      changeAddress: string | null;
      createAnotherMelt: boolean;
      meltAuthorityAddress: string | null;
      allowExternalMeltAuthorityAddress: boolean;
      pinCode: string | null;
      signTx: boolean;
    };
    const newOptions: optionsType = {
      address: null,
      changeAddress: null,
      createAnotherMelt: true,
      meltAuthorityAddress: null,
      allowExternalMeltAuthorityAddress: false,
      pinCode: null,
      signTx: true,
      ...options,
    };

    if (newOptions.meltAuthorityAddress && !newOptions.allowExternalMeltAuthorityAddress) {
      // Validate that the melt authority address belongs to the wallet
      const checkAddressMineMap = await this.checkAddressesMine([newOptions.meltAuthorityAddress]);
      if (!checkAddressMineMap[newOptions.meltAuthorityAddress]) {
        throw new SendTxError('The melt authority address must belong to your wallet.');
      }
    }

    // 1. Calculate HTR deposit needed
    const depositPercent = this.storage.getTokenDepositPercentage();
    const withdraw = tokens.getWithdrawAmount(amount, depositPercent);

    // 2. Get utxos for custom token to melt
    const { utxos, changeAmount } = await this.getUtxos({ tokenId: token, totalAmount: amount });
    if (utxos.length === 0) {
      throw new UtxoError(`Not enough tokens to be melted. Token: ${token} - Amount: ${amount}.`);
    }

    // 3. Get mint authority
    const ret = await this.getUtxos({ tokenId: token, authority: TOKEN_MELT_MASK });
    if (ret.utxos.length === 0) {
      throw new UtxoError(`No authority utxo available for melting tokens. Token: ${token}.`);
    }
    // it's safe to assume that we have an utxo in the array
    const meltUtxo = ret.utxos[0];

    // 4. Create inputs from utxos
    const inputsObj: Input[] = [];
    for (const utxo of utxos) {
      // First add HTR utxos
      inputsObj.push(new Input(utxo.txId, utxo.index));
    }

    // Then add a single mint authority utxo (it's safe to assume that we have an utxo in the array)
    inputsObj.push(new Input(meltUtxo.txId, meltUtxo.index));

    // Create outputs
    const outputsObj: Output[] = [];
    // a. Deposit back
    const addressToUse = newOptions.address || this.getCurrentAddress({ markAsUsed: true }).address;
    const address = new Address(addressToUse, { network: this.network });
    if (!address.isValid()) {
      throw new SendTxError(`Address ${newOptions.address} is not valid.`);
    }
    const p2pkh = new P2PKH(address);
    const p2pkhScript = p2pkh.createScript();
    if (withdraw) {
      // We may have nothing to get back
      outputsObj.push(new Output(withdraw, p2pkhScript, { tokenData: 0 }));
    }

    if (newOptions.createAnotherMelt) {
      // b. Melt authority
      const authorityAddress =
        newOptions.meltAuthorityAddress || this.getCurrentAddress({ markAsUsed: true }).address;
      const authorityAddressObj = new Address(authorityAddress, { network: this.network });
      if (!authorityAddressObj.isValid()) {
        throw new SendTxError(`Address ${newOptions.meltAuthorityAddress} is not valid.`);
      }
      const p2pkhAuthorityScript = authorityAddressObj.getScript();
      outputsObj.push(
        new Output(TOKEN_MELT_MASK, p2pkhAuthorityScript, {
          tokenData: AUTHORITY_TOKEN_DATA,
        })
      );
    }

    if (changeAmount) {
      // c. Token change output
      const changeAddressStr =
        newOptions.changeAddress || this.getCurrentAddress({ markAsUsed: true }).address;
      const changeAddress = new Address(changeAddressStr, { network: this.network });
      if (!changeAddress.isValid()) {
        throw new SendTxError(`Address ${newOptions.changeAddress} is not valid.`);
      }
      const p2pkhChange = new P2PKH(changeAddress);
      const p2pkhChangeScript = p2pkhChange.createScript();
      outputsObj.push(new Output(changeAmount, p2pkhChangeScript, { tokenData: 1 }));
    }

    const tx = new Transaction(inputsObj, outputsObj);
    tx.tokens = [token];

    // Sign transaction
    if (newOptions.signTx) {
      const dataToSignHash = tx.getDataToSignHash();

      if (!newOptions.pinCode) {
        throw new Error('PIN not specified in prepareMeltTokensData options');
      }

      const xprivkey = await this.storage.getMainXPrivKey(newOptions.pinCode);

      for (const [idx, inputObj] of tx.inputs.entries()) {
        // We have an array of utxos and the last input is the one with the authority
        const addressPath =
          idx === tx.inputs.length - 1 ? meltUtxo.addressPath : utxos[idx].addressPath;
        const inputData = this.getInputData(
          xprivkey,
          dataToSignHash,
          HathorWalletServiceWallet.getAddressIndexFromFullPath(addressPath)
        );
        inputObj.setData(inputData);
      }
    }

    tx.prepareToSend();
    return tx;
  }

  /**
   * Melt custom token units
   *
   * @memberof HathorWalletServiceWallet
   * @inner
   */
  async meltTokens(token: string, amount: OutputValueType, options = {}): Promise<Transaction> {
    this.failIfWalletNotReady();
    const tx = await this.prepareMeltTokensData(token, amount, options);
    return this.handleSendPreparedTransaction(tx);
  }

  /**
   * Prepare delegate authority data, sign the inputs and returns an object ready to be mined
   *
   * @memberof HathorWalletServiceWallet
   * @inner
   */
  async prepareDelegateAuthorityData(
    token: string,
    type: string,
    address: string,
    {
      anotherAuthorityAddress = null,
      createAnother = true,
      pinCode = null,
    }: DelegateAuthorityOptions
  ): Promise<Transaction> {
    this.failIfWalletNotReady();

    let authority: OutputValueType;
    let mask: OutputValueType;
    if (type === 'mint') {
      authority = 1n;
      mask = TOKEN_MINT_MASK;
    } else if (type === 'melt') {
      authority = 2n;
      mask = TOKEN_MELT_MASK;
    } else {
      throw new WalletError('Type options are mint and melt for delegate authority method.');
    }

    // 1. Get authority utxo to spend
    const ret = await this.getUtxos({ tokenId: token, authority });
    if (ret.utxos.length === 0) {
      throw new UtxoError(
        `No authority utxo available for delegating authority. Token: ${token} - Type ${type}.`
      );
    }
    // it's safe to assume that we have an utxo in the array
    const utxo = ret.utxos[0];

    // 2. Create input from utxo
    const inputsObj: Input[] = [];
    inputsObj.push(new Input(utxo.txId, utxo.index));

    // Create outputs
    const outputsObj: Output[] = [];
    const addressObj = new Address(address, { network: this.network });
    if (!addressObj.isValid()) {
      throw new SendTxError(`Address ${address} is not valid.`);
    }

    const p2pkh = new P2PKH(addressObj);
    const p2pkhScript = p2pkh.createScript();
    outputsObj.push(new Output(mask, p2pkhScript, { tokenData: AUTHORITY_TOKEN_DATA }));

    if (createAnother) {
      const anotherAddressStr =
        anotherAuthorityAddress || this.getCurrentAddress({ markAsUsed: true }).address;
      const anotherAddress = new Address(anotherAddressStr, { network: this.network });
      if (!anotherAddress.isValid()) {
        throw new SendTxError(`Address ${anotherAuthorityAddress} is not valid.`);
      }
      const p2pkhAnotherAddress = new P2PKH(anotherAddress);
      const p2pkhAnotherAddressScript = p2pkhAnotherAddress.createScript();
      outputsObj.push(
        new Output(mask, p2pkhAnotherAddressScript, {
          tokenData: AUTHORITY_TOKEN_DATA,
        })
      );
    }

    const tx = new Transaction(inputsObj, outputsObj);
    tx.tokens = [token];

    if (!pinCode) {
      throw new Error('PIN not specified in prepareDelegateAuthorityData options');
    }

    const xprivkey = await this.storage.getMainXPrivKey(pinCode);

    // Set input data
    const dataToSignHash = tx.getDataToSignHash();
    const inputData = this.getInputData(
      xprivkey,
      dataToSignHash,
      HathorWalletServiceWallet.getAddressIndexFromFullPath(utxo.addressPath)
    );
    inputsObj[0].setData(inputData);

    tx.prepareToSend();

    return tx;
  }

  /**
   * Transfer (delegate) authority outputs to another address
   *
   * @memberof HathorWalletServiceWallet
   * @inner
   */
  async delegateAuthority(
    token: string,
    type: string,
    address: string,
    options: DelegateAuthorityOptions
  ): Promise<Transaction> {
    this.failIfWalletNotReady();
    const tx = await this.prepareDelegateAuthorityData(token, type, address, options);
    return this.handleSendPreparedTransaction(tx);
  }

  /**
   * Destroy authority outputs
   *
   * @memberof HathorWalletServiceWallet
   * @inner
   */
  async prepareDestroyAuthorityData(
    token: string,
    type: string,
    count: number,
    { pinCode = null }: DestroyAuthorityOptions
  ): Promise<Transaction> {
    this.failIfWalletNotReady();

    let authority: OutputValueType;
    if (type === 'mint') {
      authority = 1n;
    } else if (type === 'melt') {
      authority = 2n;
    } else {
      throw new WalletError('Type options are mint and melt for destroy authority method.');
    }

    // 1. Get authority utxo to spend
    const ret = await this.getUtxos({ tokenId: token, authority, count });
    if (ret.utxos.length < count) {
      throw new UtxoError(
        `Not enough authority utxos available for destroying. Token: ${token} - Type ${type}. Requested quantity ${count} - Available quantity ${ret.utxos.length}`
      );
    }

    // 1. Create input from utxo
    const inputsObj: Input[] = [];
    for (const utxo of ret.utxos) {
      inputsObj.push(new Input(utxo.txId, utxo.index));
    }

    // No outputs because we are just destroying the authority utxos

    const tx = new Transaction(inputsObj, []);
    tx.tokens = [token];

    // Set input data
    const dataToSignHash = tx.getDataToSignHash();

    if (!pinCode) {
      throw new Error('PIN not specified in prepareDestroyAuthorityData options');
    }

    const xprivkey = await this.storage.getMainXPrivKey(pinCode);

    for (const [idx, inputObj] of tx.inputs.entries()) {
      const inputData = this.getInputData(
        xprivkey,
        dataToSignHash,
        HathorWalletServiceWallet.getAddressIndexFromFullPath(ret.utxos[idx].addressPath)
      );
      inputObj.setData(inputData);
    }

    tx.prepareToSend();
    return tx;
  }

  /**
   * Destroy authority outputs
   *
   * @memberof HathorWalletServiceWallet
   * @inner
   */
  async destroyAuthority(
    token: string,
    type: string,
    count: number,
    options: DestroyAuthorityOptions
  ): Promise<Transaction> {
    this.failIfWalletNotReady();
    const tx = await this.prepareDestroyAuthorityData(token, type, count, options);
    return this.handleSendPreparedTransaction(tx);
  }

  /**
   * Create an NFT in the network
   *
   * @memberof HathorWalletServiceWallet
   * @inner
   */
  async createNFT(
    name: string,
    symbol: string,
    amount: OutputValueType,
    data: string,
    options = {}
  ): Promise<Transaction> {
    this.failIfWalletNotReady();
    type optionsType = {
      address: string | null;
      changeAddress: string | null;
      createMintAuthority: boolean;
      mintAuthorityAddress: string | null;
      allowExternalMintAuthorityAddress: boolean | null;
      createMeltAuthority: boolean;
      meltAuthorityAddress: string | null;
      allowExternalMeltAuthorityAddress: boolean | null;
      nftData?: string;
    };
    const newOptions: optionsType = {
      address: null,
      changeAddress: null,
      createMintAuthority: false,
      mintAuthorityAddress: null,
      allowExternalMintAuthorityAddress: false,
      createMeltAuthority: false,
      meltAuthorityAddress: null,
      allowExternalMeltAuthorityAddress: false,
      ...options,
    };
    newOptions.nftData = data;
    const tx = await this.prepareCreateNewToken(name, symbol, amount, newOptions);
    return this.handleSendPreparedTransaction(tx);
  }

  async getTxById(txId: string): Promise<TxByIdTokensResponseData> {
    this.failIfWalletNotReady();
    const data = await walletApi.getTxById(this, txId);
    return data;
  }

  async getFullTxById(txId: string): Promise<FullNodeTxResponse> {
    this.failIfWalletNotReady();

    const data = await walletApi.getFullTxById(this, txId);
    return data;
  }

  async getTxConfirmationData(txId: string): Promise<FullNodeTxConfirmationDataResponse> {
    this.failIfWalletNotReady();

    const data = await walletApi.getTxConfirmationData(this, txId);
    return data;
  }

  async graphvizNeighborsQuery(txId: string, graphType: string, maxLevel: number): Promise<string> {
    this.failIfWalletNotReady();

    const data = await walletApi.graphvizNeighborsQuery(this, txId, graphType, maxLevel);
    return data;
  }

  /**
   * Check if websocket connection is enabled
   *
   * @memberof HathorWalletServiceWallet
   * @inner
   *
   * @returns {boolean} If wallet has websocket connection enabled
   */
  isWsEnabled(): boolean {
    return this._isWsEnabled;
  }

  /**
   * Check if the pin used to encrypt the main key is valid.
   * @param {string} pin
   * @returns {Promise<boolean>}
   */
  async checkPin(pin: string): Promise<boolean> {
    return this.storage.checkPin(pin);
  }

  /**
   * Check if the password used to encrypt the seed is valid.
   * @param {string} password
   * @returns {Promise<boolean>}
   */
  async checkPassword(password: string): Promise<boolean> {
    return this.storage.checkPassword(password);
  }

  /**
   * @param {string} pin
   * @param {string} password
   * @returns {Promise<boolean>}
   */
  async checkPinAndPassword(pin: string, password: string): Promise<boolean> {
    return (await this.checkPin(pin)) && this.checkPassword(password); // The promise from checkPassword will be returned
  }

  /**
   * Check if the wallet is a hardware wallet.
   * @returns {Promise<boolean>}
   */
  // eslint-disable-next-line class-methods-use-this -- The method returns a hardcoded value
  async isHardwareWallet(): Promise<boolean> {
    // We currently do not have support for hardware wallets
    // in the wallet-service facade.
    return false;
  }
}

export default HathorWalletServiceWallet;<|MERGE_RESOLUTION|>--- conflicted
+++ resolved
@@ -461,16 +461,10 @@
    * @memberof HathorWalletServiceWallet
    * @inner
    */
-<<<<<<< HEAD
-  async generateCreateWalletAuthData(accessData: IWalletAccessData, pinCode: string): Promise<CreateWalletAuthData> {
-    let xpub: string;
-    let authXpub: string;
-=======
   async generateCreateWalletAuthData(
     accessData: IWalletAccessData,
     pinCode: string
   ): Promise<CreateWalletAuthData> {
->>>>>>> c96f82d0
     let privKey: bitcore.HDPrivateKey;
     let privKeyAccountPath: bitcore.HDPrivateKey;
     let authDerivedPrivKey: bitcore.HDPrivateKey;
@@ -478,15 +472,6 @@
     const now = Date.now();
     const timestampNow = Math.floor(now / 1000); // in seconds
 
-<<<<<<< HEAD
-    if (!!accessData.acctPathKey) {
-      const acctKey = decryptData(accessData.acctPathKey, pinCode);
-      privKeyAccountPath = bitcore.HDPrivateKey(acctKey);
-    } else {
-      // Derive from seed present in memory
-      if (this.seed) {
-        // getXPrivKeyFromSeed returns a HDPrivateKey on the root path
-=======
     if (accessData.acctPathKey) {
       const acctKey = decryptData(accessData.acctPathKey, pinCode);
       privKeyAccountPath = bitcore.HDPrivateKey(acctKey);
@@ -511,48 +496,16 @@
     } else if (this.seed) {
       // Derive from seed present in memory
       if (!privKey) {
->>>>>>> c96f82d0
         privKey = walletUtils.getXPrivKeyFromSeed(this.seed, {
           passphrase: this.passphrase,
           networkName: this.network.name,
         });
-<<<<<<< HEAD
-        privKeyAccountPath = privKey.deriveNonCompliantChild("m/44'/280'/0'");
-      } else if (this.xpriv) {
-        privKeyAccountPath = bitcore.HDPrivateKey(this.xpriv);
-      } else {
-        throw new Error('Cannot derive account path key');
-      }
-    }
-    xpub = privKeyAccountPath.xpubkey;
-
-    if (!!accessData.authKey) {
-      const authKey = decryptData(accessData.authKey, pinCode);
-      authDerivedPrivKey = bitcore.HDPrivateKey(authKey);
-      authXpub = authDerivedPrivKey.xpubkey;
-    } else {
-      // Derive from seed present in memory
-      if (this.seed) {
-        if (!privKey) {
-          privKey = walletUtils.getXPrivKeyFromSeed(this.seed, {
-            passphrase: this.passphrase,
-            networkName: this.network.name,
-          });
-        }
-        authDerivedPrivKey = privKey.deriveNonCompliantChild("m/280'/280'");
-      } else {
-        throw new Error('Cannot derive auth path key');
-      }
-    }
-    authXpub = authDerivedPrivKey.xpubkey;
-=======
       }
       authDerivedPrivKey = privKey.deriveNonCompliantChild(WALLET_SERVICE_AUTH_DERIVATION_PATH);
     } else {
       throw new Error('Cannot derive auth path key');
     }
     const authXpub = authDerivedPrivKey.xpubkey;
->>>>>>> c96f82d0
 
     const walletId: string = HathorWalletServiceWallet.getWalletIdFromXPub(xpub);
 
