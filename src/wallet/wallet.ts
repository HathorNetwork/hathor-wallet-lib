/**
 * Copyright (c) Hathor Labs and its affiliates.
 *
 * This source code is licensed under the MIT license found in the
 * LICENSE file in the root directory of this source tree.
 */

import { EventEmitter } from 'events';
import { HATHOR_BIP44_CODE, HATHOR_TOKEN_CONFIG, TOKEN_MINT_MASK, AUTHORITY_TOKEN_DATA, TOKEN_MELT_MASK } from '../constants';
import Mnemonic from 'bitcore-mnemonic';
import { crypto, util, Address as bitcoreAddress } from 'bitcore-lib';
import walletApi from './api/walletApi';
import wallet from '../utils/wallet';
import helpers from '../utils/helpers';
import transaction from '../utils/transaction';
import tokens from '../utils/tokens';
import Transaction from '../models/transaction';
import CreateTokenTransaction from '../models/create_token_transaction';
import Output from '../models/output';
import Input from '../models/input';
import Address from '../models/address';
import Network from '../models/network';
import MineTransaction from './mineTransaction';
<<<<<<< HEAD
import SendTransactionWalletService from './sendTransaction';
=======
>>>>>>> 839e664b
import { shuffle } from 'lodash';
import bitcore from 'bitcore-lib';
import {
  AddressInfoObject,
  GetBalanceObject,
  GetAddressesObject,
  GetHistoryObject,
<<<<<<< HEAD
=======
  TxProposalUpdateResponseData,
>>>>>>> 839e664b
  SendManyTxOptionsParam,
  SendTxOptionsParam,
  WalletStatus,
  Utxo,
  OutputRequestObj,
<<<<<<< HEAD
  InputRequestObj,
  SendTransactionEvents,
  SendTransactionResponse
} from './types';
import { SendTxError, UtxoError, WalletRequestError } from '../errors';
=======
  InputRequestObj
} from './types';
import { SendTxError, UtxoError, WalletRequestError, WalletError } from '../errors';
>>>>>>> 839e664b

// Time in milliseconds berween each polling to check wallet status
// if it ended loading and became ready
const WALLET_STATUS_POLLING_INTERVAL = 3000;

enum walletState {
  NOT_STARTED = 'Not started',
  LOADING = 'Loading',
  READY = 'Ready',
}

class HathorWalletServiceWallet extends EventEmitter {
  // String with 24 words separated by space
  seed: string;
  // String with wallet passphrase
  passphrase: string;
  // Wallet id from the wallet service
  walletId: string | null;
  // Network in which the wallet is connected ('mainnet' or 'testnet')
  network: Network
  // Xpub of the wallet
  private xpub: string | null
  // State of the wallet. One of the walletState enum options
  private state: string
  // Variable to prevent start sending more than one tx concurrently
  private isSendingTx: boolean
  // ID of tx proposal
  private txProposalId: string | null
  // Auth token to be used in the wallet API requests to wallet service
  private authToken: string | null
<<<<<<< HEAD
=======
  // Wallet status interval
  private walletStatusInterval: ReturnType<typeof setInterval> | null
>>>>>>> 839e664b
  // Variable to store the possible addresses to use that are after the last used address
  private newAddresses: AddressInfoObject[]
  // Index of the address to be used by the wallet
  private indexToUse: number

  constructor(seed: string, network: Network, options = { passphrase: '' }) {
    super();

    const { passphrase } = options;

    if (!seed) {
      throw Error('You must explicitly provide the seed.');
    }

    this.state = walletState.NOT_STARTED;

    // It will throw InvalidWords error in case is not valid
    wallet.wordsValid(seed);
    this.seed = seed;
    this.passphrase = passphrase

    // ID of wallet after created on wallet service
    this.walletId = null;
    this.isSendingTx = false;
    this.txProposalId = null;
    this.xpub = null;

    this.network = network;

    this.authToken = null;
<<<<<<< HEAD
=======
    this.walletStatusInterval = null;
>>>>>>> 839e664b

    // TODO When we integrate the real time events from the wallet service
    // we will need to have a trigger to update this array every new transaction
    // because the new tx might have used one of those addresses
    // so we just need to call await this.getNewAddresses(); on the new tx event
    this.newAddresses = [];
    this.indexToUse = -1;
    // TODO should we have a debug mode?
  }

  /**
   * Start wallet: load the wallet data, update state and start polling wallet status until it's ready
   *
   * @memberof HathorWalletServiceWallet
   * @inner
   */
  async start() {
    this.setState(walletState.LOADING);
    const xpub = wallet.getXPubKeyFromSeed(this.seed, {passphrase: this.passphrase, networkName: this.network.name});
<<<<<<< HEAD
=======
    const xpubChangeDerivation = wallet.xpubDeriveChild(xpub, 0);
    const firstAddress = wallet.getAddressAtIndex(xpubChangeDerivation, 0, this.network.name);
>>>>>>> 839e664b
    this.xpub = xpub;
    const handleCreate = async (data: WalletStatus) => {
      this.walletId = data.walletId;
      if (data.status === 'creating') {
<<<<<<< HEAD
        await this.startPollingStatus();
      } else {
        await this.onWalletReady();
      }
    }

    try {
      const res = await walletApi.createWallet(this.xpub);
      const data = res.data;
      if (res.status === 200 && data.success) {
        await handleCreate(data.status);
      } else if (res.status === 400 && data.error === 'wallet-already-loaded') {
        // If it was already loaded, we have to check if it's ready
        await handleCreate(data.status);
      } else {
        throw new WalletRequestError('Error creating wallet.');
      }
    } catch(error) {
      throw new WalletRequestError('Error creating wallet.');
=======
        this.walletStatusInterval = setInterval(async () => {
          await this.startPollingStatus();
        }, WALLET_STATUS_POLLING_INTERVAL);
      } else {
        await this.onWalletReady();
      }
>>>>>>> 839e664b
    }

    const data = await walletApi.createWallet(this.xpub, firstAddress);
    await handleCreate(data.status);
  }

  /**
   * Return wallet auth token
   *
   * @memberof HathorWalletServiceWallet
   * @inner
   */
  getAuthToken(): string | null {
    return this.authToken;
  }

  /**
   * Return wallet auth token
   *
   * @memberof HathorWalletServiceWallet
   * @inner
   */
  getAuthToken(): string | null {
    return this.authToken;
  }

  /**
   * When the wallet starts, it might take some seconds for the wallet service to completely load all addresses
   * This method is responsible for polling the wallet status until it's ready
   *
   * @memberof HathorWalletServiceWallet
   * @inner
   */
  async startPollingStatus() {
<<<<<<< HEAD
    try {
      const res = await walletApi.getWalletStatus(this);
      const data = res.data;
      if (res.status === 200 && data.success) {
        if (data.status.status === 'creating') {
          setTimeout(async () => {
            await this.startPollingStatus();
          }, WALLET_STATUS_POLLING_TIMEOUT);
        } else if (data.status.status === 'ready') {
          await this.onWalletReady();
        } else {
          throw new WalletRequestError('Error getting wallet status.');
        }
      } else {
        throw new WalletRequestError('Error getting wallet status.');
      }
    } catch(err) {
      // Should we handle any error?
      throw err;
=======
    const data = await walletApi.getWalletStatus(this);
    if (data.status.status === 'ready') {
      clearInterval(this.walletStatusInterval!);
      await this.onWalletReady();
    } else if (data.status.status !== 'creating') {
      // If it's still creating, then the setInterval must run again
      throw new WalletRequestError('Error getting wallet status.');
>>>>>>> 839e664b
    }
  }

  /**
   * Check if wallet is ready and throw error if not ready
<<<<<<< HEAD
   *
   * @memberof HathorWalletServiceWallet
   * @inner
   */
  private checkWalletReady() {
    if (!this.isReady()) {
      throw new Error('Wallet not ready');
    }
  }

  /**
   * Method executed when wallet is ready
   *
   * @memberof HathorWalletServiceWallet
   * @inner
   */
  private async onWalletReady() {
    this.setState(walletState.READY);
    await this.getNewAddresses();
  }

  /**
   * Get all addresses of the wallet
=======
>>>>>>> 839e664b
   *
   * @memberof HathorWalletServiceWallet
   * @inner
   */
<<<<<<< HEAD
  async getAllAddresses(): Promise<GetAddressesObject[]> {
    this.checkWalletReady();
    const response = await walletApi.getAddresses(this);
    let addresses: GetAddressesObject[] = [];
    if (response.status === 200 && response.data.success === true) {
      addresses = response.data.addresses;
    } else {
      throw new WalletRequestError('Error getting wallet addresses.');
=======
  private checkWalletReady() {
    if (!this.isReady()) {
      throw new WalletError('Wallet not ready');
>>>>>>> 839e664b
    }
  }

  /**
   * Method executed when wallet is ready
   *
   * @memberof HathorWalletServiceWallet
   * @inner
   */
  private async onWalletReady() {
    this.setState(walletState.READY);
    await this.getNewAddresses();
  }

  /**
   * Get all addresses of the wallet
   *
   * @memberof HathorWalletServiceWallet
   * @inner
   */
  async getAllAddresses(): Promise<GetAddressesObject[]> {
    this.checkWalletReady();
    const data = await walletApi.getAddresses(this);
    return data.addresses;
    let addresses: GetAddressesObject[] = [];
    return addresses;
  }

  private async getNewAddresses() {
    this.checkWalletReady();
    const response = await walletApi.getNewAddresses(this);
    let addresses: AddressInfoObject[] = [];
    if (response.status === 200 && response.data.success === true) {
      addresses = response.data.addresses;
      this.newAddresses = addresses;
      this.indexToUse = 0;
    } else {
      throw new WalletRequestError('Error getting wallet addresses to use.');
    }
  }

  /**
   * Get the new addresses to be used by this wallet, i.e. the last GAP LIMIT unused addresses
   * Then it updates this.newAddresses and this.indexToUse that handle the addresses to use
   *
   * @memberof HathorWalletServiceWallet
   * @inner
   */
  private async getNewAddresses() {
    this.checkWalletReady();
    const data = await walletApi.getNewAddresses(this);
    this.newAddresses = data.addresses;
    this.indexToUse = 0;
  }

  /**
   * Get the balance of the wallet for a specific token
   *
   * @memberof HathorWalletServiceWallet
   * @inner
   */
  async getBalance(token: string | null = null): Promise<GetBalanceObject[]> {
    this.checkWalletReady();
<<<<<<< HEAD
    const response = await walletApi.getBalances(this, token);
    let balance: GetBalanceObject[] = [];
    if (response.status === 200 && response.data.success === true) {
      balance = response.data.balances;
    } else {
      throw new WalletRequestError('Error getting wallet balance.');
    }
    return balance;
=======
    const data = await walletApi.getBalances(this, token);
    return data.balances;
>>>>>>> 839e664b
  }

  async getTokens(): Promise<string[]> {
    this.checkWalletReady();
    const response = await walletApi.getTokens(this);
    if (response.status === 200 && response.data.success === true) {
      return response.data.tokens;
    } else {
      throw new WalletRequestError('Error getting list of tokens.');
    }
  }

  /**
   * Get the history of the wallet for a specific token
   *
   * @memberof HathorWalletServiceWallet
   * @inner
   */
<<<<<<< HEAD
  async getTxHistory(options: { token_id?: string, count?: number, skip?: number } = {}): Promise<GetHistoryObject[]> {
    this.checkWalletReady();
    const response = await walletApi.getHistory(this, options);
    let history: GetHistoryObject[] = []
    if (response.status === 200 && response.data.success === true) {
      history = response.data.history;
    } else {
      throw new WalletRequestError('Error getting wallet history.');
=======
  async getTxHistory(options: { token?: string } = {}): Promise<GetHistoryObject[]> {
    // TODO Add pagination parameters
    this.checkWalletReady();
    const requestOptions = Object.assign({ token: null }, options);
    const { token } = requestOptions;
    const data = await walletApi.getHistory(this, token);
    return data.history;
  }

  /**
   * Get utxo from tx id and index
   *
   * @memberof HathorWalletServiceWallet
   * @inner
   */
  async getUtxoFromId(txId: string, index: number): Promise<Utxo | null> {
    const data = await walletApi.getUtxos(this, { txId, index });
    const utxos = data.utxos;
    if (utxos.length === 0) {
      // No utxo for this txId/index or is not from the requested wallet
      return null;
    } else {
      return utxos[0];
    }
  }

  /**
   * Get utxos for filling a transaction
   *
   * @memberof HathorWalletServiceWallet
   * @inner
   */
  async getUtxos(options: { tokenId?: string, authority?: number, addresses?: string[], totalAmount?: number, count?: number } = {}): Promise<{ utxos: Utxo[], changeAmount: number }> {
    type optionsType = {
      tokenId: string,
      authority: number | null,
      addresses: string[] | null,
      totalAmount: number | null,
      count: number,
      ignoreLocked: boolean,
    };
    const newOptions: optionsType = Object.assign({
      tokenId: HATHOR_TOKEN_CONFIG.uid,
      authority: null,
      addresses: null,
      totalAmount: null,
      count: 1,
    }, options);

    if (!newOptions.authority && !newOptions.totalAmount) {
      throw new UtxoError('We need the total amount of utxos if it\'s not an authority request.');
    }

    newOptions['ignoreLocked'] = true;

    const data = await walletApi.getUtxos(this, newOptions);
    let changeAmount = 0;
    let utxos: Utxo[] = []
    if (data.utxos.length === 0) {
      // No utxos available for the requested filter
      utxos = data.utxos;
    } else if (newOptions.authority) {
      // Requests an authority utxo, then I return the count of requested authority utxos
      utxos = data.utxos.slice(0, newOptions.count);
    } else {
      // We got an array of utxos, then we must check if there is enough amount to fill the totalAmount
      // and slice the least possible utxos
      const ret = transaction.selectUtxos(data.utxos, newOptions.totalAmount!);
      changeAmount = ret.changeAmount;
      utxos = ret.utxos;
    }
    return { utxos, changeAmount };
  }

  /**
   * Signs a message using xpriv derivation path m/44'/280'/0'
   *
   * @memberof HathorWalletServiceWallet
   * @inner
   */
  signMessage(timestamp: number): string {
    const xpriv = wallet.getXPrivKeyFromSeed(this.seed, {passphrase: this.passphrase, networkName: this.network.name});
    const derivedPrivKey = wallet.deriveXpriv(xpriv, '0\'');
    const address = derivedPrivKey.publicKey.toAddress(this.network.getNetwork()).toString();

    const message = new bitcore.Message(String(timestamp).concat(this.walletId!).concat(address));

    return message.sign(derivedPrivKey.privateKey);
  }

  /**
   * Validate that the wallet auth token is valid
   * If it's not valid, requests a new one and update
   *
   * @memberof HathorWalletServiceWallet
   * @inner
   */
  async validateAndRenewAuthToken() {
    const now = new Date();
    const timestampNow = Math.floor(now.getTime() / 1000);

    const validateJWTExpireDate = (token) => {
      const base64Url = token.split('.')[1];
      const base64 = base64Url.replace('-', '+').replace('_', '/');
      const decodedData = JSON.parse(Buffer.from(base64, 'base64').toString('binary'));

      // If the token will expire in the next 60 seconds (or has already expired)
      const delta = 60;
      if (timestampNow + delta > decodedData.exp) {
        return false;
      }

      return true;
    }

    if (!this.authToken || !validateJWTExpireDate(this.authToken)) {
      const sign = this.signMessage(timestampNow);
      const data = await walletApi.createAuthToken(timestampNow, this.xpub!, sign);
      this.authToken = data.token;
>>>>>>> 839e664b
    }
  }

  /**
   * Get utxo from tx id and index
   *
   * @memberof HathorWalletServiceWallet
   * @inner
   */
<<<<<<< HEAD
  async getUtxoFromId(txId: string, index: number): Promise<Utxo | null> {
    const response = await walletApi.getUtxos(this, { txId, index });
    if (response.status === 200 && response.data.success === true) {
      const utxos = response.data.utxos;
      if (utxos.length === 0) {
        // No utxo for this txId/index or is not from the requested wallet
        return null;
      } else {
        return utxos[0];
      }
    } else {
      throw new WalletRequestError('Error requesting utxo.');
    }
=======
  async sendManyOutputsTransaction(outputs: OutputRequestObj[], options: { inputs?: InputRequestObj[], changeAddress?: string } = {}): Promise<TxProposalUpdateResponseData> {
    this.checkWalletReady();
    const newOptions = Object.assign({
      inputs: [],
      changeAddress: null
    }, options);
    return await this.createAndSendTx(outputs, newOptions);
>>>>>>> 839e664b
  }

  /**
   * Get utxos for filling a transaction
   *
   * @memberof HathorWalletServiceWallet
   * @inner
   */
<<<<<<< HEAD
  async getUtxos(options: { tokenId?: string, authority?: number, addresses?: string[], totalAmount?: number, count?: number } = {}): Promise<{ utxos: Utxo[], changeAmount: number }> {
    type optionsType = {
      tokenId: string,
      authority: number | null,
      addresses: string[] | null,
      totalAmount: number | null,
      count: number,
      ignoreLocked: boolean,
    };
    const newOptions: optionsType = Object.assign({
      tokenId: HATHOR_TOKEN_CONFIG.uid,
      authority: null,
      addresses: null,
      totalAmount: null,
      count: 1,
    }, options);

    if (!newOptions.authority && !newOptions.totalAmount) {
      throw new UtxoError('We need the total amount of utxos if it\'s not an authority request.');
    }

    newOptions['ignoreLocked'] = true;

    const response = await walletApi.getUtxos(this, newOptions);
    let changeAmount = 0;
    let utxos: Utxo[] = []
    if (response.status === 200 && response.data.success === true) {
      const retUtxos = response.data.utxos;
      if (retUtxos.length === 0) {
        // No utxos available for the requested filter
        utxos = retUtxos;
      } else if (newOptions.authority) {
        // Requests an authority utxo, then I return the count of requested authority utxos
        utxos = retUtxos.slice(0, newOptions.count);
      } else {
        // We got an array of utxos, then we must check if there is enough amount to fill the totalAmount
        // and slice the least possible utxos
        const ret = transaction.selectUtxos(retUtxos, newOptions.totalAmount!);
        changeAmount = ret.changeAmount;
        utxos = ret.utxos;
      }
    } else {
      throw new WalletRequestError('Error requesting utxo.');
    }
    return { utxos, changeAmount };
  }

  /**
   * Calculate sign message for auth token
   *
   * @memberof HathorWalletServiceWallet
   * @inner
   */
  getAuthSign(timestamp: number): string {
    const xpriv = wallet.getXPrivKeyFromSeed(this.seed, {passphrase: this.passphrase, networkName: this.network.name});
    const derivedPrivKey = wallet.deriveXpriv(xpriv, '0\'');
    const address = derivedPrivKey.publicKey.toAddress(this.network.getNetwork()).toString();

    const message = new bitcore.Message(String(timestamp).concat(this.walletId!).concat(address));

    return message.sign(derivedPrivKey.privateKey);
  }

  /**
   * Validate that the wallet auth token is valid
   * If it's not valid, requests a new one and update
=======
  async sendTransaction(address: string, value: number, options: { token?: string, changeAddress?: string } = {}): Promise<TxProposalUpdateResponseData> {
    this.checkWalletReady();
    const newOptions = Object.assign({
      token: '00',
      changeAddress: null
    }, options);
    const { token, changeAddress } = newOptions;
    const outputs = [{ address, value, token }];
    return await this.createAndSendTx(outputs, { inputs: [], changeAddress });
  }

  /**
   * Send transaction
>>>>>>> 839e664b
   *
   * @memberof HathorWalletServiceWallet
   * @inner
   */
<<<<<<< HEAD
  async validateAndRenewAuthToken() {
    const now = new Date();
    const timestampNow = Math.floor(now.getTime() / 1000);

    const validateJWTExpireDate = (token) => {
      const base64Url = token.split('.')[1];
      const base64 = base64Url.replace('-', '+').replace('_', '/');
      const decodedData = JSON.parse(Buffer.from(base64, 'base64').toString('binary'));

      // If the token will expire in the next 60 seconds (or has already expired)
      const delta = 60;
      if (timestampNow + delta > decodedData.exp) {
        return false;
      }

      return true;
    }

    if (!this.authToken || !validateJWTExpireDate(this.authToken)) {
      const sign = this.getAuthSign(timestampNow);
      const response = await walletApi.createAuthToken(timestampNow, this.xpub!, sign);
      if (response.status === 200 && response.data.success === true) {
        this.authToken = response.data.token;
      }
    }
  }

  sendManyOutputsTransaction(outputs: OutputRequestObj[], options: { inputs?: InputRequestObj[], changeAddress?: string } = {}): Promise<Transaction | string> {
    const newOptions = Object.assign({
      inputs: [],
      changeAddress: null
    }, options);
    const { inputs, changeAddress } = newOptions;
    const sendTransaction = new SendTransactionWalletService(this, { outputs, inputs, changeAddress });
    const promise: Promise<Transaction | string> = new Promise((resolve, reject) => {
      sendTransaction.on('send-tx-success', (transaction) => {
        resolve(transaction);
      });

      sendTransaction.on('send-error', (err) => {
        reject(err);
      });
    });

    sendTransaction.run();
    return promise;
  }

  sendTransaction(address: string, value: number, options: { token?: string, changeAddress?: string } = {}): Promise<Transaction | string> {
    const newOptions = Object.assign({
      token: '00',
      changeAddress: null
    }, options);
    const { token, changeAddress } = newOptions;
    const outputs = [{ address, value, token }];
    return this.sendManyOutputsTransaction(outputs, { inputs: [], changeAddress });
=======
  async createAndSendTx(outputs: OutputRequestObj[], options: { inputs?: InputRequestObj[], changeAddress?: string } = {}): Promise<TxProposalUpdateResponseData> {
    type optionsType = {
      inputs: InputRequestObj[],
      changeAddress: string | null,
    };
    const newOptions: optionsType = Object.assign({
      inputs: [],
      changeAddress: null
    }, options);
    const { inputs } = newOptions;

    // We get the full outputs amount for each token
    // This is useful for (i) getting the utxos for each one
    // in case it's not sent and (ii) create the token array of the tx
    const amountOutputMap = {};
    for (const output of outputs) {
      if (output.token in amountOutputMap) {
        amountOutputMap[output.token] += output.value;
      } else {
        amountOutputMap[output.token] = output.value;
      }
    }

    // We need this array to get the addressPath for each input used and be able to sign the input data
    const utxosAddressPath: string[] = [];
    let changeOutputAdded = false;
    if (inputs.length === 0) {
      // Need to get utxos
      // We already know the full amount for each token
      // Now we can get the utxos and (if needed) change amount for each token
      for (const token in amountOutputMap) {
        const { utxos, changeAmount } = await this.getUtxos({ tokenId: token, totalAmount: amountOutputMap[token] });
        if (utxos.length === 0) {
          throw new UtxoError(`No utxos available to fill the request. Token: ${token} - Amount: ${amountOutputMap[token]}.`);
        }

        for (const utxo of utxos) {
          inputs.push({ txId: utxo.txId, index: utxo.index });
          utxosAddressPath.push(utxo.addressPath);
        }

        if (changeAmount) {
          changeOutputAdded = true;
          const changeAddress = newOptions.changeAddress || this.getCurrentAddress({ markAsUsed: true }).address;
          outputs.push({ address: changeAddress, value: changeAmount, token });
        }
      }
    } else {
      const amountInputMap = {};
      for (const input of inputs) {
        const utxo = await this.getUtxoFromId(input.txId, input.index);
        if (utxo === null) {
          throw new UtxoError(`Invalid input selection. Input ${input.txId} at index ${input.index}.`);
        }

        if (!(utxo.tokenId in amountOutputMap)) {
          throw new SendTxError(`Invalid input selection. Input ${input.txId} at index ${input.index} has token ${utxo.tokenId} that is not on the outputs.`);
        }

        utxosAddressPath.push(utxo.addressPath);

        if (utxo.tokenId in amountInputMap) {
          amountInputMap[utxo.tokenId] += utxo.value;
        } else {
          amountInputMap[utxo.tokenId] = utxo.value;
        }
      }

      for (const tokenId in amountOutputMap) {
        if (!(tokenId in amountInputMap)) {
          throw new SendTxError(`Invalid input selection. Token ${tokenId} is in the outputs but there are no inputs for it.`);
        }

        if (amountInputMap[tokenId] < amountOutputMap[tokenId]) {
          throw new SendTxError(`Invalid input selection. Sum of inputs for token ${tokenId} is smaller than the sum of outputs.`);
        }

        if (amountInputMap[tokenId] > amountOutputMap[tokenId]) {
          changeOutputAdded = true;
          const changeAmount = amountInputMap[tokenId] - amountOutputMap[tokenId];
          const changeAddress = newOptions.changeAddress || this.getCurrentAddress({ markAsUsed: true }).address;
          outputs.push({ address: changeAddress, value: changeAmount, token: tokenId });
        }
      }
    }

    if (changeOutputAdded) {
      outputs = shuffle(outputs);
    }

    const tokens = Object.keys(amountOutputMap);
    const htrIndex = tokens.indexOf(HATHOR_TOKEN_CONFIG.uid);
    if (htrIndex > -1) {
      tokens.splice(htrIndex, 1);
    }

    const inputsObj: Input[] = [];
    for (const i of inputs) {
      inputsObj.push(new Input(i.txId, i.index));
    }

    const outputsObj: Output[] = [];
    for (const o of outputs) {
      const address = new Address(o.address, { network: this.network });
      if (!address.isValid()) {
        throw new SendTxError(`Address ${o.address} is not valid.`);
      }
      const tokenData = (o.token in tokens) ? tokens.indexOf(o.token) + 1 : 0;
      const outputOptions = { tokenData, timelock: o.timelock || null };
      outputsObj.push(new Output(o.value, address, outputOptions));
    }

    const tx = new Transaction(inputsObj, outputsObj);
    tx.tokens = tokens;
    tx.prepareToSend();
    const dataToSignHash = tx.getDataToSignHash();

    for (const [idx, inputObj] of tx.inputs.entries()) {
      const inputData = this.getInputData(dataToSignHash, utxosAddressPath[idx]);
      inputObj.setData(inputData);
    }

    return await this.executeSendTransaction(tx);
>>>>>>> 839e664b
  }

  /**
   * Calculate input data from dataToSign and addressPath
   * Get the private key corresponding to the addressPath,
   * calculate the signature and add the public key
   *
   * @memberof HathorWalletServiceWallet
   * @inner
   */
  getInputData(dataToSignHash: Buffer, addressPath: string): Buffer {
    const code = new Mnemonic(this.seed);
    const xpriv = code.toHDPrivateKey(this.passphrase, this.network.bitcoreNetwork);
    const derivedKey = xpriv.deriveNonCompliantChild(addressPath);
    const privateKey = derivedKey.privateKey;

    const sig = crypto.ECDSA.sign(dataToSignHash, privateKey, 'little').set({
      nhashtype: crypto.Signature.SIGHASH_ALL
    });

    const arr = [];
    helpers.pushDataToStack(arr, sig.toDER());
    helpers.pushDataToStack(arr, derivedKey.publicKey.toBuffer());
    return util.buffer.concat(arr);
  }

  /**
<<<<<<< HEAD
=======
   * Mine transaction and update tx proposal
   *
   * @memberof HathorWalletServiceWallet
   * @inner
   */
  async executeSendTransaction(transaction: Transaction): Promise<TxProposalUpdateResponseData> {
    const mineTransaction = new MineTransaction(transaction);
    mineTransaction.start();

    const data = await Promise.resolve(mineTransaction.promise);

    transaction.parents = data.parents;
    transaction.timestamp = data.timestamp;
    transaction.nonce = data.nonce;
    transaction.weight = data.weight;

    const txHex = transaction.toHex();

    const responseData = await walletApi.createTxProposal(this, txHex);
    this.txProposalId = responseData.txProposalId;
    return await walletApi.updateTxProposal(this, this.txProposalId!, txHex);
  }

  /**
>>>>>>> 839e664b
   * Return if wallet is ready to be used
   *
   * @memberof HathorWalletServiceWallet
   * @inner
   */
  isReady(): boolean {
    return this.state === walletState.READY;
  }

  /**
   * Update wallet state and emit 'state' event
   *
   * @param {string} state New wallet state
   *
   * @memberof HathorWalletServiceWallet
   * @inner
   */
  setState(state: string) {
    this.state = state;
    this.emit('state', state);
  }

  /**
   * Stop the wallet
   *
   * @memberof HathorWalletServiceWallet
   * @inner
   */
  stop() {
    this.walletId = null;
    this.state = walletState.NOT_STARTED;
  }

  /**
   * Get address at specific index
   *
   * @memberof HathorWalletServiceWallet
   * @inner
   */
  getAddressAtIndex(index: number): string {
    const code = new Mnemonic(this.seed);
    const xpriv = code.toHDPrivateKey(this.passphrase, this.network.bitcoreNetwork);
    const privkey = xpriv.deriveNonCompliantChild(`m/44'/${HATHOR_BIP44_CODE}'/0'/0`);
    const key = privkey.deriveNonCompliantChild(index);
    const address = bitcoreAddress(key.publicKey, this.network.getNetwork());
    return address.toString();
  }

  /**
   * Get the current address to be used
   *
   * @memberof HathorWalletServiceWallet
   * @inner
   */
  getCurrentAddress({ markAsUsed = false } = {}): AddressInfoObject {
    const newAddressesLen = this.newAddresses.length;
    if (this.indexToUse > newAddressesLen - 1) {
      const addressInfo = this.newAddresses[newAddressesLen - 1];
      return {...addressInfo, error: 'GAP_LIMIT_REACHED'};
    }

    const addressInfo = this.newAddresses[this.indexToUse];
    if (markAsUsed) {
      this.indexToUse += 1;
    }
    return addressInfo;
  }

  /**
   * Get the next address after the current available
   *
   * @memberof HathorWalletServiceWallet
   * @inner
   */
  getNextAddress(): AddressInfoObject {
    // First we mark the current address as used, then return the next
    this.getCurrentAddress({ markAsUsed: true });
    return this.getCurrentAddress();
  }

  getAddressIndex(address: string) {
    throw new WalletError('Not implemented.');
  }

  isAddressMine(address: string) {
    throw new WalletError('Not implemented.');
  }

  getTx(id: string) {
    throw new WalletError('Not implemented.');
  }

  getAddressInfo(address: string, options = {}) {
    throw new WalletError('Not implemented.');
  }

  consolidateUtxos(destinationAddress: string, options = {}) {
<<<<<<< HEAD
    throw new Error('Not implemented.');
  }

  async prepareCreateNewToken(name: string, symbol: string, amount: number, options = {}): Promise<CreateTokenTransaction>  {
=======
    throw new WalletError('Not implemented.');
  }

  /**
   * Create a new custom token in the network
   *
   * @memberof HathorWalletServiceWallet
   * @inner
   */
  async createNewToken(name: string, symbol: string, amount: number, options = {}): Promise<TxProposalUpdateResponseData>  {
    this.checkWalletReady();
    type optionsType = {
      address: string | null,
      changeAddress: string | null,
      createMintAuthority: boolean,
      createMeltAuthority: boolean,
    };
    const newOptions: optionsType = Object.assign({
      address: null,
      changeAddress: null,
      createMintAuthority: true,
      createMeltAuthority: true,
    }, options);

    // 1. Calculate HTR deposit needed
    const deposit = tokens.getDepositAmount(amount);

    // 2. Get utxos for HTR
    const { utxos, changeAmount } = await this.getUtxos({ tokenId: HATHOR_TOKEN_CONFIG.uid, totalAmount: deposit });
    if (utxos.length === 0) {
      throw new UtxoError(`No utxos available to fill the request. Token: HTR - Amount: ${deposit}.`);
    }

    // 3. Create the transaction object with the inputs and outputs (new token amount, change address with HTR, mint/melt authorities - depending on parameters)
    const inputsObj: Input[] = [];
    for (const utxo of utxos) {
      inputsObj.push(new Input(utxo.txId, utxo.index));
    }

    // Create outputs
    const outputsObj: Output[] = [];
    // a. Token amount
    const addressToUse = newOptions.address || this.getCurrentAddress({ markAsUsed: true }).address;
    const address = new Address(addressToUse, {network: this.network});
    if (!address.isValid()) {
      throw new SendTxError(`Address ${newOptions.address} is not valid.`);
    }
    outputsObj.push(new Output(amount, address, {tokenData: 1}));

    if (newOptions.createMintAuthority) {
      // b. Mint authority
      outputsObj.push(new Output(TOKEN_MINT_MASK, address, {tokenData: AUTHORITY_TOKEN_DATA}));
    }

    if (newOptions.createMeltAuthority) {
      // c. Melt authority
      outputsObj.push(new Output(TOKEN_MELT_MASK, address, {tokenData: AUTHORITY_TOKEN_DATA}));
    }

    if (changeAmount) {
      // d. HTR change output
      const changeAddressStr = newOptions.changeAddress || this.getCurrentAddress({ markAsUsed: true }).address;
      const changeAddress = new Address(changeAddressStr, {network: this.network});
      if (!changeAddress.isValid()) {
        throw new SendTxError(`Address ${newOptions.changeAddress} is not valid.`);
      }
      outputsObj.push(new Output(changeAmount, changeAddress));
    }

    const tx = new CreateTokenTransaction(name, symbol, inputsObj, outputsObj);
    tx.prepareToSend();
    const dataToSignHash = tx.getDataToSignHash();

    for (const [idx, inputObj] of tx.inputs.entries()) {
      const inputData = this.getInputData(dataToSignHash, utxos[idx].addressPath);
      inputObj.setData(inputData);
    }

    // 4. Send tx proposal with create and send
    return await this.executeSendTransaction(tx);
  }

  /**
   * Mint new token units
   *
   * @memberof HathorWalletServiceWallet
   * @inner
   */
  async mintTokens(token: string, amount: number, options = {}): Promise<TxProposalUpdateResponseData> {
>>>>>>> 839e664b
    this.checkWalletReady();
    type optionsType = {
      address: string | null,
      changeAddress: string | null,
<<<<<<< HEAD
      createMintAuthority: boolean,
      createMeltAuthority: boolean,
=======
      createAnotherMint: boolean
>>>>>>> 839e664b
    };
    const newOptions: optionsType = Object.assign({
      address: null,
      changeAddress: null,
<<<<<<< HEAD
      createMintAuthority: true,
      createMeltAuthority: true,
    }, options);

    // 1. Calculate HTR deposit needed
    const deposit = tokens.getDepositAmount(amount);

    // 2. Get utxos for HTR
    const { utxos, changeAmount } = await this.getUtxos({ tokenId: HATHOR_TOKEN_CONFIG.uid, totalAmount: deposit });
    if (utxos.length === 0) {
      throw new UtxoError(`No utxos available to fill the request. Token: HTR - Amount: ${deposit}.`);
    }

    const utxosAddressPath: string[] = [];
    // 3. Create the transaction object with the inputs and outputs (new token amount, change address with HTR, mint/melt authorities - depending on parameters)
    const inputsObj: Input[] = [];
    for (const utxo of utxos) {
      inputsObj.push(new Input(utxo.txId, utxo.index));
      utxosAddressPath.push(utxo.addressPath);
    }

    // Create outputs
    const outputsObj: Output[] = [];
    // a. Token amount
=======
      createAnotherMint: true,
    }, options);

    // 1. Calculate HTR deposit needed
    const deposit = tokens.getDepositAmount(amount);

    // 2. Get utxos for HTR
    const { utxos, changeAmount } = await this.getUtxos({ tokenId: HATHOR_TOKEN_CONFIG.uid, totalAmount: deposit });
    if (utxos.length === 0) {
      throw new UtxoError(`No utxos available to fill the request. Token: HTR - Amount: ${deposit}.`);
    }

    // 3. Get mint authority
    const ret = await this.getUtxos({ tokenId: token, authority: TOKEN_MINT_MASK });
    if (ret.utxos.length === 0) {
      throw new UtxoError(`No authority utxo available for minting tokens. Token: ${token}.`);
    }
    // it's safe to assume that we have an utxo in the array
    const mintUtxo = ret.utxos[0];

    // 4. Create inputs from utxos
    const inputsObj: Input[] = [];
    for (const utxo of utxos) {
      // First add HTR utxos
      inputsObj.push(new Input(utxo.txId, utxo.index));
    }

    // Then add a single mint authority utxo
    inputsObj.push(new Input(mintUtxo.txId, mintUtxo.index));

    // Create outputs
    const outputsObj: Output[] = [];
    // a. Token amount
    const addressToUse = newOptions.address || this.getCurrentAddress({ markAsUsed: true }).address;
    const address = new Address(addressToUse, {network: this.network});
    if (!address.isValid()) {
      throw new SendTxError(`Address ${newOptions.address} is not valid.`);
    }
    outputsObj.push(new Output(amount, address, {tokenData: 1}));

    if (newOptions.createAnotherMint) {
      // b. Mint authority
      outputsObj.push(new Output(TOKEN_MINT_MASK, address, {tokenData: AUTHORITY_TOKEN_DATA}));
    }

    if (changeAmount) {
      // c. HTR change output
      const changeAddressStr = newOptions.changeAddress || this.getCurrentAddress({ markAsUsed: true }).address;
      const changeAddress = new Address(changeAddressStr, {network: this.network});
      if (!changeAddress.isValid()) {
        throw new SendTxError(`Address ${newOptions.changeAddress} is not valid.`);
      }
      outputsObj.push(new Output(changeAmount, changeAddress));
    }

    const tx = new Transaction(inputsObj, outputsObj);
    tx.tokens = [token];
    tx.prepareToSend();
    const dataToSignHash = tx.getDataToSignHash();

    for (const [idx, inputObj] of tx.inputs.entries()) {
      // We have an array of utxos and the last input is the one with the authority
      const addressPath = idx === tx.inputs.length - 1 ? mintUtxo.addressPath : utxos[idx].addressPath;
      const inputData = this.getInputData(dataToSignHash, addressPath);
      inputObj.setData(inputData);
    }

    // 4. Send tx proposal with create and send
    return await this.executeSendTransaction(tx);
  }

  /**
   * Melt custom token units
   *
   * @memberof HathorWalletServiceWallet
   * @inner
   */
  async meltTokens(token: string, amount: number, options = {}): Promise<TxProposalUpdateResponseData> {
    this.checkWalletReady();
    type optionsType = {
      address: string | null,
      changeAddress: string | null,
      createAnotherMelt: boolean
    };
    const newOptions: optionsType = Object.assign({
      address: null,
      changeAddress: null,
      createAnotherMelt: true,
    }, options);

    // 1. Calculate HTR deposit needed
    const withdraw = tokens.getWithdrawAmount(amount);

    // 2. Get utxos for custom token to melt
    const { utxos, changeAmount } = await this.getUtxos({ tokenId: token, totalAmount: amount });
    if (utxos.length === 0) {
      throw new UtxoError(`Not enough tokens to be melted. Token: ${token} - Amount: ${amount}.`);
    }

    // 3. Get mint authority
    const ret = await this.getUtxos({ tokenId: token, authority: TOKEN_MELT_MASK });
    if (ret.utxos.length === 0) {
      throw new UtxoError(`No authority utxo available for melting tokens. Token: ${token}.`);
    }
    // it's safe to assume that we have an utxo in the array
    const meltUtxo = ret.utxos[0];

    // 4. Create inputs from utxos
    const inputsObj: Input[] = [];
    for (const utxo of utxos) {
      // First add HTR utxos
      inputsObj.push(new Input(utxo.txId, utxo.index));
    }

    // Then add a single mint authority utxo (it's safe to assume that we have an utxo in the array)
    inputsObj.push(new Input(meltUtxo.txId, meltUtxo.index));

    // Create outputs
    const outputsObj: Output[] = [];
    // a. Deposit back
>>>>>>> 839e664b
    const addressToUse = newOptions.address || this.getCurrentAddress({ markAsUsed: true }).address;
    const address = new Address(addressToUse, {network: this.network});
    if (!address.isValid()) {
      throw new SendTxError(`Address ${newOptions.address} is not valid.`);
    }
<<<<<<< HEAD
    outputsObj.push(new Output(amount, address, {tokenData: 1}));

    if (newOptions.createMintAuthority) {
      // b. Mint authority
      outputsObj.push(new Output(TOKEN_MINT_MASK, address, {tokenData: AUTHORITY_TOKEN_DATA}));
    }

    if (newOptions.createMeltAuthority) {
      // c. Melt authority
=======
    if (withdraw) {
      // We may have nothing to get back
      outputsObj.push(new Output(withdraw, address, {tokenData: 0}));
    }

    if (newOptions.createAnotherMelt) {
      // b. Mint authority
>>>>>>> 839e664b
      outputsObj.push(new Output(TOKEN_MELT_MASK, address, {tokenData: AUTHORITY_TOKEN_DATA}));
    }

    if (changeAmount) {
<<<<<<< HEAD
      // d. HTR change output
=======
      // c. Token change output
>>>>>>> 839e664b
      const changeAddressStr = newOptions.changeAddress || this.getCurrentAddress({ markAsUsed: true }).address;
      const changeAddress = new Address(changeAddressStr, {network: this.network});
      if (!changeAddress.isValid()) {
        throw new SendTxError(`Address ${newOptions.changeAddress} is not valid.`);
      }
<<<<<<< HEAD
      outputsObj.push(new Output(changeAmount, changeAddress));
    }


    const tx = new CreateTokenTransaction(name, symbol, inputsObj, outputsObj);
    tx.prepareToSend();

    const dataToSignHash = tx.getDataToSignHash();

    for (const [idx, inputObj] of tx.inputs.entries()) {
      const inputData = this.getInputData(dataToSignHash, utxosAddressPath[idx]);
      inputObj.setData(inputData);
    }
    return tx;
  }

  /**
   * Create a new custom token in the network
=======
      outputsObj.push(new Output(changeAmount, changeAddress, {tokenData: 1}));
    }

    const tx = new Transaction(inputsObj, outputsObj);
    tx.tokens = [token];
    tx.prepareToSend();
    const dataToSignHash = tx.getDataToSignHash();

    for (const [idx, inputObj] of tx.inputs.entries()) {
      // We have an array of utxos and the last input is the one with the authority
      const addressPath = idx === tx.inputs.length - 1 ? meltUtxo.addressPath : utxos[idx].addressPath;
      const inputData = this.getInputData(dataToSignHash, addressPath);
      inputObj.setData(inputData);
    }

    // 4. Send tx proposal with create and send
    return await this.executeSendTransaction(tx);
  }

  /**
   * Transfer (delegate) authority outputs to another address
>>>>>>> 839e664b
   *
   * @memberof HathorWalletServiceWallet
   * @inner
   */
<<<<<<< HEAD
  async createNewToken(name: string, symbol: string, amount: number, options = {}): Promise<CreateTokenTransaction | string>  {
    this.checkWalletReady();
    const tx = await this.prepareCreateNewToken(name, symbol, amount, options);
    const sendTransaction = new SendTransactionWalletService(this, { transaction: tx });
    const promise: Promise<CreateTokenTransaction | string> = new Promise((resolve, reject) => {
      sendTransaction.on('send-tx-success', (transaction) => {
        resolve(transaction);
      });

      sendTransaction.on('send-error', (err) => {
        reject(err);
      });
    });

    sendTransaction.runFromMining();
    return promise;
=======
  async delegateAuthority(token: string, type: string, address: string, options = {}): Promise<TxProposalUpdateResponseData> {
    this.checkWalletReady();
    type optionsType = {
      anotherAuthorityAddress: string | null,
      createAnotherAuthority: boolean
    };
    const newOptions: optionsType = Object.assign({
      anotherAuthorityAddress: null,
      createAnotherAuthority: true,
    }, options);

    let authority, mask;
    if (type === 'mint') {
      authority = 1;
      mask = TOKEN_MINT_MASK;
    } else if (type === 'melt') {
      authority = 2;
      mask = TOKEN_MELT_MASK;
    } else {
      throw new WalletError('Type options are mint and melt for delegate authority method.')
    }

    // 1. Get authority utxo to spend
    const ret = await this.getUtxos({ tokenId: token, authority });
    if (ret.utxos.length === 0) {
      throw new UtxoError(`No authority utxo available for delegating authority. Token: ${token} - Type ${type}.`);
    }
    // it's safe to assume that we have an utxo in the array
    const utxo = ret.utxos[0];

    // 2. Create input from utxo
    const inputsObj: Input[] = [];
    inputsObj.push(new Input(utxo.txId, utxo.index));

    // Create outputs
    const outputsObj: Output[] = [];
    const addressObj = new Address(address, {network: this.network});
    if (!addressObj.isValid()) {
      throw new SendTxError(`Address ${address} is not valid.`);
    }

    outputsObj.push(new Output(mask, addressObj, {tokenData: AUTHORITY_TOKEN_DATA}));

    if (newOptions.createAnotherAuthority) {
      const anotherAddressStr = newOptions.anotherAuthorityAddress || this.getCurrentAddress({ markAsUsed: true }).address;
      const anotherAddress = new Address(anotherAddressStr, {network: this.network});
      if (!anotherAddress.isValid()) {
        throw new SendTxError(`Address ${newOptions.anotherAuthorityAddress} is not valid.`);
      }
      outputsObj.push(new Output(mask, anotherAddress, {tokenData: AUTHORITY_TOKEN_DATA}));
    }

    const tx = new Transaction(inputsObj, outputsObj);
    tx.tokens = [token];
    tx.prepareToSend();

    // Set input data
    const dataToSignHash = tx.getDataToSignHash();
    const inputData = this.getInputData(dataToSignHash, utxo.addressPath);
    inputsObj[0].setData(inputData);

    // 4. Send tx proposal with create and send
    return await this.executeSendTransaction(tx);
  }

  /**
   * Destroy authority outputs
   *
   * @memberof HathorWalletServiceWallet
   * @inner
   */
  async destroyAuthority(token: string, type: string, count: number): Promise<TxProposalUpdateResponseData> {
    this.checkWalletReady();
    let authority, mask;
    if (type === 'mint') {
      authority = 1;
      mask = TOKEN_MINT_MASK;
    } else if (type === 'melt') {
      authority = 2;
      mask = TOKEN_MELT_MASK;
    } else {
      throw new WalletError('Type options are mint and melt for destroy authority method.')
    }

    // 1. Get authority utxo to spend
    const ret = await this.getUtxos({ tokenId: token, authority, count });
    if (ret.utxos.length < count) {
      throw new UtxoError(`Not enough authority utxos available for destroying. Token: ${token} - Type ${type}. Requested quantity ${count} - Available quantity ${ret.utxos.length}`);
    }

    // 1. Create input from utxo
    const inputsObj: Input[] = [];
    for (const utxo of ret.utxos) {
      inputsObj.push(new Input(utxo.txId, utxo.index));
    }

    // No outputs because we are just destroying the authority utxos

    const tx = new Transaction(inputsObj, []);
    tx.tokens = [token];
    tx.prepareToSend();

    // Set input data
    const dataToSignHash = tx.getDataToSignHash();

    for (const [idx, inputObj] of tx.inputs.entries()) {
      const inputData = this.getInputData(dataToSignHash, ret.utxos[idx].addressPath);
      inputObj.setData(inputData);
    }

    // 4. Send tx proposal with create and send
    return await this.executeSendTransaction(tx);
>>>>>>> 839e664b
  }

  /**
   * Mint new token units
   *
   * @memberof HathorWalletServiceWallet
   * @inner
   */
  /*async mintTokens(token: string, amount: number, options = {}): Promise<SendTransaction> {
    this.checkWalletReady();
    type optionsType = {
      address: string | null,
      changeAddress: string | null,
      createAnotherMint: boolean
    };
    const newOptions: optionsType = Object.assign({
      address: null,
      changeAddress: null,
      createAnotherMint: true,
    }, options);

    // 1. Calculate HTR deposit needed
    const deposit = tokens.getDepositAmount(amount);

    // 2. Get utxos for HTR
    const { utxos, changeAmount } = await this.getUtxos({ tokenId: HATHOR_TOKEN_CONFIG.uid, totalAmount: deposit });
    if (utxos.length === 0) {
      throw new UtxoError(`No utxos available to fill the request. Token: HTR - Amount: ${deposit}.`);
    }

    // 3. Get mint authority
    const ret = await this.getUtxos({ tokenId: token, authority: 1 });
    if (ret.utxos.length === 0) {
      throw new UtxoError(`No authority utxo available for minting tokens. Token: ${token}.`);
    }
    // it's safe to assume that we have an utxo in the array
    const mintUtxo = ret.utxos[0];

    // 4. Create inputs from utxos
    const inputsObj: Input[] = [];
    for (const utxo of utxos) {
      // First add HTR utxos
      inputsObj.push(new Input(utxo.txId, utxo.index));
    }

    // Then add a single mint authority utxo
    inputsObj.push(new Input(mintUtxo.txId, mintUtxo.index));

    // Create outputs
    const outputsObj: Output[] = [];
    // a. Token amount
    const addressToUse = newOptions.address || this.getCurrentAddress({ markAsUsed: true }).address;
    const address = new Address(addressToUse, {network: this.network});
    if (!address.isValid()) {
      throw new SendTxError(`Address ${newOptions.address} is not valid.`);
    }
    outputsObj.push(new Output(amount, address, {tokenData: 1}));

    if (newOptions.createAnotherMint) {
      // b. Mint authority
      outputsObj.push(new Output(TOKEN_MINT_MASK, address, {tokenData: AUTHORITY_TOKEN_DATA}));
    }

    if (changeAmount) {
      // c. HTR change output
      const changeAddressStr = newOptions.changeAddress || this.getCurrentAddress({ markAsUsed: true }).address;
      const changeAddress = new Address(changeAddressStr, {network: this.network});
      if (!changeAddress.isValid()) {
        throw new SendTxError(`Address ${newOptions.changeAddress} is not valid.`);
      }
      outputsObj.push(new Output(changeAmount, changeAddress));
    }


    const tx = new Transaction(inputsObj, outputsObj);
    tx.tokens = [token];
    tx.prepareToSend();
    const dataToSignHash = tx.getDataToSignHash();

    for (const [idx, inputObj] of tx.inputs.entries()) {
      // We have an array of utxos and the last input is the one with the authority
      const addressPath = idx === tx.inputs.length - 1 ? mintUtxo.addressPath : utxos[idx].addressPath;
      const inputData = this.getInputData(dataToSignHash, addressPath);
      inputObj.setData(inputData);
    }

    // 4. Send tx proposal with create and send
    return this.createSendTransaction(tx);
  }*/

  /**
   * Melt custom token units
   *
   * @memberof HathorWalletServiceWallet
   * @inner
   */
  /*async meltTokens(token: string, amount: number, options = {}): Promise<SendTransaction> {
    this.checkWalletReady();
    type optionsType = {
      address: string | null,
      changeAddress: string | null,
      createAnotherMelt: boolean
    };
    const newOptions: optionsType = Object.assign({
      address: null,
      changeAddress: null,
      createAnotherMelt: true,
    }, options);

    // 1. Calculate HTR deposit needed
    const withdraw = tokens.getWithdrawAmount(amount);

    // 2. Get utxos for custom token to melt
    const { utxos, changeAmount } = await this.getUtxos({ tokenId: token, totalAmount: amount });
    if (utxos.length === 0) {
      throw new UtxoError(`Not enough tokens to be melted. Token: ${token} - Amount: ${amount}.`);
    }

    // 3. Get mint authority
    const ret = await this.getUtxos({ tokenId: token, authority: 2 });
    if (ret.utxos.length === 0) {
      throw new UtxoError(`No authority utxo available for melting tokens. Token: ${token}.`);
    }
    // it's safe to assume that we have an utxo in the array
    const meltUtxo = ret.utxos[0];

    // 4. Create inputs from utxos
    const inputsObj: Input[] = [];
    for (const utxo of utxos) {
      // First add HTR utxos
      inputsObj.push(new Input(utxo.txId, utxo.index));
    }

    // Then add a single mint authority utxo (it's safe to assume that we have an utxo in the array)
    inputsObj.push(new Input(meltUtxo.txId, meltUtxo.index));

    // Create outputs
    const outputsObj: Output[] = [];
    // a. Deposit back
    const addressToUse = newOptions.address || this.getCurrentAddress({ markAsUsed: true }).address;
    const address = new Address(addressToUse, {network: this.network});
    if (!address.isValid()) {
      throw new SendTxError(`Address ${newOptions.address} is not valid.`);
    }
    if (withdraw) {
      // We may have nothing to get back
      outputsObj.push(new Output(withdraw, address, {tokenData: 0}));
    }

    if (newOptions.createAnotherMelt) {
      // b. Mint authority
      outputsObj.push(new Output(TOKEN_MELT_MASK, address, {tokenData: AUTHORITY_TOKEN_DATA}));
    }

    if (changeAmount) {
      // c. Token change output
      const changeAddressStr = newOptions.changeAddress || this.getCurrentAddress({ markAsUsed: true }).address;
      const changeAddress = new Address(changeAddressStr, {network: this.network});
      if (!changeAddress.isValid()) {
        throw new SendTxError(`Address ${newOptions.changeAddress} is not valid.`);
      }
      outputsObj.push(new Output(changeAmount, changeAddress, {tokenData: 1}));
    }

    const tx = new Transaction(inputsObj, outputsObj);
    tx.tokens = [token];
    tx.prepareToSend();
    const dataToSignHash = tx.getDataToSignHash();

    for (const [idx, inputObj] of tx.inputs.entries()) {
      // We have an array of utxos and the last input is the one with the authority
      const addressPath = idx === tx.inputs.length - 1 ? meltUtxo.addressPath : utxos[idx].addressPath;
      const inputData = this.getInputData(dataToSignHash, addressPath);
      inputObj.setData(inputData);
    }

    // 4. Send tx proposal with create and send
    return this.createSendTransaction(tx);
  }*/

  /**
   * Transfer (delegate) authority outputs to another address
   *
   * @memberof HathorWalletServiceWallet
   * @inner
   */
  /*async delegateAuthority(token: string, type: string, address: string, options = {}): Promise<SendTransaction> {
    this.checkWalletReady();
    type optionsType = {
      anotherAuthorityAddress: string | null,
      createAnotherAuthority: boolean
    };
    const newOptions: optionsType = Object.assign({
      anotherAuthorityAddress: null,
      createAnotherAuthority: true,
    }, options);

    let authority, mask;
    if (type === 'mint') {
      authority = 1;
      mask = TOKEN_MINT_MASK;
    } else if (type === 'melt') {
      authority = 2;
      mask = TOKEN_MELT_MASK;
    } else {
      throw new Error('This should never happen.')
    }

    // 1. Get authority utxo to spend
    const ret = await this.getUtxos({ tokenId: token, authority });
    if (ret.utxos.length === 0) {
      throw new UtxoError(`No authority utxo available for delegating authority. Token: ${token} - Type ${type}.`);
    }
    // it's safe to assume that we have an utxo in the array
    const utxo = ret.utxos[0];

    // 2. Create input from utxo
    const inputsObj: Input[] = [];
    inputsObj.push(new Input(utxo.txId, utxo.index));

    // Create outputs
    const outputsObj: Output[] = [];
    const addressObj = new Address(address, {network: this.network});
    if (!addressObj.isValid()) {
      throw new SendTxError(`Address ${address} is not valid.`);
    }

    outputsObj.push(new Output(mask, addressObj, {tokenData: AUTHORITY_TOKEN_DATA}));

    if (newOptions.createAnotherAuthority) {
      const anotherAddressStr = newOptions.anotherAuthorityAddress || this.getCurrentAddress({ markAsUsed: true }).address;
      const anotherAddress = new Address(anotherAddressStr, {network: this.network});
      if (!anotherAddress.isValid()) {
        throw new SendTxError(`Address ${newOptions.anotherAuthorityAddress} is not valid.`);
      }
      outputsObj.push(new Output(mask, anotherAddress, {tokenData: AUTHORITY_TOKEN_DATA}));
    }

    const tx = new Transaction(inputsObj, outputsObj);
    tx.tokens = [token];
    tx.prepareToSend();

    // Set input data
    const dataToSignHash = tx.getDataToSignHash();
    const inputData = this.getInputData(dataToSignHash, utxo.addressPath);
    inputsObj[0].setData(inputData);

    // 4. Send tx proposal with create and send
    return this.createSendTransaction(tx);
  }*/

  /**
   * Destroy authority outputs
   *
   * @memberof HathorWalletServiceWallet
   * @inner
   */
  /*async destroyAuthority(token: string, type: string, count: number): Promise<SendTransaction> {
    this.checkWalletReady();
    let authority, mask;
    if (type === 'mint') {
      authority = 1;
      mask = TOKEN_MINT_MASK;
    } else if (type === 'melt') {
      authority = 2;
      mask = TOKEN_MELT_MASK;
    } else {
      throw new Error('This should never happen.')
    }

    // 1. Get authority utxo to spend
    const ret = await this.getUtxos({ tokenId: token, authority, count });
    if (ret.utxos.length < count) {
      throw new UtxoError(`Not enough authority utxos available for destroying. Token: ${token} - Type ${type}. Requested quantity ${count} - Available quantity ${ret.utxos.length}`);
    }

    // 1. Create input from utxo
    const inputsObj: Input[] = [];
    for (const utxo of ret.utxos) {
      inputsObj.push(new Input(utxo.txId, utxo.index));
    }

    // No outputs because we are just destroying the authority utxos

    const tx = new Transaction(inputsObj, []);
    tx.tokens = [token];
    tx.prepareToSend();

    // Set input data
    const dataToSignHash = tx.getDataToSignHash();

    for (const [idx, inputObj] of tx.inputs.entries()) {
      const inputData = this.getInputData(dataToSignHash, ret.utxos[idx].addressPath);
      inputObj.setData(inputData);
    }

    // 4. Send tx proposal with create and send
    return this.createSendTransaction(tx);
  }*/
}

export default HathorWalletServiceWallet;<|MERGE_RESOLUTION|>--- conflicted
+++ resolved
@@ -21,10 +21,7 @@
 import Address from '../models/address';
 import Network from '../models/network';
 import MineTransaction from './mineTransaction';
-<<<<<<< HEAD
 import SendTransactionWalletService from './sendTransaction';
-=======
->>>>>>> 839e664b
 import { shuffle } from 'lodash';
 import bitcore from 'bitcore-lib';
 import {
@@ -32,26 +29,16 @@
   GetBalanceObject,
   GetAddressesObject,
   GetHistoryObject,
-<<<<<<< HEAD
-=======
-  TxProposalUpdateResponseData,
->>>>>>> 839e664b
   SendManyTxOptionsParam,
   SendTxOptionsParam,
   WalletStatus,
   Utxo,
   OutputRequestObj,
-<<<<<<< HEAD
   InputRequestObj,
   SendTransactionEvents,
   SendTransactionResponse
 } from './types';
-import { SendTxError, UtxoError, WalletRequestError } from '../errors';
-=======
-  InputRequestObj
-} from './types';
 import { SendTxError, UtxoError, WalletRequestError, WalletError } from '../errors';
->>>>>>> 839e664b
 
 // Time in milliseconds berween each polling to check wallet status
 // if it ended loading and became ready
@@ -82,11 +69,8 @@
   private txProposalId: string | null
   // Auth token to be used in the wallet API requests to wallet service
   private authToken: string | null
-<<<<<<< HEAD
-=======
   // Wallet status interval
   private walletStatusInterval: ReturnType<typeof setInterval> | null
->>>>>>> 839e664b
   // Variable to store the possible addresses to use that are after the last used address
   private newAddresses: AddressInfoObject[]
   // Index of the address to be used by the wallet
@@ -117,10 +101,7 @@
     this.network = network;
 
     this.authToken = null;
-<<<<<<< HEAD
-=======
     this.walletStatusInterval = null;
->>>>>>> 839e664b
 
     // TODO When we integrate the real time events from the wallet service
     // we will need to have a trigger to update this array every new transaction
@@ -140,43 +121,18 @@
   async start() {
     this.setState(walletState.LOADING);
     const xpub = wallet.getXPubKeyFromSeed(this.seed, {passphrase: this.passphrase, networkName: this.network.name});
-<<<<<<< HEAD
-=======
     const xpubChangeDerivation = wallet.xpubDeriveChild(xpub, 0);
     const firstAddress = wallet.getAddressAtIndex(xpubChangeDerivation, 0, this.network.name);
->>>>>>> 839e664b
     this.xpub = xpub;
     const handleCreate = async (data: WalletStatus) => {
       this.walletId = data.walletId;
       if (data.status === 'creating') {
-<<<<<<< HEAD
-        await this.startPollingStatus();
-      } else {
-        await this.onWalletReady();
-      }
-    }
-
-    try {
-      const res = await walletApi.createWallet(this.xpub);
-      const data = res.data;
-      if (res.status === 200 && data.success) {
-        await handleCreate(data.status);
-      } else if (res.status === 400 && data.error === 'wallet-already-loaded') {
-        // If it was already loaded, we have to check if it's ready
-        await handleCreate(data.status);
-      } else {
-        throw new WalletRequestError('Error creating wallet.');
-      }
-    } catch(error) {
-      throw new WalletRequestError('Error creating wallet.');
-=======
         this.walletStatusInterval = setInterval(async () => {
           await this.startPollingStatus();
         }, WALLET_STATUS_POLLING_INTERVAL);
       } else {
         await this.onWalletReady();
       }
->>>>>>> 839e664b
     }
 
     const data = await walletApi.createWallet(this.xpub, firstAddress);
@@ -194,16 +150,6 @@
   }
 
   /**
-   * Return wallet auth token
-   *
-   * @memberof HathorWalletServiceWallet
-   * @inner
-   */
-  getAuthToken(): string | null {
-    return this.authToken;
-  }
-
-  /**
    * When the wallet starts, it might take some seconds for the wallet service to completely load all addresses
    * This method is responsible for polling the wallet status until it's ready
    *
@@ -211,27 +157,6 @@
    * @inner
    */
   async startPollingStatus() {
-<<<<<<< HEAD
-    try {
-      const res = await walletApi.getWalletStatus(this);
-      const data = res.data;
-      if (res.status === 200 && data.success) {
-        if (data.status.status === 'creating') {
-          setTimeout(async () => {
-            await this.startPollingStatus();
-          }, WALLET_STATUS_POLLING_TIMEOUT);
-        } else if (data.status.status === 'ready') {
-          await this.onWalletReady();
-        } else {
-          throw new WalletRequestError('Error getting wallet status.');
-        }
-      } else {
-        throw new WalletRequestError('Error getting wallet status.');
-      }
-    } catch(err) {
-      // Should we handle any error?
-      throw err;
-=======
     const data = await walletApi.getWalletStatus(this);
     if (data.status.status === 'ready') {
       clearInterval(this.walletStatusInterval!);
@@ -239,56 +164,18 @@
     } else if (data.status.status !== 'creating') {
       // If it's still creating, then the setInterval must run again
       throw new WalletRequestError('Error getting wallet status.');
->>>>>>> 839e664b
     }
   }
 
   /**
    * Check if wallet is ready and throw error if not ready
-<<<<<<< HEAD
-   *
-   * @memberof HathorWalletServiceWallet
-   * @inner
-   */
-  private checkWalletReady() {
-    if (!this.isReady()) {
-      throw new Error('Wallet not ready');
-    }
-  }
-
-  /**
-   * Method executed when wallet is ready
-   *
-   * @memberof HathorWalletServiceWallet
-   * @inner
-   */
-  private async onWalletReady() {
-    this.setState(walletState.READY);
-    await this.getNewAddresses();
-  }
-
-  /**
-   * Get all addresses of the wallet
-=======
->>>>>>> 839e664b
-   *
-   * @memberof HathorWalletServiceWallet
-   * @inner
-   */
-<<<<<<< HEAD
-  async getAllAddresses(): Promise<GetAddressesObject[]> {
-    this.checkWalletReady();
-    const response = await walletApi.getAddresses(this);
-    let addresses: GetAddressesObject[] = [];
-    if (response.status === 200 && response.data.success === true) {
-      addresses = response.data.addresses;
-    } else {
-      throw new WalletRequestError('Error getting wallet addresses.');
-=======
+   *
+   * @memberof HathorWalletServiceWallet
+   * @inner
+   */
   private checkWalletReady() {
     if (!this.isReady()) {
       throw new WalletError('Wallet not ready');
->>>>>>> 839e664b
     }
   }
 
@@ -317,19 +204,6 @@
     return addresses;
   }
 
-  private async getNewAddresses() {
-    this.checkWalletReady();
-    const response = await walletApi.getNewAddresses(this);
-    let addresses: AddressInfoObject[] = [];
-    if (response.status === 200 && response.data.success === true) {
-      addresses = response.data.addresses;
-      this.newAddresses = addresses;
-      this.indexToUse = 0;
-    } else {
-      throw new WalletRequestError('Error getting wallet addresses to use.');
-    }
-  }
-
   /**
    * Get the new addresses to be used by this wallet, i.e. the last GAP LIMIT unused addresses
    * Then it updates this.newAddresses and this.indexToUse that handle the addresses to use
@@ -352,29 +226,14 @@
    */
   async getBalance(token: string | null = null): Promise<GetBalanceObject[]> {
     this.checkWalletReady();
-<<<<<<< HEAD
-    const response = await walletApi.getBalances(this, token);
-    let balance: GetBalanceObject[] = [];
-    if (response.status === 200 && response.data.success === true) {
-      balance = response.data.balances;
-    } else {
-      throw new WalletRequestError('Error getting wallet balance.');
-    }
-    return balance;
-=======
     const data = await walletApi.getBalances(this, token);
     return data.balances;
->>>>>>> 839e664b
   }
 
   async getTokens(): Promise<string[]> {
     this.checkWalletReady();
-    const response = await walletApi.getTokens(this);
-    if (response.status === 200 && response.data.success === true) {
-      return response.data.tokens;
-    } else {
-      throw new WalletRequestError('Error getting list of tokens.');
-    }
+    const data = await walletApi.getTokens(this);
+    return data.tokens;
   }
 
   /**
@@ -383,22 +242,9 @@
    * @memberof HathorWalletServiceWallet
    * @inner
    */
-<<<<<<< HEAD
   async getTxHistory(options: { token_id?: string, count?: number, skip?: number } = {}): Promise<GetHistoryObject[]> {
     this.checkWalletReady();
-    const response = await walletApi.getHistory(this, options);
-    let history: GetHistoryObject[] = []
-    if (response.status === 200 && response.data.success === true) {
-      history = response.data.history;
-    } else {
-      throw new WalletRequestError('Error getting wallet history.');
-=======
-  async getTxHistory(options: { token?: string } = {}): Promise<GetHistoryObject[]> {
-    // TODO Add pagination parameters
-    this.checkWalletReady();
-    const requestOptions = Object.assign({ token: null }, options);
-    const { token } = requestOptions;
-    const data = await walletApi.getHistory(this, token);
+    const data = await walletApi.getHistory(this, options);
     return data.history;
   }
 
@@ -512,158 +358,6 @@
       const sign = this.signMessage(timestampNow);
       const data = await walletApi.createAuthToken(timestampNow, this.xpub!, sign);
       this.authToken = data.token;
->>>>>>> 839e664b
-    }
-  }
-
-  /**
-   * Get utxo from tx id and index
-   *
-   * @memberof HathorWalletServiceWallet
-   * @inner
-   */
-<<<<<<< HEAD
-  async getUtxoFromId(txId: string, index: number): Promise<Utxo | null> {
-    const response = await walletApi.getUtxos(this, { txId, index });
-    if (response.status === 200 && response.data.success === true) {
-      const utxos = response.data.utxos;
-      if (utxos.length === 0) {
-        // No utxo for this txId/index or is not from the requested wallet
-        return null;
-      } else {
-        return utxos[0];
-      }
-    } else {
-      throw new WalletRequestError('Error requesting utxo.');
-    }
-=======
-  async sendManyOutputsTransaction(outputs: OutputRequestObj[], options: { inputs?: InputRequestObj[], changeAddress?: string } = {}): Promise<TxProposalUpdateResponseData> {
-    this.checkWalletReady();
-    const newOptions = Object.assign({
-      inputs: [],
-      changeAddress: null
-    }, options);
-    return await this.createAndSendTx(outputs, newOptions);
->>>>>>> 839e664b
-  }
-
-  /**
-   * Get utxos for filling a transaction
-   *
-   * @memberof HathorWalletServiceWallet
-   * @inner
-   */
-<<<<<<< HEAD
-  async getUtxos(options: { tokenId?: string, authority?: number, addresses?: string[], totalAmount?: number, count?: number } = {}): Promise<{ utxos: Utxo[], changeAmount: number }> {
-    type optionsType = {
-      tokenId: string,
-      authority: number | null,
-      addresses: string[] | null,
-      totalAmount: number | null,
-      count: number,
-      ignoreLocked: boolean,
-    };
-    const newOptions: optionsType = Object.assign({
-      tokenId: HATHOR_TOKEN_CONFIG.uid,
-      authority: null,
-      addresses: null,
-      totalAmount: null,
-      count: 1,
-    }, options);
-
-    if (!newOptions.authority && !newOptions.totalAmount) {
-      throw new UtxoError('We need the total amount of utxos if it\'s not an authority request.');
-    }
-
-    newOptions['ignoreLocked'] = true;
-
-    const response = await walletApi.getUtxos(this, newOptions);
-    let changeAmount = 0;
-    let utxos: Utxo[] = []
-    if (response.status === 200 && response.data.success === true) {
-      const retUtxos = response.data.utxos;
-      if (retUtxos.length === 0) {
-        // No utxos available for the requested filter
-        utxos = retUtxos;
-      } else if (newOptions.authority) {
-        // Requests an authority utxo, then I return the count of requested authority utxos
-        utxos = retUtxos.slice(0, newOptions.count);
-      } else {
-        // We got an array of utxos, then we must check if there is enough amount to fill the totalAmount
-        // and slice the least possible utxos
-        const ret = transaction.selectUtxos(retUtxos, newOptions.totalAmount!);
-        changeAmount = ret.changeAmount;
-        utxos = ret.utxos;
-      }
-    } else {
-      throw new WalletRequestError('Error requesting utxo.');
-    }
-    return { utxos, changeAmount };
-  }
-
-  /**
-   * Calculate sign message for auth token
-   *
-   * @memberof HathorWalletServiceWallet
-   * @inner
-   */
-  getAuthSign(timestamp: number): string {
-    const xpriv = wallet.getXPrivKeyFromSeed(this.seed, {passphrase: this.passphrase, networkName: this.network.name});
-    const derivedPrivKey = wallet.deriveXpriv(xpriv, '0\'');
-    const address = derivedPrivKey.publicKey.toAddress(this.network.getNetwork()).toString();
-
-    const message = new bitcore.Message(String(timestamp).concat(this.walletId!).concat(address));
-
-    return message.sign(derivedPrivKey.privateKey);
-  }
-
-  /**
-   * Validate that the wallet auth token is valid
-   * If it's not valid, requests a new one and update
-=======
-  async sendTransaction(address: string, value: number, options: { token?: string, changeAddress?: string } = {}): Promise<TxProposalUpdateResponseData> {
-    this.checkWalletReady();
-    const newOptions = Object.assign({
-      token: '00',
-      changeAddress: null
-    }, options);
-    const { token, changeAddress } = newOptions;
-    const outputs = [{ address, value, token }];
-    return await this.createAndSendTx(outputs, { inputs: [], changeAddress });
-  }
-
-  /**
-   * Send transaction
->>>>>>> 839e664b
-   *
-   * @memberof HathorWalletServiceWallet
-   * @inner
-   */
-<<<<<<< HEAD
-  async validateAndRenewAuthToken() {
-    const now = new Date();
-    const timestampNow = Math.floor(now.getTime() / 1000);
-
-    const validateJWTExpireDate = (token) => {
-      const base64Url = token.split('.')[1];
-      const base64 = base64Url.replace('-', '+').replace('_', '/');
-      const decodedData = JSON.parse(Buffer.from(base64, 'base64').toString('binary'));
-
-      // If the token will expire in the next 60 seconds (or has already expired)
-      const delta = 60;
-      if (timestampNow + delta > decodedData.exp) {
-        return false;
-      }
-
-      return true;
-    }
-
-    if (!this.authToken || !validateJWTExpireDate(this.authToken)) {
-      const sign = this.getAuthSign(timestampNow);
-      const response = await walletApi.createAuthToken(timestampNow, this.xpub!, sign);
-      if (response.status === 200 && response.data.success === true) {
-        this.authToken = response.data.token;
-      }
     }
   }
 
@@ -696,131 +390,6 @@
     const { token, changeAddress } = newOptions;
     const outputs = [{ address, value, token }];
     return this.sendManyOutputsTransaction(outputs, { inputs: [], changeAddress });
-=======
-  async createAndSendTx(outputs: OutputRequestObj[], options: { inputs?: InputRequestObj[], changeAddress?: string } = {}): Promise<TxProposalUpdateResponseData> {
-    type optionsType = {
-      inputs: InputRequestObj[],
-      changeAddress: string | null,
-    };
-    const newOptions: optionsType = Object.assign({
-      inputs: [],
-      changeAddress: null
-    }, options);
-    const { inputs } = newOptions;
-
-    // We get the full outputs amount for each token
-    // This is useful for (i) getting the utxos for each one
-    // in case it's not sent and (ii) create the token array of the tx
-    const amountOutputMap = {};
-    for (const output of outputs) {
-      if (output.token in amountOutputMap) {
-        amountOutputMap[output.token] += output.value;
-      } else {
-        amountOutputMap[output.token] = output.value;
-      }
-    }
-
-    // We need this array to get the addressPath for each input used and be able to sign the input data
-    const utxosAddressPath: string[] = [];
-    let changeOutputAdded = false;
-    if (inputs.length === 0) {
-      // Need to get utxos
-      // We already know the full amount for each token
-      // Now we can get the utxos and (if needed) change amount for each token
-      for (const token in amountOutputMap) {
-        const { utxos, changeAmount } = await this.getUtxos({ tokenId: token, totalAmount: amountOutputMap[token] });
-        if (utxos.length === 0) {
-          throw new UtxoError(`No utxos available to fill the request. Token: ${token} - Amount: ${amountOutputMap[token]}.`);
-        }
-
-        for (const utxo of utxos) {
-          inputs.push({ txId: utxo.txId, index: utxo.index });
-          utxosAddressPath.push(utxo.addressPath);
-        }
-
-        if (changeAmount) {
-          changeOutputAdded = true;
-          const changeAddress = newOptions.changeAddress || this.getCurrentAddress({ markAsUsed: true }).address;
-          outputs.push({ address: changeAddress, value: changeAmount, token });
-        }
-      }
-    } else {
-      const amountInputMap = {};
-      for (const input of inputs) {
-        const utxo = await this.getUtxoFromId(input.txId, input.index);
-        if (utxo === null) {
-          throw new UtxoError(`Invalid input selection. Input ${input.txId} at index ${input.index}.`);
-        }
-
-        if (!(utxo.tokenId in amountOutputMap)) {
-          throw new SendTxError(`Invalid input selection. Input ${input.txId} at index ${input.index} has token ${utxo.tokenId} that is not on the outputs.`);
-        }
-
-        utxosAddressPath.push(utxo.addressPath);
-
-        if (utxo.tokenId in amountInputMap) {
-          amountInputMap[utxo.tokenId] += utxo.value;
-        } else {
-          amountInputMap[utxo.tokenId] = utxo.value;
-        }
-      }
-
-      for (const tokenId in amountOutputMap) {
-        if (!(tokenId in amountInputMap)) {
-          throw new SendTxError(`Invalid input selection. Token ${tokenId} is in the outputs but there are no inputs for it.`);
-        }
-
-        if (amountInputMap[tokenId] < amountOutputMap[tokenId]) {
-          throw new SendTxError(`Invalid input selection. Sum of inputs for token ${tokenId} is smaller than the sum of outputs.`);
-        }
-
-        if (amountInputMap[tokenId] > amountOutputMap[tokenId]) {
-          changeOutputAdded = true;
-          const changeAmount = amountInputMap[tokenId] - amountOutputMap[tokenId];
-          const changeAddress = newOptions.changeAddress || this.getCurrentAddress({ markAsUsed: true }).address;
-          outputs.push({ address: changeAddress, value: changeAmount, token: tokenId });
-        }
-      }
-    }
-
-    if (changeOutputAdded) {
-      outputs = shuffle(outputs);
-    }
-
-    const tokens = Object.keys(amountOutputMap);
-    const htrIndex = tokens.indexOf(HATHOR_TOKEN_CONFIG.uid);
-    if (htrIndex > -1) {
-      tokens.splice(htrIndex, 1);
-    }
-
-    const inputsObj: Input[] = [];
-    for (const i of inputs) {
-      inputsObj.push(new Input(i.txId, i.index));
-    }
-
-    const outputsObj: Output[] = [];
-    for (const o of outputs) {
-      const address = new Address(o.address, { network: this.network });
-      if (!address.isValid()) {
-        throw new SendTxError(`Address ${o.address} is not valid.`);
-      }
-      const tokenData = (o.token in tokens) ? tokens.indexOf(o.token) + 1 : 0;
-      const outputOptions = { tokenData, timelock: o.timelock || null };
-      outputsObj.push(new Output(o.value, address, outputOptions));
-    }
-
-    const tx = new Transaction(inputsObj, outputsObj);
-    tx.tokens = tokens;
-    tx.prepareToSend();
-    const dataToSignHash = tx.getDataToSignHash();
-
-    for (const [idx, inputObj] of tx.inputs.entries()) {
-      const inputData = this.getInputData(dataToSignHash, utxosAddressPath[idx]);
-      inputObj.setData(inputData);
-    }
-
-    return await this.executeSendTransaction(tx);
->>>>>>> 839e664b
   }
 
   /**
@@ -848,33 +417,6 @@
   }
 
   /**
-<<<<<<< HEAD
-=======
-   * Mine transaction and update tx proposal
-   *
-   * @memberof HathorWalletServiceWallet
-   * @inner
-   */
-  async executeSendTransaction(transaction: Transaction): Promise<TxProposalUpdateResponseData> {
-    const mineTransaction = new MineTransaction(transaction);
-    mineTransaction.start();
-
-    const data = await Promise.resolve(mineTransaction.promise);
-
-    transaction.parents = data.parents;
-    transaction.timestamp = data.timestamp;
-    transaction.nonce = data.nonce;
-    transaction.weight = data.weight;
-
-    const txHex = transaction.toHex();
-
-    const responseData = await walletApi.createTxProposal(this, txHex);
-    this.txProposalId = responseData.txProposalId;
-    return await walletApi.updateTxProposal(this, this.txProposalId!, txHex);
-  }
-
-  /**
->>>>>>> 839e664b
    * Return if wallet is ready to be used
    *
    * @memberof HathorWalletServiceWallet
@@ -972,22 +514,10 @@
   }
 
   consolidateUtxos(destinationAddress: string, options = {}) {
-<<<<<<< HEAD
-    throw new Error('Not implemented.');
+    throw new WalletError('Not implemented.');
   }
 
   async prepareCreateNewToken(name: string, symbol: string, amount: number, options = {}): Promise<CreateTokenTransaction>  {
-=======
-    throw new WalletError('Not implemented.');
-  }
-
-  /**
-   * Create a new custom token in the network
-   *
-   * @memberof HathorWalletServiceWallet
-   * @inner
-   */
-  async createNewToken(name: string, symbol: string, amount: number, options = {}): Promise<TxProposalUpdateResponseData>  {
     this.checkWalletReady();
     type optionsType = {
       address: string | null,
@@ -1011,10 +541,12 @@
       throw new UtxoError(`No utxos available to fill the request. Token: HTR - Amount: ${deposit}.`);
     }
 
+    const utxosAddressPath: string[] = [];
     // 3. Create the transaction object with the inputs and outputs (new token amount, change address with HTR, mint/melt authorities - depending on parameters)
     const inputsObj: Input[] = [];
     for (const utxo of utxos) {
       inputsObj.push(new Input(utxo.txId, utxo.index));
+      utxosAddressPath.push(utxo.addressPath);
     }
 
     // Create outputs
@@ -1049,15 +581,38 @@
 
     const tx = new CreateTokenTransaction(name, symbol, inputsObj, outputsObj);
     tx.prepareToSend();
+
     const dataToSignHash = tx.getDataToSignHash();
 
     for (const [idx, inputObj] of tx.inputs.entries()) {
-      const inputData = this.getInputData(dataToSignHash, utxos[idx].addressPath);
+      const inputData = this.getInputData(dataToSignHash, utxosAddressPath[idx]);
       inputObj.setData(inputData);
     }
-
-    // 4. Send tx proposal with create and send
-    return await this.executeSendTransaction(tx);
+    return tx;
+  }
+
+  /**
+   * Create a new custom token in the network
+   *
+   * @memberof HathorWalletServiceWallet
+   * @inner
+   */
+  async createNewToken(name: string, symbol: string, amount: number, options = {}): Promise<CreateTokenTransaction | string>  {
+    this.checkWalletReady();
+    const tx = await this.prepareCreateNewToken(name, symbol, amount, options);
+    const sendTransaction = new SendTransactionWalletService(this, { transaction: tx });
+    const promise: Promise<CreateTokenTransaction | string> = new Promise((resolve, reject) => {
+      sendTransaction.on('send-tx-success', (transaction) => {
+        resolve(transaction);
+      });
+
+      sendTransaction.on('send-error', (err) => {
+        reject(err);
+      });
+    });
+
+    sendTransaction.runFromMining();
+    return promise;
   }
 
   /**
@@ -1066,48 +621,16 @@
    * @memberof HathorWalletServiceWallet
    * @inner
    */
-  async mintTokens(token: string, amount: number, options = {}): Promise<TxProposalUpdateResponseData> {
->>>>>>> 839e664b
+  /*async mintTokens(token: string, amount: number, options = {}): Promise<SendTransaction> {
     this.checkWalletReady();
     type optionsType = {
       address: string | null,
       changeAddress: string | null,
-<<<<<<< HEAD
-      createMintAuthority: boolean,
-      createMeltAuthority: boolean,
-=======
       createAnotherMint: boolean
->>>>>>> 839e664b
     };
     const newOptions: optionsType = Object.assign({
       address: null,
       changeAddress: null,
-<<<<<<< HEAD
-      createMintAuthority: true,
-      createMeltAuthority: true,
-    }, options);
-
-    // 1. Calculate HTR deposit needed
-    const deposit = tokens.getDepositAmount(amount);
-
-    // 2. Get utxos for HTR
-    const { utxos, changeAmount } = await this.getUtxos({ tokenId: HATHOR_TOKEN_CONFIG.uid, totalAmount: deposit });
-    if (utxos.length === 0) {
-      throw new UtxoError(`No utxos available to fill the request. Token: HTR - Amount: ${deposit}.`);
-    }
-
-    const utxosAddressPath: string[] = [];
-    // 3. Create the transaction object with the inputs and outputs (new token amount, change address with HTR, mint/melt authorities - depending on parameters)
-    const inputsObj: Input[] = [];
-    for (const utxo of utxos) {
-      inputsObj.push(new Input(utxo.txId, utxo.index));
-      utxosAddressPath.push(utxo.addressPath);
-    }
-
-    // Create outputs
-    const outputsObj: Output[] = [];
-    // a. Token amount
-=======
       createAnotherMint: true,
     }, options);
 
@@ -1176,8 +699,8 @@
     }
 
     // 4. Send tx proposal with create and send
-    return await this.executeSendTransaction(tx);
-  }
+    return this.createSendTransaction(tx);
+  }*/
 
   /**
    * Melt custom token units
@@ -1185,7 +708,7 @@
    * @memberof HathorWalletServiceWallet
    * @inner
    */
-  async meltTokens(token: string, amount: number, options = {}): Promise<TxProposalUpdateResponseData> {
+  /*async meltTokens(token: string, amount: number, options = {}): Promise<SendTransaction> {
     this.checkWalletReady();
     type optionsType = {
       address: string | null,
@@ -1228,23 +751,11 @@
     // Create outputs
     const outputsObj: Output[] = [];
     // a. Deposit back
->>>>>>> 839e664b
     const addressToUse = newOptions.address || this.getCurrentAddress({ markAsUsed: true }).address;
     const address = new Address(addressToUse, {network: this.network});
     if (!address.isValid()) {
       throw new SendTxError(`Address ${newOptions.address} is not valid.`);
     }
-<<<<<<< HEAD
-    outputsObj.push(new Output(amount, address, {tokenData: 1}));
-
-    if (newOptions.createMintAuthority) {
-      // b. Mint authority
-      outputsObj.push(new Output(TOKEN_MINT_MASK, address, {tokenData: AUTHORITY_TOKEN_DATA}));
-    }
-
-    if (newOptions.createMeltAuthority) {
-      // c. Melt authority
-=======
     if (withdraw) {
       // We may have nothing to get back
       outputsObj.push(new Output(withdraw, address, {tokenData: 0}));
@@ -1252,41 +763,16 @@
 
     if (newOptions.createAnotherMelt) {
       // b. Mint authority
->>>>>>> 839e664b
       outputsObj.push(new Output(TOKEN_MELT_MASK, address, {tokenData: AUTHORITY_TOKEN_DATA}));
     }
 
     if (changeAmount) {
-<<<<<<< HEAD
-      // d. HTR change output
-=======
       // c. Token change output
->>>>>>> 839e664b
       const changeAddressStr = newOptions.changeAddress || this.getCurrentAddress({ markAsUsed: true }).address;
       const changeAddress = new Address(changeAddressStr, {network: this.network});
       if (!changeAddress.isValid()) {
         throw new SendTxError(`Address ${newOptions.changeAddress} is not valid.`);
       }
-<<<<<<< HEAD
-      outputsObj.push(new Output(changeAmount, changeAddress));
-    }
-
-
-    const tx = new CreateTokenTransaction(name, symbol, inputsObj, outputsObj);
-    tx.prepareToSend();
-
-    const dataToSignHash = tx.getDataToSignHash();
-
-    for (const [idx, inputObj] of tx.inputs.entries()) {
-      const inputData = this.getInputData(dataToSignHash, utxosAddressPath[idx]);
-      inputObj.setData(inputData);
-    }
-    return tx;
-  }
-
-  /**
-   * Create a new custom token in the network
-=======
       outputsObj.push(new Output(changeAmount, changeAddress, {tokenData: 1}));
     }
 
@@ -1303,35 +789,16 @@
     }
 
     // 4. Send tx proposal with create and send
-    return await this.executeSendTransaction(tx);
-  }
+    return this.createSendTransaction(tx);
+  }*/
 
   /**
    * Transfer (delegate) authority outputs to another address
->>>>>>> 839e664b
-   *
-   * @memberof HathorWalletServiceWallet
-   * @inner
-   */
-<<<<<<< HEAD
-  async createNewToken(name: string, symbol: string, amount: number, options = {}): Promise<CreateTokenTransaction | string>  {
-    this.checkWalletReady();
-    const tx = await this.prepareCreateNewToken(name, symbol, amount, options);
-    const sendTransaction = new SendTransactionWalletService(this, { transaction: tx });
-    const promise: Promise<CreateTokenTransaction | string> = new Promise((resolve, reject) => {
-      sendTransaction.on('send-tx-success', (transaction) => {
-        resolve(transaction);
-      });
-
-      sendTransaction.on('send-error', (err) => {
-        reject(err);
-      });
-    });
-
-    sendTransaction.runFromMining();
-    return promise;
-=======
-  async delegateAuthority(token: string, type: string, address: string, options = {}): Promise<TxProposalUpdateResponseData> {
+   *
+   * @memberof HathorWalletServiceWallet
+   * @inner
+   */
+  /*async delegateAuthority(token: string, type: string, address: string, options = {}): Promise<SendTransaction> {
     this.checkWalletReady();
     type optionsType = {
       anotherAuthorityAddress: string | null,
@@ -1393,8 +860,8 @@
     inputsObj[0].setData(inputData);
 
     // 4. Send tx proposal with create and send
-    return await this.executeSendTransaction(tx);
-  }
+    return this.createSendTransaction(tx);
+  }*/
 
   /**
    * Destroy authority outputs
@@ -1402,7 +869,7 @@
    * @memberof HathorWalletServiceWallet
    * @inner
    */
-  async destroyAuthority(token: string, type: string, count: number): Promise<TxProposalUpdateResponseData> {
+  /*async destroyAuthority(token: string, type: string, count: number): Promise<SendTransaction> {
     this.checkWalletReady();
     let authority, mask;
     if (type === 'mint') {
@@ -1442,305 +909,6 @@
     }
 
     // 4. Send tx proposal with create and send
-    return await this.executeSendTransaction(tx);
->>>>>>> 839e664b
-  }
-
-  /**
-   * Mint new token units
-   *
-   * @memberof HathorWalletServiceWallet
-   * @inner
-   */
-  /*async mintTokens(token: string, amount: number, options = {}): Promise<SendTransaction> {
-    this.checkWalletReady();
-    type optionsType = {
-      address: string | null,
-      changeAddress: string | null,
-      createAnotherMint: boolean
-    };
-    const newOptions: optionsType = Object.assign({
-      address: null,
-      changeAddress: null,
-      createAnotherMint: true,
-    }, options);
-
-    // 1. Calculate HTR deposit needed
-    const deposit = tokens.getDepositAmount(amount);
-
-    // 2. Get utxos for HTR
-    const { utxos, changeAmount } = await this.getUtxos({ tokenId: HATHOR_TOKEN_CONFIG.uid, totalAmount: deposit });
-    if (utxos.length === 0) {
-      throw new UtxoError(`No utxos available to fill the request. Token: HTR - Amount: ${deposit}.`);
-    }
-
-    // 3. Get mint authority
-    const ret = await this.getUtxos({ tokenId: token, authority: 1 });
-    if (ret.utxos.length === 0) {
-      throw new UtxoError(`No authority utxo available for minting tokens. Token: ${token}.`);
-    }
-    // it's safe to assume that we have an utxo in the array
-    const mintUtxo = ret.utxos[0];
-
-    // 4. Create inputs from utxos
-    const inputsObj: Input[] = [];
-    for (const utxo of utxos) {
-      // First add HTR utxos
-      inputsObj.push(new Input(utxo.txId, utxo.index));
-    }
-
-    // Then add a single mint authority utxo
-    inputsObj.push(new Input(mintUtxo.txId, mintUtxo.index));
-
-    // Create outputs
-    const outputsObj: Output[] = [];
-    // a. Token amount
-    const addressToUse = newOptions.address || this.getCurrentAddress({ markAsUsed: true }).address;
-    const address = new Address(addressToUse, {network: this.network});
-    if (!address.isValid()) {
-      throw new SendTxError(`Address ${newOptions.address} is not valid.`);
-    }
-    outputsObj.push(new Output(amount, address, {tokenData: 1}));
-
-    if (newOptions.createAnotherMint) {
-      // b. Mint authority
-      outputsObj.push(new Output(TOKEN_MINT_MASK, address, {tokenData: AUTHORITY_TOKEN_DATA}));
-    }
-
-    if (changeAmount) {
-      // c. HTR change output
-      const changeAddressStr = newOptions.changeAddress || this.getCurrentAddress({ markAsUsed: true }).address;
-      const changeAddress = new Address(changeAddressStr, {network: this.network});
-      if (!changeAddress.isValid()) {
-        throw new SendTxError(`Address ${newOptions.changeAddress} is not valid.`);
-      }
-      outputsObj.push(new Output(changeAmount, changeAddress));
-    }
-
-
-    const tx = new Transaction(inputsObj, outputsObj);
-    tx.tokens = [token];
-    tx.prepareToSend();
-    const dataToSignHash = tx.getDataToSignHash();
-
-    for (const [idx, inputObj] of tx.inputs.entries()) {
-      // We have an array of utxos and the last input is the one with the authority
-      const addressPath = idx === tx.inputs.length - 1 ? mintUtxo.addressPath : utxos[idx].addressPath;
-      const inputData = this.getInputData(dataToSignHash, addressPath);
-      inputObj.setData(inputData);
-    }
-
-    // 4. Send tx proposal with create and send
-    return this.createSendTransaction(tx);
-  }*/
-
-  /**
-   * Melt custom token units
-   *
-   * @memberof HathorWalletServiceWallet
-   * @inner
-   */
-  /*async meltTokens(token: string, amount: number, options = {}): Promise<SendTransaction> {
-    this.checkWalletReady();
-    type optionsType = {
-      address: string | null,
-      changeAddress: string | null,
-      createAnotherMelt: boolean
-    };
-    const newOptions: optionsType = Object.assign({
-      address: null,
-      changeAddress: null,
-      createAnotherMelt: true,
-    }, options);
-
-    // 1. Calculate HTR deposit needed
-    const withdraw = tokens.getWithdrawAmount(amount);
-
-    // 2. Get utxos for custom token to melt
-    const { utxos, changeAmount } = await this.getUtxos({ tokenId: token, totalAmount: amount });
-    if (utxos.length === 0) {
-      throw new UtxoError(`Not enough tokens to be melted. Token: ${token} - Amount: ${amount}.`);
-    }
-
-    // 3. Get mint authority
-    const ret = await this.getUtxos({ tokenId: token, authority: 2 });
-    if (ret.utxos.length === 0) {
-      throw new UtxoError(`No authority utxo available for melting tokens. Token: ${token}.`);
-    }
-    // it's safe to assume that we have an utxo in the array
-    const meltUtxo = ret.utxos[0];
-
-    // 4. Create inputs from utxos
-    const inputsObj: Input[] = [];
-    for (const utxo of utxos) {
-      // First add HTR utxos
-      inputsObj.push(new Input(utxo.txId, utxo.index));
-    }
-
-    // Then add a single mint authority utxo (it's safe to assume that we have an utxo in the array)
-    inputsObj.push(new Input(meltUtxo.txId, meltUtxo.index));
-
-    // Create outputs
-    const outputsObj: Output[] = [];
-    // a. Deposit back
-    const addressToUse = newOptions.address || this.getCurrentAddress({ markAsUsed: true }).address;
-    const address = new Address(addressToUse, {network: this.network});
-    if (!address.isValid()) {
-      throw new SendTxError(`Address ${newOptions.address} is not valid.`);
-    }
-    if (withdraw) {
-      // We may have nothing to get back
-      outputsObj.push(new Output(withdraw, address, {tokenData: 0}));
-    }
-
-    if (newOptions.createAnotherMelt) {
-      // b. Mint authority
-      outputsObj.push(new Output(TOKEN_MELT_MASK, address, {tokenData: AUTHORITY_TOKEN_DATA}));
-    }
-
-    if (changeAmount) {
-      // c. Token change output
-      const changeAddressStr = newOptions.changeAddress || this.getCurrentAddress({ markAsUsed: true }).address;
-      const changeAddress = new Address(changeAddressStr, {network: this.network});
-      if (!changeAddress.isValid()) {
-        throw new SendTxError(`Address ${newOptions.changeAddress} is not valid.`);
-      }
-      outputsObj.push(new Output(changeAmount, changeAddress, {tokenData: 1}));
-    }
-
-    const tx = new Transaction(inputsObj, outputsObj);
-    tx.tokens = [token];
-    tx.prepareToSend();
-    const dataToSignHash = tx.getDataToSignHash();
-
-    for (const [idx, inputObj] of tx.inputs.entries()) {
-      // We have an array of utxos and the last input is the one with the authority
-      const addressPath = idx === tx.inputs.length - 1 ? meltUtxo.addressPath : utxos[idx].addressPath;
-      const inputData = this.getInputData(dataToSignHash, addressPath);
-      inputObj.setData(inputData);
-    }
-
-    // 4. Send tx proposal with create and send
-    return this.createSendTransaction(tx);
-  }*/
-
-  /**
-   * Transfer (delegate) authority outputs to another address
-   *
-   * @memberof HathorWalletServiceWallet
-   * @inner
-   */
-  /*async delegateAuthority(token: string, type: string, address: string, options = {}): Promise<SendTransaction> {
-    this.checkWalletReady();
-    type optionsType = {
-      anotherAuthorityAddress: string | null,
-      createAnotherAuthority: boolean
-    };
-    const newOptions: optionsType = Object.assign({
-      anotherAuthorityAddress: null,
-      createAnotherAuthority: true,
-    }, options);
-
-    let authority, mask;
-    if (type === 'mint') {
-      authority = 1;
-      mask = TOKEN_MINT_MASK;
-    } else if (type === 'melt') {
-      authority = 2;
-      mask = TOKEN_MELT_MASK;
-    } else {
-      throw new Error('This should never happen.')
-    }
-
-    // 1. Get authority utxo to spend
-    const ret = await this.getUtxos({ tokenId: token, authority });
-    if (ret.utxos.length === 0) {
-      throw new UtxoError(`No authority utxo available for delegating authority. Token: ${token} - Type ${type}.`);
-    }
-    // it's safe to assume that we have an utxo in the array
-    const utxo = ret.utxos[0];
-
-    // 2. Create input from utxo
-    const inputsObj: Input[] = [];
-    inputsObj.push(new Input(utxo.txId, utxo.index));
-
-    // Create outputs
-    const outputsObj: Output[] = [];
-    const addressObj = new Address(address, {network: this.network});
-    if (!addressObj.isValid()) {
-      throw new SendTxError(`Address ${address} is not valid.`);
-    }
-
-    outputsObj.push(new Output(mask, addressObj, {tokenData: AUTHORITY_TOKEN_DATA}));
-
-    if (newOptions.createAnotherAuthority) {
-      const anotherAddressStr = newOptions.anotherAuthorityAddress || this.getCurrentAddress({ markAsUsed: true }).address;
-      const anotherAddress = new Address(anotherAddressStr, {network: this.network});
-      if (!anotherAddress.isValid()) {
-        throw new SendTxError(`Address ${newOptions.anotherAuthorityAddress} is not valid.`);
-      }
-      outputsObj.push(new Output(mask, anotherAddress, {tokenData: AUTHORITY_TOKEN_DATA}));
-    }
-
-    const tx = new Transaction(inputsObj, outputsObj);
-    tx.tokens = [token];
-    tx.prepareToSend();
-
-    // Set input data
-    const dataToSignHash = tx.getDataToSignHash();
-    const inputData = this.getInputData(dataToSignHash, utxo.addressPath);
-    inputsObj[0].setData(inputData);
-
-    // 4. Send tx proposal with create and send
-    return this.createSendTransaction(tx);
-  }*/
-
-  /**
-   * Destroy authority outputs
-   *
-   * @memberof HathorWalletServiceWallet
-   * @inner
-   */
-  /*async destroyAuthority(token: string, type: string, count: number): Promise<SendTransaction> {
-    this.checkWalletReady();
-    let authority, mask;
-    if (type === 'mint') {
-      authority = 1;
-      mask = TOKEN_MINT_MASK;
-    } else if (type === 'melt') {
-      authority = 2;
-      mask = TOKEN_MELT_MASK;
-    } else {
-      throw new Error('This should never happen.')
-    }
-
-    // 1. Get authority utxo to spend
-    const ret = await this.getUtxos({ tokenId: token, authority, count });
-    if (ret.utxos.length < count) {
-      throw new UtxoError(`Not enough authority utxos available for destroying. Token: ${token} - Type ${type}. Requested quantity ${count} - Available quantity ${ret.utxos.length}`);
-    }
-
-    // 1. Create input from utxo
-    const inputsObj: Input[] = [];
-    for (const utxo of ret.utxos) {
-      inputsObj.push(new Input(utxo.txId, utxo.index));
-    }
-
-    // No outputs because we are just destroying the authority utxos
-
-    const tx = new Transaction(inputsObj, []);
-    tx.tokens = [token];
-    tx.prepareToSend();
-
-    // Set input data
-    const dataToSignHash = tx.getDataToSignHash();
-
-    for (const [idx, inputObj] of tx.inputs.entries()) {
-      const inputData = this.getInputData(dataToSignHash, ret.utxos[idx].addressPath);
-      inputObj.setData(inputData);
-    }
-
-    // 4. Send tx proposal with create and send
     return this.createSendTransaction(tx);
   }*/
 }
