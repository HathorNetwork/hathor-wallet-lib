/**
 * Copyright (c) Hathor Labs and its affiliates.
 *
 * This source code is licensed under the MIT license found in the
 * LICENSE file in the root directory of this source tree.
 */

import { EventEmitter } from 'events';
import bitcore, { util } from 'bitcore-lib';
import assert from 'assert';
import {
  NATIVE_TOKEN_UID,
  TOKEN_MINT_MASK,
  AUTHORITY_TOKEN_DATA,
  TOKEN_MELT_MASK,
  WALLET_SERVICE_AUTH_DERIVATION_PATH,
  P2SH_ACCT_PATH,
  P2PKH_ACCT_PATH,
} from '../constants';
import { decryptData, signMessage } from '../utils/crypto';
import walletApi from './api/walletApi';
import { deriveAddressFromXPubP2PKH } from '../utils/address';
import walletUtils from '../utils/wallet';
import helpers from '../utils/helpers';
import transaction from '../utils/transaction';
import tokens from '../utils/tokens';
import config from '../config';
import P2PKH from '../models/p2pkh';
import Transaction from '../models/transaction';
import CreateTokenTransaction from '../models/create_token_transaction';
import Output from '../models/output';
import Input from '../models/input';
import Address from '../models/address';
import Network from '../models/network';
import networkInstance from '../network';
import { MemoryStore, Storage } from '../storage';
import WalletServiceConnection from './connection';
import SendTransactionWalletService from './sendTransactionWalletService';
import {
  AddressInfoObject,
  GetBalanceObject,
  GetAddressesObject,
  GetHistoryObject,
  WalletStatus,
  Utxo,
  OutputType,
  OutputSendTransaction,
  OutputRequestObj,
  DataScriptOutputRequestObj,
  InputRequestObj,
  TransactionFullObject,
  IHathorWallet,
  WsTransaction,
  CreateWalletAuthData,
  ConnectionState,
  TokenDetailsObject,
  AuthorityTxOutput,
  GetTxOutputsOptions,
  WalletServiceServerUrls,
  FullNodeVersionData,
  WalletAddressMap,
  TxByIdTokensResponseData,
  DelegateAuthorityOptions,
  DestroyAuthorityOptions,
  FullNodeTxResponse,
  FullNodeTxConfirmationDataResponse,
  GetAddressDetailsObject,
  CreateTokenOptionsInput,
} from './types';
import {
  SendTxError,
  UtxoError,
  WalletRequestError,
  WalletError,
  UninitializedWalletError,
  WalletFromXPubGuard,
  PinRequiredError,
} from '../errors';
import { ErrorMessages } from '../errorMessages';
import { IStorage, IWalletAccessData, OutputValueType, WalletType, IHistoryTx } from '../types';
import NanoContractTransactionBuilder from '../nano_contracts/builder';
import {
  NanoContractVertexType,
  NanoContractBuilderCreateTokenOptions,
  CreateNanoTxData,
} from '../nano_contracts/types';
import { WalletServiceStorageProxy } from './walletServiceStorageProxy';
import HathorWallet from '../new/wallet';

// Time in milliseconds berween each polling to check wallet status
// if it ended loading and became ready
const WALLET_STATUS_POLLING_INTERVAL = 1000;

enum walletState {
  NOT_STARTED = 'Not started',
  LOADING = 'Loading',
  READY = 'Ready',
}

class HathorWalletServiceWallet extends EventEmitter implements IHathorWallet {
  // String with wallet passphrase
  passphrase: string;

  // Wallet id from the wallet service
  walletId: string | null;

  // Network in which the wallet is connected ('mainnet' or 'testnet')
  network: Network;

  // The test environment for the Wallet Service can be slow, and we need to adapt to this
  // with special error handling conditions.
  _expectSlowLambdas: boolean;

  // Method to request the password from the client
  private requestPassword: () => Promise<string>;

  // String with 24 words separated by space
  private seed: string | null;

  // Xpub of the wallet
  private xpub: string | null;

  // Xpriv of the wallet on the account derivation path
  private xpriv: string | null;

  // Xpriv of the auth derivation path
  private authPrivKey: bitcore.HDPrivateKey | null;

  // State of the wallet. One of the walletState enum options
  private state: string;

  // Variable to prevent start sending more than one tx concurrently
  private isSendingTx: boolean;

  // ID of tx proposal
  private txProposalId: string | null;

  // Auth token to be used in the wallet API requests to wallet service
  private authToken: string | null;

  // Wallet status interval
  // Variable to store the possible addresses to use that are after the last used address
  private newAddresses: AddressInfoObject[];

  // Index of the address to be used by the wallet
  private indexToUse: number;

  // WalletService-ready connection class
  private conn: WalletServiceConnection;

  // Flag to indicate if the wallet was already connected when the websocket conn is established
  private firstConnection: boolean;

  // Flag to indicate if the websocket connection is enabled
  private readonly _isWsEnabled: boolean;

  public storage: IStorage;

  constructor({
    requestPassword,
    seed = null,
    xpriv = null,
    authxpriv = null,
    xpub = null,
    network,
    passphrase = '',
    enableWs = true,
    storage = null,
    expectSlowLambdas = false,
  }: {
    requestPassword: () => Promise<string>;
    seed?: string | null;
    xpriv?: string | null;
    authxpriv?: string | null;
    xpub?: string | null;
    network: Network;
    passphrase?: string;
    enableWs?: boolean;
    storage?: IStorage | null;
    expectSlowLambdas?: boolean;
  }) {
    super();

    if (!seed && !xpriv && !xpub) {
      throw Error('You must explicitly provide the seed, xpriv or the xpub.');
    }

    if (seed && xpriv) {
      throw Error('You cannot provide both a seed and an xpriv.');
    }

    if (xpriv && passphrase !== '') {
      throw Error("You can't use xpriv with passphrase.");
    }

    if (xpriv && !authxpriv) {
      throw new Error('You must provide both the account path xpriv and auth path xpriv.');
    }

    if (seed) {
      // It will throw InvalidWords error in case is not valid
      walletUtils.wordsValid(seed);
    }

    if (!storage) {
      const store = new MemoryStore();
      this.storage = new Storage(store);
    } else {
      this.storage = storage;
    }

    // Setup the connection so clients can listen to its events before it is started
    this.conn = new WalletServiceConnection();
    this._isWsEnabled = enableWs;
    this._expectSlowLambdas = expectSlowLambdas;
    this.state = walletState.NOT_STARTED;

    this.xpriv = xpriv;
    this.seed = seed;
    this.xpub = xpub;
    if (authxpriv && !bitcore.HDPrivateKey.isValidSerialized(authxpriv)) {
      throw new Error('authxpriv parameter is an invalid hd privatekey');
    }
    this.authPrivKey = authxpriv ? bitcore.HDPrivateKey(authxpriv) : null;

    this.passphrase = passphrase;

    this.requestPassword = requestPassword;

    // ID of wallet after created on wallet service
    this.walletId = null;
    this.isSendingTx = false;
    this.txProposalId = null;

    this.network = network;
    networkInstance.setNetwork(this.network.name);

    this.authToken = null;
    this.firstConnection = true;

    this.newAddresses = [];
    this.indexToUse = -1;
    // TODO should we have a debug mode?
  }

  /**
   * Sets the server to connect on config singleton and storage
   *
   * @param {String} newServer - The new server to set the config and storage to
   *
   * @memberof HathorWalletServiceWallet
   * @inner
   */
  async changeServer(newServer: string) {
    await this.storage.store.setItem('wallet:wallet_service:base_server', newServer);
    config.setWalletServiceBaseUrl(newServer);
  }

  /**
   * Sets the websocket server to connect on config singleton and storage
   *
   * @param {String} newServer - The new websocket server to set the config and storage to
   *
   * @memberof HathorWalletServiceWallet
   * @inner
   */
  async changeWsServer(newServer: string) {
    await this.storage.store.setItem('wallet:wallet_service:ws_server', newServer);
    config.setWalletServiceBaseWsUrl(newServer);
  }

  /**
   * Gets the stored websocket and base server urls
   *
   * @memberof HathorWalletServiceWallet
   * @inner
   */
  async getServerUrlsFromStorage(): Promise<WalletServiceServerUrls> {
    const walletServiceBaseUrl = (await this.storage.store.getItem(
      'wallet:wallet_service:base_server'
    )) as string;
    const walletServiceWsUrl = (await this.storage.store.getItem(
      'wallet:wallet_service:ws_server'
    )) as string;

    return {
      walletServiceBaseUrl,
      walletServiceWsUrl,
    };
  }

  /**
   * Get server URL from config object
   *
   * @memberof HathorWalletServiceWallet
   * @inner
   */
  // eslint-disable-next-line class-methods-use-this
  getServerUrl(): string {
    return config.getServerUrl();
  }

  /**
   * Remove sensitive data from memory
   *
   * NOTICE: This won't remove data from memory immediately, we have to wait until javascript
   * garbage collect it. JavaScript currently does not provide a standard way to trigger
   * garbage collection
   * */
  clearSensitiveData() {
    this.seed = null;
    this.authPrivKey = null;
  }

  /**
   * Get auth xpubkey from seed
   *
   * @param {String} seed 24 words
   * @param {Object} options Options with passphrase and networkName
   *
   * @return {String} auth xpubkey
   * @memberof HathorWalletServiceWallet
   * @inner
   */
  static getAuthXPubKeyFromSeed(
    seed: string,
    options: { passphrase?: string; networkName?: string } = {}
  ): string {
    const methodOptions = {
      passphrase: '',
      networkName: 'mainnet',
      ...options,
    };

    const xpriv = walletUtils.getXPrivKeyFromSeed(seed, methodOptions);
    const privkey = HathorWalletServiceWallet.deriveAuthPrivateKey(xpriv);

    return privkey.xpubkey;
  }

  /**
   * Derive private key from root to the auth specific purpose derivation path
   *
   * @param {HDPrivateKey} xpriv The wallet's root xpriv
   *
   * @return {HDPrivateKey} Derived private key at the auth derivation path
   * @memberof HathorWalletServiceWallet
   * @inner
   */
  static deriveAuthPrivateKey(xpriv: bitcore.HDPrivateKey): bitcore.HDPrivateKey {
    return xpriv.deriveNonCompliantChild(WALLET_SERVICE_AUTH_DERIVATION_PATH);
  }

  /**
   * getWalletIdFromXPub: Get the wallet id given the xpubkey
   *
   * @param xpub - The xpubkey
   * @returns The wallet id
   *
   * @memberof HathorWalletServiceWallet
   * @inner
   */
  static getWalletIdFromXPub(xpub: string) {
    return walletUtils.getWalletIdFromXPub(xpub);
  }

  /**
   * Start wallet: load the wallet data, update state and start polling wallet status until it's ready
   *
   * @param {Object} optionsParams Options parameters
   *  {
   *   'pinCode': PIN to encrypt the auth xpriv on storage
   *   'password': Password to decrypt xpriv information
   *   'waitReady': Whether to wait for the wallet to be ready (default: true)
   *  }
   *
   * @memberof HathorWalletServiceWallet
   * @inner
   */
  async start({
    pinCode,
    password,
    waitReady = true,
  }: { pinCode?: string; password?: string; waitReady?: boolean } = {}) {
    if (!pinCode) {
      throw new Error('Pin code is required when starting the wallet.');
    }

    this.setState(walletState.LOADING);

    let accessData: IWalletAccessData | null = null;
    try {
      accessData = await this.storage.getAccessData();
    } catch (err) {
      if (!(err instanceof UninitializedWalletError)) {
        throw err;
      }
    }

    if (!accessData) {
      if (this.seed) {
        if (!password) {
          throw new Error('Password is required when starting the wallet from the seed.');
        }
        accessData = walletUtils.generateAccessDataFromSeed(this.seed, {
          passphrase: this.passphrase,
          pin: pinCode,
          password,
          networkName: this.network.name,
          // multisig: not implemented on wallet service yet
        });
      } else if (this.xpriv) {
        // generateAccessDataFromXpriv expects a xpriv on the change level path
        const accountLevelPrivKey = new bitcore.HDPrivateKey(this.xpriv);
        const changeLevelPrivKey = accountLevelPrivKey.deriveNonCompliantChild(0);

        accessData = walletUtils.generateAccessDataFromXpriv(changeLevelPrivKey.xprivkey, {
          pin: pinCode,
          authXpriv: this.authPrivKey.xprivkey!,
          // multisig: not implemented on wallet service yet
        });
      } else {
        throw new Error('WalletService facade initialized without seed or xprivkey');
      }

      await this.storage.saveAccessData(accessData);
    }

<<<<<<< HEAD
    let renewPromise: Promise<void | { status: string; error: Error }> | null = null;
=======
    let renewPromise: Promise<void> | null = null;
    let renewPromiseError = null;
>>>>>>> c10f4d33
    if (accessData.acctPathKey) {
      // We can preemtively request/renew the auth token so the wallet can wait for this process
      // to finish while we derive and request the wallet creation.
      // This call will fail is the wallet is being created for the first time.
      const acctKey = decryptData(accessData.acctPathKey, pinCode);
      const privKeyAccountPath = bitcore.HDPrivateKey(acctKey);
      const walletId = HathorWalletServiceWallet.getWalletIdFromXPub(privKeyAccountPath.xpubkey);
      this.walletId = walletId;
<<<<<<< HEAD
      renewPromise = this.validateAndRenewAuthToken(pinCode).catch(err => ({
        status: 'failed',
        error: err,
      }));
=======
      renewPromise = this.validateAndRenewAuthToken(pinCode).catch(err => {
        renewPromiseError = err;
      });
>>>>>>> c10f4d33
    }

    const {
      xpub,
      authXpub,
      xpubkeySignature,
      authXpubkeySignature,
      timestampNow,
      firstAddress,
      authDerivedPrivKey,
    } = await this.generateCreateWalletAuthData(accessData, pinCode);

    if (!renewPromise) {
      // we need to start the process to renew the auth token If for any reason we had to
      // derive the account path xpubkey on the method above.
      const walletId = HathorWalletServiceWallet.getWalletIdFromXPub(xpub);
      this.walletId = walletId;
<<<<<<< HEAD
      renewPromise = this.validateAndRenewAuthToken(pinCode).catch(err => ({
        status: 'failed',
        error: err,
      }));
=======
      renewPromise = this.validateAndRenewAuthToken(pinCode).catch(err => {
        renewPromiseError = err;
      });
>>>>>>> c10f4d33
    }

    this.xpub = xpub;
    this.authPrivKey = authDerivedPrivKey;

    let renewPromise2Error = null;
    const handleCreate = async (data: WalletStatus, tokenRenewPromise: Promise<void> | null) => {
      this.walletId = data.walletId;

      if (data.status === 'creating') {
        // If the wallet status is creating, we should wait until it is ready
        // before continuing
        await this.pollForWalletStatus();
      } else if (data.status !== 'ready') {
        // At this stage, if the wallet is not `ready` or `creating` we should
        // throw an error as there are only three states: `ready`, `creating` or `error`
        throw new WalletRequestError(ErrorMessages.WALLET_STATUS_ERROR, { cause: data.status });
      }

      if (tokenRenewPromise !== null) {
        try {
          if (renewPromise2Error) {
            // If an error happened async before this await, we must
            // throw it, for it to be captured by the following catch
            throw renewPromise2Error;
          }
          await tokenRenewPromise;
        } catch (err) {
          this.authToken = null;
        }
      }

      await this.onWalletReady();
    };

    const data = await walletApi.createWallet(
      this,
      xpub,
      xpubkeySignature,
      authXpub,
      authXpubkeySignature,
      timestampNow,
      firstAddress
    );

    // Set walletId immediately after wallet creation
    this.walletId = data.status.walletId;

    // If waitReady is false, return immediately after wallet creation
    if (!waitReady) {
      this.clearSensitiveData();
      return;
    }

    // If auth token api fails we can still retry during wallet creation status polling.
    let renewPromise2: Promise<void> | null = null;
    try {
      if (renewPromiseError) {
        // If an error happened async before this await, we must
        // throw it, for it to be captured by the following catch
        throw renewPromiseError;
      }
      // Here we await the first auth token api call before continuing the startup process.
      const promiseResult = await renewPromise;

      if (promiseResult?.status === 'failed') {
        throw promiseResult.error;
      }
    } catch (err) {
      // If the wallet was being created the api would fail, but we will try to request a new token
      // now that the wallet was created and before it is ready.
      this.authToken = null;
      const walletId = HathorWalletServiceWallet.getWalletIdFromXPub(xpub);
      this.walletId = walletId;
      renewPromise2 = this.validateAndRenewAuthToken(pinCode).catch(renew2Err => {
        renewPromise2Error = renew2Err;
      });
    }

    await handleCreate(data.status, renewPromise2);

    this.clearSensitiveData();
  }

  /**
   * Returns version data from the connected fullnode
   * */
  async getVersionData(): Promise<FullNodeVersionData> {
    return walletApi.getVersionData(this);
  }

  /**
   * Detects if we are loading from the seed or the account path and returns the
   * required information for authentication
   *
   * @param pinCode The pincode to be used to encrypt the auth xprivkey
   *
   * @memberof HathorWalletServiceWallet
   * @inner
   */
  async generateCreateWalletAuthData(
    accessData: IWalletAccessData,
    pinCode: string
  ): Promise<CreateWalletAuthData> {
    let privKey: bitcore.HDPrivateKey;
    let privKeyAccountPath: bitcore.HDPrivateKey;
    let authDerivedPrivKey: bitcore.HDPrivateKey;

    const now = Date.now();
    const timestampNow = Math.floor(now / 1000); // in seconds

    if (accessData.acctPathKey) {
      const acctKey = decryptData(accessData.acctPathKey, pinCode);
      privKeyAccountPath = bitcore.HDPrivateKey(acctKey);
    } else if (this.seed) {
      // Derive from seed present in memory
      // getXPrivKeyFromSeed returns a HDPrivateKey on the root path
      privKey = walletUtils.getXPrivKeyFromSeed(this.seed, {
        passphrase: this.passphrase,
        networkName: this.network.name,
      });
      privKeyAccountPath = privKey.deriveNonCompliantChild(P2PKH_ACCT_PATH);
    } else if (this.xpriv) {
      privKeyAccountPath = bitcore.HDPrivateKey(this.xpriv);
    } else {
      throw new Error('Cannot derive account path key');
    }
    const xpub = privKeyAccountPath.xpubkey;

    if (accessData.authKey) {
      const authKey = decryptData(accessData.authKey, pinCode);
      authDerivedPrivKey = bitcore.HDPrivateKey(authKey);
    } else if (this.seed) {
      // Derive from seed present in memory
      if (!privKey) {
        privKey = walletUtils.getXPrivKeyFromSeed(this.seed, {
          passphrase: this.passphrase,
          networkName: this.network.name,
        });
      }
      authDerivedPrivKey = HathorWalletServiceWallet.deriveAuthPrivateKey(privKey);
    } else {
      try {
        authDerivedPrivKey = bitcore.HDPrivateKey.fromString(
          await this.storage.getAuthPrivKey(pinCode)
        );
      } catch (err) {
        throw new Error('Cannot fetch or derive auth path key');
      }
    }
    const authXpub = authDerivedPrivKey.xpubkey;

    const walletId: string = HathorWalletServiceWallet.getWalletIdFromXPub(xpub);

    // prove we own the xpubkey
    const xpubkeySignature = this.signMessage(privKeyAccountPath, timestampNow, walletId);

    // prove we own the auth_xpubkey
    const authXpubkeySignature = this.signMessage(authDerivedPrivKey, timestampNow, walletId);
    const xpubChangeDerivation = walletUtils.xpubDeriveChild(xpub, 0);
    const { base58: firstAddress } = deriveAddressFromXPubP2PKH(
      xpubChangeDerivation,
      0,
      this.network.name
    );

    return {
      xpub,
      xpubkeySignature,
      authXpub,
      authXpubkeySignature,
      timestampNow,
      firstAddress,
      authDerivedPrivKey,
    };
  }

  /**
   * onUpdateTx: Event called when a transaction is updated
   *
   * @memberof HathorWalletServiceWallet
   * @inner
   */
  onUpdateTx(updatedTx) {
    this.emit('update-tx', updatedTx);
  }

  /**
   * onNewTx: Event called when a new transaction is received on the websocket feed
   *
   * @memberof HathorWalletServiceWallet
   * @inner
   */
  async onNewTx(newTx: WsTransaction) {
    const { outputs } = newTx;
    let shouldGetNewAddresses = false;

    for (const output of outputs) {
      // Check if the output's decoded address matches any of the wallet's new addresses
      if (
        output.decoded &&
        output.decoded.address &&
        this.newAddresses.find(newAddress => newAddress.address === output.decoded.address)
      ) {
        // break early
        shouldGetNewAddresses = true;
        break;
      }
    }

    // We need to update the `newAddresses` array on every new transaction
    // because the new tx might have used one of those addresses and we try to guarantee
    // that every transaction uses a new address for increased privacy
    if (shouldGetNewAddresses) {
      await this.getNewAddresses();
    }

    this.emit('new-tx', newTx);
  }

  /**
   * Return wallet auth token
   *
   * @memberof HathorWalletServiceWallet
   * @inner
   */
  getAuthToken(): string | null {
    return this.authToken;
  }

  /**
   * Returns the balance for each token in tx, if the input/output belongs to this wallet
   *
   * This method is meant to keep compatibility with the old facade
   *
   * @param {Object} tx Transaction data with array of inputs and outputs
   *
   * @return {Object} Object with each token and it's balance in this tx for this wallet
   * */
  async getTxBalance(
    tx: IHistoryTx,
    optionsParam = {}
  ): Promise<{ [tokenId: string]: OutputValueType }> {
    const options = { includeAuthorities: false, ...optionsParam };

    const addresses: string[] = [];

    const generator = this.getAllAddresses();

    // We are not using for async (...) to maintain compatibility with older nodejs versions
    // if we ever deprecate older node versions, we can refactor this to the new, cleaner syntax
    let nextAddress = await generator.next();
    while (!nextAddress.done) {
      addresses.push(nextAddress.value.address);
      nextAddress = await generator.next();
    }

    const balance: { [tokenId: string]: OutputValueType } = {};
    for (const txout of tx.outputs) {
      if (transaction.isAuthorityOutput(txout)) {
        if (options.includeAuthorities) {
          if (!balance[txout.token]) {
            balance[txout.token] = 0n;
          }
        }
        continue;
      }
      if (txout.decoded && txout.decoded.address && addresses.includes(txout.decoded.address)) {
        if (!balance[txout.token]) {
          balance[txout.token] = 0n;
        }
        balance[txout.token] += txout.value;
      }
    }

    for (const txin of tx.inputs) {
      if (transaction.isAuthorityOutput(txin)) {
        if (options.includeAuthorities) {
          if (!balance[txin.token]) {
            balance[txin.token] = 0n;
          }
        }
        continue;
      }
      if (txin.decoded && txin.decoded.address && addresses.includes(txin.decoded.address)) {
        if (!balance[txin.token]) {
          balance[txin.token] = 0n;
        }
        balance[txin.token] -= txin.value;
      }
    }

    return balance;
  }

  /**
   * When the wallet starts, it might take some seconds for the wallet service to completely load all addresses
   * This method is responsible for polling the wallet status until it's ready
   *
   * @memberof HathorWalletServiceWallet
   * @inner
   */
  async pollForWalletStatus(): Promise<void> {
    return new Promise((resolve, reject) => {
      const pollIntervalTimer = setInterval(async () => {
        const data = await walletApi.getWalletStatus(this);

        if (data.status.status === 'ready') {
          clearInterval(pollIntervalTimer);
          resolve();
        } else if (data.status.status !== 'creating') {
          // Only possible states are 'ready', 'creating' and 'error', if status
          // is not ready or creating, we should reject the promise
          clearInterval(pollIntervalTimer);
          reject(new WalletRequestError('Error getting wallet status.', { cause: data.status }));
        }
      }, WALLET_STATUS_POLLING_INTERVAL);
    });
  }

  /**
   * Check if wallet is ready and throw error if not ready
   *
   * @memberof HathorWalletServiceWallet
   * @public
   */
  public failIfWalletNotReady() {
    if (!this.isReady()) {
      throw new WalletError('Wallet not ready');
    }
  }

  /**
   * Method executed when wallet is ready
   *
   * @memberof HathorWalletServiceWallet
   * @inner
   */
  private async onWalletReady(skipAddressFetch: boolean = false) {
    // We should wait for new addresses before setting wallet to ready
    // Skip address fetching if requested (useful for read-only wallets that don't need gap addresses)
    if (!skipAddressFetch) {
      await this.getNewAddresses(true);
    }

    if (this.isWsEnabled()) {
      this.setupConnection();
    }
    this.setState(walletState.READY);
  }

  setupConnection() {
    if (!this.walletId) {
      // This should never happen
      throw new Error('Tried to setup connection but wallet_id is not set.');
    }

    this.conn.setWalletId(this.walletId);
    this.conn.on('new-tx', (newTx: WsTransaction) => this.onNewTx(newTx));
    this.conn.on('update-tx', updatedTx => this.onUpdateTx(updatedTx));
    this.conn.on('state', (newState: ConnectionState) => this.onConnectionChangedState(newState));
    this.conn.start();
  }

  /**
   * Called when the connection to the websocket changes.
   * It is also called if the network is down.
   *
   * Since the wallet service facade holds no data (as opposed to
   * the old facade, where the wallet facade receives a storage object),
   * the client needs to handle the data reload, so we just emit an event
   * to indicate that a reload is necessary.
   *
   * @param {Number} newState Enum of new state after change
   * */
  onConnectionChangedState(newState: ConnectionState) {
    if (newState === ConnectionState.CONNECTED) {
      // We don't need to reload data if this is the first
      // connection
      if (!this.firstConnection) {
        this.emit('reload-data');
      }

      this.firstConnection = false;
    }
  }

  /**
   * Get all addresses of the wallet
   *
   * @memberof HathorWalletServiceWallet
   * @inner
   */
  async *getAllAddresses(): AsyncGenerator<GetAddressesObject> {
    this.failIfWalletNotReady();
    const data = await walletApi.getAddresses(this);
    for (const address of data.addresses) {
      yield address;
    }
  }

  /**
   * Get the new addresses to be used by this wallet, i.e. the last GAP LIMIT unused addresses
   * Then it updates this.newAddresses and this.indexToUse that handle the addresses to use
   *
   * @param ignoreWalletReady Will download new addresses even if the wallet is not set to ready
   *
   * @memberof HathorWalletServiceWallet
   * @inner
   */
  private async getNewAddresses(ignoreWalletReady: boolean = false) {
    // If the user is sure the wallet service has already loaded his wallet, he can ignore the check
    if (!ignoreWalletReady) {
      // We should fail if the wallet is not ready because the wallet service address load mechanism is
      // asynchronous, so we will get an empty or partial array of addresses if they are not all loaded.
      this.failIfWalletNotReady();
    }
    const data = await walletApi.getNewAddresses(this);
    this.newAddresses = data.addresses;
    this.indexToUse = 0;
  }

  /**
   * Get the balance of the wallet for a specific token
   *
   * @memberof HathorWalletServiceWallet
   * @inner
   */
  async getBalance(token: string | null = null): Promise<GetBalanceObject[]> {
    this.failIfWalletNotReady();
    const data = await walletApi.getBalances(this, token);
    return data.balances;
  }

  async getTokens(): Promise<string[]> {
    this.failIfWalletNotReady();
    const data = await walletApi.getTokens(this);
    return data.tokens;
  }

  /**
   * Get the history of the wallet for a specific token
   *
   * @memberof HathorWalletServiceWallet
   * @inner
   */
  async getTxHistory(
    options: { token_id?: string; count?: number; skip?: number } = {}
  ): Promise<GetHistoryObject[]> {
    this.failIfWalletNotReady();
    const data = await walletApi.getHistory(this, options);
    return data.history;
  }

  /**
   * Get utxo from tx id and index
   *
   * @memberof HathorWalletServiceWallet
   * @inner
   */
  async getUtxoFromId(txId: string, index: number): Promise<Utxo | null> {
    const data = await walletApi.getTxOutputs(this, {
      txId,
      index,
      skipSpent: true, // This is the API default, but we should be explicit about it
    });
    const utxos = data.txOutputs;
    if (utxos.length === 0) {
      // No utxo for this txId/index or is not from the requested wallet
      return null;
    }
    if (utxos.length > 1) {
      throw new UtxoError(
        `Expected to receive only one utxo for txId ${txId} and index ${index} but received ${utxos.length}.`
      );
    }

    return utxos[0];
  }

  /**
   * Get utxos of the wallet addresses
   *
   * @param options Utxo filtering options
   * @param {number} [options.max_utxos] - Maximum number of utxos to aggregate. Default to MAX_INPUTS (255).
   * @param {string} [options.token] - Token to filter the utxos. If not sent, we select only HTR utxos.
   * @param {number} [options.authorities] - Authorities to filter the utxos. If not sent, we select only non authority utxos.
   * @param {string} [options.filter_address] - Address to filter the utxos.
   * @param {number} [options.amount_smaller_than] - Maximum limit of utxo amount to filter the utxos list.
   * @param {number} [options.amount_bigger_than] - Minimum limit of utxo amount to filter the utxos list.
   * @param {number} [options.max_amount] - Limit the maximum total amount to consolidate summing all utxos.
   * @param {boolean} [options.only_available_utxos] - Use only available utxos (not locked)
   *
   * @returns Promise that resolves with utxos and meta information about them
   *
   * @memberof HathorWalletServiceWallet
   * @inner
   */
  async getUtxos(
    options: {
      token?: string;
      authorities?: number;
      max_utxos?: number;
      filter_address?: string;
      amount_smaller_than?: number;
      amount_bigger_than?: number;
      max_amount?: number;
      only_available_utxos?: boolean;
    } = {}
  ): Promise<{
    total_amount_available: bigint;
    total_utxos_available: bigint;
    total_amount_locked: bigint;
    total_utxos_locked: bigint;
    utxos: {
      address: string;
      amount: bigint;
      tx_id: string;
      locked: boolean;
      index: number;
    }[];
  }> {
    this.failIfWalletNotReady();

    const newOptions = {
      token: options.token,
      authorities: options.authorities,
      max_utxos: options.max_utxos,
      filter_address: options.filter_address,
      amount_smaller_than: options.amount_smaller_than,
      amount_bigger_than: options.amount_bigger_than,
      max_amount: options.max_amount,
      only_available_utxos: options.only_available_utxos,
    };

    const mappedOptions = {
      tokenId: newOptions.token || NATIVE_TOKEN_UID,
      authority: newOptions.authorities ? BigInt(newOptions.authorities) : undefined,
      addresses: newOptions.filter_address ? [newOptions.filter_address] : undefined,
      totalAmount: newOptions.max_amount ? BigInt(newOptions.max_amount) : undefined,
      smallerThan: newOptions.amount_smaller_than,
      biggerThan: newOptions.amount_bigger_than,
      maxOutputs: newOptions.max_utxos || 255,
      ignoreLocked: true,
      skipSpent: newOptions.only_available_utxos !== false,
    };

    // Call the internal API to get UTXOs
    const data = await walletApi.getTxOutputs(this, mappedOptions);
    const filteredUtxos = data.txOutputs;

    // Build the UtxoDetails response matching fullnode wallet interface
    const utxoDetails = {
      total_amount_available: 0n,
      total_utxos_available: 0n,
      total_amount_locked: 0n,
      total_utxos_locked: 0n,
      utxos: [] as {
        address: string;
        amount: bigint;
        tx_id: string;
        locked: boolean;
        index: number;
      }[],
    };

    // For wallet service, we'll assume all UTXOs are available (not locked)
    // since the wallet service handles locking differently
    for (const utxo of filteredUtxos) {
      const utxoInfo = {
        address: utxo.address,
        amount: utxo.value,
        tx_id: utxo.txId,
        locked: false, // Wallet service UTXOs are typically available
        index: utxo.index,
      };

      utxoDetails.utxos.push(utxoInfo);
      utxoDetails.total_amount_available += utxo.value;
      utxoDetails.total_utxos_available += 1n;
    }

    return utxoDetails;
  }

  /**
   * Get utxos for filling a transaction
   *
   * @param amount The total amount needed
   * @param options Options for filtering utxos
   * @memberof HathorWalletServiceWallet
   * @inner
   */
  async getUtxosForAmount(
    amount: OutputValueType,
    options: {
      token?: string;
      filter_address?: string;
    } = {}
  ): Promise<{ utxos: Utxo[]; changeAmount: OutputValueType }> {
    if (amount <= 0) {
      throw new UtxoError('Total amount must be a positive integer.');
    }

    const newOptions = {
      tokenId: options.token || NATIVE_TOKEN_UID,
      addresses: options.filter_address ? [options.filter_address] : undefined,
      totalAmount: amount,
      ignoreLocked: true,
      skipSpent: true,
    };

    if (!newOptions.totalAmount) {
      throw new UtxoError('We need the total amount of utxos.');
    }

    const data = await walletApi.getTxOutputs(this, newOptions);

    // Use selectUtxos to handle all error conditions and utxo selection
    const ret = transaction.selectUtxos(data.txOutputs, newOptions.totalAmount!);
    return { utxos: ret.utxos, changeAmount: ret.changeAmount };
  }

  /**
   * Signs a message using xpriv derivation path m/44'/280'/0'
   *
   * @memberof HathorWalletServiceWallet
   * @inner
   */
  signMessage(hdPrivKey: bitcore.HDPrivateKey, timestamp: number, walletId: string): string {
    const address = hdPrivKey.publicKey.toAddress(this.network.getNetwork()).toString();
    const message = String(timestamp).concat(walletId).concat(address);

    return signMessage(message, hdPrivKey.privateKey);
  }

  /**
   * Validate that the wallet auth token is valid
   * If it's not valid, requests a new one and update
   *
   * @param {string} usePassword Accepts the password as a parameter so we don't have to ask
   * the client for it if we already have it in memory
   *
   * @memberof HathorWalletServiceWallet
   * @inner
   */
  async validateAndRenewAuthToken(usePassword?: string): Promise<void> {
    if (!this.walletId) {
      throw new Error('Wallet not ready yet.');
    }

    const now = new Date();
    const timestampNow = Math.floor(now.getTime() / 1000);

    const validateJWTExpireDate = (token: string): boolean => {
      const base64Url = token.split('.')[1];
      const base64 = base64Url.replace('-', '+').replace('_', '/');
      const decodedData = JSON.parse(Buffer.from(base64, 'base64').toString('binary'));

      // If the token will expire in the next 60 seconds (or has already expired)
      const delta = 60;
      if (timestampNow + delta > decodedData.exp) {
        return false;
      }

      return true;
    };

    if (!this.authToken || !validateJWTExpireDate(this.authToken)) {
      // Check if we're in read-only mode (no auth private key available)
      // In read-only mode, we need to use the read-only auth token endpoint
      if (!this.authPrivKey && !usePassword && this.xpub) {
        // Read-only mode: renew using xpubkey without signature
        await this.getReadOnlyAuthToken();
        return;
      }

      let privKey = this.authPrivKey;

      if (!privKey) {
        // Request the client for the PIN
        const password = usePassword || (await this.requestPassword());

        // Use it to get the words from the storage
        privKey = bitcore.HDPrivateKey.fromString(await this.storage.getAuthPrivKey(password));
      }

      await this.renewAuthToken(privKey, timestampNow);
    } else if (usePassword) {
      // If we have received the user PIN, we should renew the token anyway
      // without blocking this method's promise

      const privKey = bitcore.HDPrivateKey.fromString(
        await this.storage.getAuthPrivKey(usePassword)
      );

      this.renewAuthToken(privKey, timestampNow);
    }
  }

  /**
   * Renew the auth token on the wallet service
   *
   * Note: This method is called in a fire-and-forget manner, so it should not throw exceptions when failing.
   *
   * @param {HDPrivateKey} privKey - private key to sign the auth message
   * @param {number} timestamp - Current timestamp to assemble the signature
   *
   * @memberof HathorWalletServiceWallet
   * @inner
   */
  async renewAuthToken(privKey: bitcore.HDPrivateKey, timestamp: number) {
    if (!this.walletId) {
      throw new Error('Wallet not ready yet.');
    }

    try {
      const sign = this.signMessage(privKey, timestamp, this.walletId);
      const data = await walletApi.createAuthToken(this, timestamp, privKey.xpubkey, sign);

      this.authToken = data.token;
    } catch (err) {
      // We should not throw here since this method is called in a fire-and-forget manner
<<<<<<< HEAD
=======
      // TODO: When this wallet has a logger, we should log this error to help with debugging
>>>>>>> c10f4d33
      this.authToken = null;
    }
  }

  /**
   * Get read-only auth token using only the xpubkey (no signature required)
   * This allows read-only access to wallet data without needing private keys
   *
   * @memberof HathorWalletServiceWallet
   * @inner
   */
  async getReadOnlyAuthToken(): Promise<string> {
    if (!this.xpub) {
      throw new Error('xpub is required to get read-only auth token.');
    }

    if (!this.walletId) {
      // Derive walletId from xpub if not set
      this.walletId = HathorWalletServiceWallet.getWalletIdFromXPub(this.xpub);
    }

    const data = await walletApi.createReadOnlyAuthToken(this, this.xpub);
    this.authToken = data.token;

    return data.token;
  }

  /**
   * Start wallet in read-only mode using only the xpubkey
   * This allows querying wallet data without needing private keys or authentication
   *
   * @param options.skipAddressFetch - If true, skips fetching gap addresses (faster startup, ~300ms-1s saved)
   * @throws {WalletRequestError} If wallet is not initialized or not ready
   *
   * @memberof HathorWalletServiceWallet
   * @inner
   */
  async startReadOnly(options?: { skipAddressFetch?: boolean }): Promise<void> {
    if (!this.xpub) {
      throw new Error('xpub is required to start wallet in read-only mode.');
    }

    const skipAddressFetch = options?.skipAddressFetch || false;

    this.setState(walletState.LOADING);

    // Derive walletId from xpub
    const walletId = HathorWalletServiceWallet.getWalletIdFromXPub(this.xpub);
    this.walletId = walletId;

    // Save accessData for read-only wallet
    // This is required for methods like getAddressPathForIndex() that need walletType
    const accessData = walletUtils.generateAccessDataFromXpub(this.xpub);
    await this.storage.saveAccessData(accessData);

    // Try to get read-only auth token
    // This will succeed only if wallet is in 'ready' state
    try {
      await this.getReadOnlyAuthToken();
      // Token obtained successfully, wallet is ready
      await this.onWalletReady(skipAddressFetch);
    } catch (error) {
      // Token request failed, check wallet status to determine why
      const walletStatus = await walletApi.getWalletStatus(this);

      if (walletStatus.status.status === 'creating') {
        // Wallet is still being created, poll until it's ready
        await this.pollForWalletStatus();
        // After polling completes, get the token now that wallet is ready
        await this.getReadOnlyAuthToken();
        await this.onWalletReady(skipAddressFetch);
      } else {
        // Wallet is in error state or other invalid state
        throw new WalletRequestError(
          'Wallet must be initialized and ready before starting in read-only mode.',
          { cause: walletStatus.status }
        );
      }
    }
  }

  /**
   * Create a SendTransaction instance to send a transaction with possibly multiple outputs.
   *
   * @param outputs Array of proposed outputs
   * @param options Options parameters
   *
   * @return Promise<SendTransactionWalletService>
   */
  async sendManyOutputsSendTransaction(
    outputs: Array<OutputRequestObj | DataScriptOutputRequestObj>,
    options: { inputs?: InputRequestObj[]; changeAddress?: string; pinCode?: string } = {}
  ): Promise<SendTransactionWalletService> {
    this.failIfWalletNotReady();
    if (await this.storage.isReadonly()) {
      throw new WalletFromXPubGuard('sendManyOutputsSendTransaction');
    }
    const newOptions = {
      inputs: [],
      changeAddress: null,
      pinCode: null,
      ...options,
    };

    const { inputs, changeAddress, pinCode } = newOptions;

    // PIN validation - request from client if not provided
    const pin = pinCode || (await this.requestPassword());
    if (!pin) {
      throw new Error('Pin is required.');
    }

    const sendTransactionOutputs = outputs.map(output => {
      const typedOutput = output as OutputSendTransaction;
      if (typedOutput.type === OutputType.DATA) {
        typedOutput.value = 1n;
        typedOutput.token = NATIVE_TOKEN_UID;
      } else {
        typedOutput.type = helpers.getOutputTypeFromAddress(typedOutput.address!, this.network);
      }

      return typedOutput;
    });
    const sendTransaction = new SendTransactionWalletService(this, {
      outputs: sendTransactionOutputs,
      inputs,
      changeAddress,
      pin,
    });
    return sendTransaction;
  }

  /**
   * Creates and send a transaction from an array of inputs and outputs
   *
   * @memberof HathorWalletServiceWallet
   * @inner
   */
  async sendManyOutputsTransaction(
    outputs: Array<OutputRequestObj | DataScriptOutputRequestObj>,
    options: { inputs?: InputRequestObj[]; changeAddress?: string; pinCode?: string } = {}
  ): Promise<Transaction> {
    const sendTransaction = await this.sendManyOutputsSendTransaction(outputs, options);
    return sendTransaction.run();
  }

  /**
   * Creates and send a simple transaction with one output
   *
   * @memberof HathorWalletServiceWallet
   * @inner
   */
  async sendTransaction(
    address: string,
    value: OutputValueType,
    options: { token?: string; changeAddress?: string; pinCode?: string } = {}
  ): Promise<Transaction> {
    this.failIfWalletNotReady();
    const newOptions = {
      token: '00',
      changeAddress: undefined,
      ...options,
    };
    const { token, changeAddress, pinCode } = newOptions;
    const outputs = [{ address, value, token }];
    return this.sendManyOutputsTransaction(outputs, { inputs: [], changeAddress, pinCode });
  }

  /**
   * Calculate input data from dataToSign and addressPath
   * Get the private key corresponding to the addressPath,
   * calculate the signature and add the public key
   *
   * @memberof HathorWalletServiceWallet
   * @inner
   */
  // eslint-disable-next-line class-methods-use-this -- XXX: This method should be made static
  getInputData(xprivkey: string, dataToSignHash: Buffer, addressPath: number): Buffer {
    const xpriv = bitcore.HDPrivateKey(xprivkey);
    const derivedKey = xpriv.deriveNonCompliantChild(addressPath);
    const { privateKey } = derivedKey;

    const arr = [];
    helpers.pushDataToStack(arr, transaction.getSignature(dataToSignHash, privateKey));
    helpers.pushDataToStack(arr, derivedKey.publicKey.toBuffer());
    return util.buffer.concat(arr);
  }

  /**
   * Return if wallet is ready to be used
   *
   * @memberof HathorWalletServiceWallet
   * @inner
   */
  isReady(): boolean {
    return this.state === walletState.READY;
  }

  /**
   * Update wallet state and emit 'state' event
   *
   * @param {string} state New wallet state
   *
   * @memberof HathorWalletServiceWallet
   * @inner
   */
  setState(state: string) {
    this.state = state;
    this.emit('state', state);
  }

  /**
   * Stop the wallet
   *
   * @memberof HathorWalletServiceWallet
   * @inner
   */
  async stop({ cleanStorage = true } = {}) {
    this.walletId = null;
    this.state = walletState.NOT_STARTED;
    this.firstConnection = true;
    this.removeAllListeners();

    await this.storage.handleStop({ cleanStorage });
    this.conn.stop();
  }

  /**
   * Get address at specific index
   *
   * @memberof HathorWalletServiceWallet
   * @inner
   */
  async getAddressAtIndex(index: number): Promise<string> {
    const { addresses } = await walletApi.getAddresses(this, index);

    if (addresses.length <= 0) {
      throw new Error('Error getting wallet addresses.');
    }

    return addresses[0].address;
  }

  /**
   * Returns an address' privateKey given an index and the encryption password
   *
   * @param {string} pinCode - The PIN used to encrypt data in accessData
   * @param {number} addressIndex - The address' index to fetch
   *
   * @memberof HathorWalletServiceWallet
   * @inner
   */
  async getAddressPrivKey(pinCode: string, addressIndex: number): Promise<bitcore.HDPrivateKey> {
    const mainXPrivKey = await this.storage.getMainXPrivKey(pinCode);
    const addressHDPrivKey = new bitcore.HDPrivateKey(mainXPrivKey).derive(addressIndex);

    return addressHDPrivKey;
  }

  /**
   * Gets the network name
   *
   * @memberof HathorWalletServiceWallet
   * @inner
   */
  getNetwork(): string {
    return this.getNetworkObject().name;
  }

  /**
   * Gets the network model object
   *
   * @memberof HathorWalletServiceWallet
   * @inner
   */
  getNetworkObject() {
    return this.network;
  }

  /**
   * Get the current address to be used
   *
   * @memberof HathorWalletServiceWallet
   * @inner
   */
  getCurrentAddress({ markAsUsed = false } = {}): AddressInfoObject {
    const newAddressesLen = this.newAddresses.length;
    if (this.indexToUse > newAddressesLen - 1) {
      const addressInfo = this.newAddresses[newAddressesLen - 1];
      return { ...addressInfo, info: 'GAP_LIMIT_REACHED' };
    }

    const addressInfo = this.newAddresses[this.indexToUse];
    if (markAsUsed) {
      this.indexToUse += 1;
    }
    return addressInfo;
  }

  /**
   * Returns a base64 encoded signed message with an address' private key given an
   * address index
   *
   * @memberof HathorWalletServiceWallet
   * @inner
   */
  async signMessageWithAddress(message: string, index: number, pinCode: string): Promise<string> {
    const addressHDPrivKey: bitcore.HDPrivateKey = await this.getAddressPrivKey(pinCode, index);
    const signedMessage: string = signMessage(message, addressHDPrivKey.privateKey);

    return signedMessage;
  }

  /**
   * Get the next address after the current available
   *
   * @memberof HathorWalletServiceWallet
   * @inner
   */
  getNextAddress(): AddressInfoObject {
    // First we mark the current address as used, then return the next
    this.getCurrentAddress({ markAsUsed: true });
    return this.getCurrentAddress();
  }

  /**
   * Get the address index of a base58 address
   *
   * @param {string} address Address to check
   * @returns {number | null} The address index or undefined
   */
  async getAddressIndex(address: string): Promise<number | null> {
    try {
      const addressDetails = await this.getAddressDetails(address);
      const addressIndex = addressDetails?.index;

      return addressIndex;
    } catch (_e) {
      // Return null if the address is not found
      return null;
    }
  }

  /**
   * Check if an address belongs to this wallet
   *
   * @param {string} address Address to check
   * @returns {boolean} True if the address belongs to this wallet
   */
  async isAddressMine(address: string): Promise<boolean> {
    // Use the checkAddressesMine API to verify if the address belongs to the wallet
    const response = await this.checkAddressesMine([address]);
    return response[address] === true;
  }

  /**
   * Get private key from address
   *
   * @param {string} address The address to get the private key for
   * @param {Object} options Options
   * @param {string} [options.pinCode] PIN code to decrypt the private key
   *
   * @returns {Promise<bitcore.PrivateKey>} Private key for this address
   */
  async getPrivateKeyFromAddress(
    address: string,
    options: { pinCode?: string } = {}
  ): Promise<bitcore.PrivateKey> {
    if (await this.storage.isReadonly()) {
      throw new WalletFromXPubGuard('getPrivateKeyFromAddress');
    }

    // First get the address index
    const addressIndex = await this.getAddressIndex(address);
    if (addressIndex === null) {
      throw new WalletError(`Address ${address} does not belong to this wallet`);
    }

    // Request PIN if not provided
    const pin = options.pinCode || (await this.requestPassword());

    // Get the HD private key for this address
    const addressHDPrivKey = await this.getAddressPrivKey(pin, addressIndex);

    // Return just the private key (not the HD key)
    return addressHDPrivKey.privateKey;
  }

  /**
   * Verify address belongs to wallet and return its index
   * @private
   */
  private async getAddressIndexIfOwned(address: string): Promise<number> {
    const addressDetails = await this.getAddressDetails(address);
    if (addressDetails?.index === undefined) {
      throw new Error(
        `Address used to sign the transaction (${address}) does not belong to the wallet.`
      );
    }
    return addressDetails.index;
  }

  /**
   * Get caller address from address index for nano contract operations
   * @private
   */
  private async getCallerAddressFromIndex(pin: string, addressIndex: number): Promise<Address> {
    const addressPrivKey = await this.getAddressPrivKey(pin, addressIndex);
    const callerAddress = new Address(
      addressPrivKey.publicKey.toAddress(this.network.getNetwork()).toString(),
      { network: this.network }
    );
    return callerAddress;
  }

  /**
   * Get the seqnum to be used in a nano header for the address
   */
  async getNanoHeaderSeqnum(address: string): Promise<number> {
    const addressInfo = await walletApi.getAddressDetails(this, address);

    return addressInfo.data.seqnum + 1;
  }

  /**
   * Get detailed information about a specific address from the wallet service
   *
   * @param address The address to get details for
   * @returns Promise that resolves with address details including index, transactions count, and seqnum
   */
  async getAddressDetails(address: string): Promise<GetAddressDetailsObject> {
    const addressDetails = await walletApi.getAddressDetails(this, address);
    return addressDetails.data;
  }

  // eslint-disable-next-line class-methods-use-this
  async markUtxoSelected(): Promise<void> {
    // XXX: Currently a no-op... We currently have a very specific mechanism for
    // locking utxos, which is the createTxProposal/sendTxProposal, that is very
    // tightly coupled to the regular send transaction method.
  }

  /* eslint-disable-next-line class-methods-use-this */
  getTx(id: string) {
    throw new WalletError('Not implemented.');
  }

  /* eslint-disable class-methods-use-this */
  getAddressInfo(address: string, options = {}) {
    throw new WalletError('Not implemented.');
  }

  /* eslint-disable class-methods-use-this */
  consolidateUtxos(destinationAddress: string, options = {}) {
    throw new WalletError('Not implemented.');
  }

  /* eslint-disable class-methods-use-this */
  getFullHistory(): TransactionFullObject[] {
    throw new WalletError('Not implemented.');
  }

  /**
   * Checks if the given array of addresses belongs to the caller wallet
   *
   * @memberof HathorWalletServiceWallet
   * @inner
   */
  async checkAddressesMine(addresses: string[]): Promise<WalletAddressMap> {
    const response = await walletApi.checkAddressesMine(this, addresses);

    return response.addresses;
  }

  /**
   * Create SendTransaction object and run from mining
   * Returns a promise that resolves when the send succeeds
   *
   * @memberof HathorWalletServiceWallet
   * @inner
   */
  async handleSendPreparedTransaction(transactionObj: Transaction): Promise<Transaction> {
    const sendTransaction = new SendTransactionWalletService(this, { transaction: transactionObj });
    return sendTransaction.runFromMining();
  }

  /**
   * Prepare create new token data, sign the inputs and returns an object ready to be mined
   *
   * @memberof HathorWalletServiceWallet
   * @inner
   */
  async prepareCreateNewToken(
    name: string,
    symbol: string,
    amount: OutputValueType,
    options = {}
  ): Promise<CreateTokenTransaction> {
    this.failIfWalletNotReady();
    type optionsType = {
      address: string | null;
      changeAddress: string | null;
      createMint: boolean;
      mintAuthorityAddress: string | null;
      allowExternalMintAuthorityAddress: boolean | null;
      createMelt: boolean;
      meltAuthorityAddress: string | null;
      allowExternalMeltAuthorityAddress: boolean | null;
      data: string[] | null;
      isCreateNFT: boolean;
      pinCode: string | null;
      signTx: boolean;
    };
    const newOptions: optionsType = {
      address: null,
      changeAddress: null,
      createMint: true,
      mintAuthorityAddress: null,
      allowExternalMintAuthorityAddress: false,
      createMelt: true,
      meltAuthorityAddress: null,
      allowExternalMeltAuthorityAddress: false,
      data: null,
      isCreateNFT: false,
      pinCode: null,
      signTx: true,
      ...options,
    };

    if (newOptions.mintAuthorityAddress && !newOptions.allowExternalMintAuthorityAddress) {
      // Validate that the mint authority address belongs to the wallet
      const checkAddressMineMap = await this.checkAddressesMine([newOptions.mintAuthorityAddress]);
      if (!checkAddressMineMap[newOptions.mintAuthorityAddress]) {
        throw new SendTxError('The mint authority address must belong to your wallet.');
      }
    }

    if (newOptions.meltAuthorityAddress && !newOptions.allowExternalMeltAuthorityAddress) {
      // Validate that the melt authority address belongs to the wallet
      const checkAddressMineMap = await this.checkAddressesMine([newOptions.meltAuthorityAddress]);
      if (!checkAddressMineMap[newOptions.meltAuthorityAddress]) {
        throw new SendTxError('The melt authority address must belong to your wallet.');
      }
    }

    const depositPercent = this.storage.getTokenDepositPercentage();
    // 1. Calculate HTR deposit needed
    let deposit = tokens.getDepositAmount(amount, depositPercent);

    if (newOptions.data && newOptions.data.length > 0) {
      // For data outputs, we have a fee of 0.01 HTR per data output
      deposit += tokens.getDataFee(newOptions.data.length);
    }

    // 2. Get utxos for HTR
    const { utxos, changeAmount } = await this.getUtxosForAmount(deposit, {
      token: NATIVE_TOKEN_UID,
    });
    if (utxos.length === 0) {
      throw new UtxoError(
        `No utxos available to fill the request. Token: HTR - Amount: ${deposit}.`
      );
    }

    const utxosAddressPath: string[] = [];
    // 3. Create the transaction object with the inputs and outputs (new token amount, change address with HTR, mint/melt authorities - depending on parameters)
    const inputsObj: Input[] = [];
    for (const utxo of utxos) {
      inputsObj.push(new Input(utxo.txId, utxo.index));
      utxosAddressPath.push(utxo.addressPath);
    }

    // Create outputs
    const outputsObj: Output[] = [];
    const dataOutputs: Output[] = [];
    if (newOptions.data && newOptions.data.length > 0) {
      for (const dataString of newOptions.data) {
        dataOutputs.push(helpers.createNFTOutput(dataString));
      }
    }

    if (newOptions.isCreateNFT && dataOutputs.length > 0) {
      outputsObj.push(...dataOutputs);
    }

    // a. Token amount
    const addressToUse = newOptions.address || this.getCurrentAddress({ markAsUsed: true }).address;
    const address = new Address(addressToUse, { network: this.network });
    if (!address.isValid()) {
      throw new SendTxError(`Address ${newOptions.address} is not valid.`);
    }

    const p2pkhScript = address.getScript();
    outputsObj.push(new Output(amount, p2pkhScript, { tokenData: 1 }));

    if (newOptions.createMint) {
      // b. Mint authority
      const mintAuthorityAddress =
        newOptions.mintAuthorityAddress || this.getCurrentAddress({ markAsUsed: true }).address;
      const mintAuthorityAddressObj = new Address(mintAuthorityAddress, { network: this.network });
      if (!mintAuthorityAddressObj.isValid()) {
        throw new SendTxError(`Address ${newOptions.mintAuthorityAddress} is not valid.`);
      }

      const p2pkhMintAuthorityScript = mintAuthorityAddressObj.getScript();
      outputsObj.push(
        new Output(TOKEN_MINT_MASK, p2pkhMintAuthorityScript, { tokenData: AUTHORITY_TOKEN_DATA })
      );
    }

    if (changeAmount) {
      // c. HTR change output
      const changeAddressStr =
        newOptions.changeAddress || this.getCurrentAddress({ markAsUsed: true }).address;
      const changeAddress = new Address(changeAddressStr, { network: this.network });
      if (!changeAddress.isValid()) {
        throw new SendTxError(`Address ${newOptions.changeAddress} is not valid.`);
      }
      const p2pkhChange = new P2PKH(changeAddress);
      const p2pkhChangeScript = p2pkhChange.createScript();
      outputsObj.push(new Output(changeAmount, p2pkhChangeScript));
    }

    if (newOptions.createMelt) {
      // d. Melt authority
      const meltAuthorityAddress =
        newOptions.meltAuthorityAddress || this.getCurrentAddress({ markAsUsed: true }).address;
      const meltAuthorityAddressObj = new Address(meltAuthorityAddress, { network: this.network });
      if (!meltAuthorityAddressObj.isValid()) {
        throw new SendTxError(`Address ${newOptions.meltAuthorityAddress} is not valid.`);
      }

      const p2pkhMeltAuthorityScript = meltAuthorityAddressObj.getScript();
      outputsObj.push(
        new Output(TOKEN_MELT_MASK, p2pkhMeltAuthorityScript, { tokenData: AUTHORITY_TOKEN_DATA })
      );
    }

    if (!newOptions.isCreateNFT && dataOutputs.length > 0) {
      outputsObj.push(...dataOutputs);
    }

    const tx = new CreateTokenTransaction(name, symbol, inputsObj, outputsObj);

    // Sign transaction
    if (newOptions.signTx) {
      const dataToSignHash = tx.getDataToSignHash();

      if (!newOptions.pinCode) {
        throw new Error('PIN not specified in prepareCreateNewToken options');
      }

      const xprivkey = await this.storage.getMainXPrivKey(newOptions.pinCode);

      for (const [idx, inputObj] of tx.inputs.entries()) {
        const inputData = this.getInputData(
          xprivkey,
          dataToSignHash,
          HathorWalletServiceWallet.getAddressIndexFromFullPath(utxosAddressPath[idx])
        );
        inputObj.setData(inputData);
      }
    }

    tx.prepareToSend();
    return tx;
  }

  /**
   * Expects a BIP44 path at the address level and returns the address index
   *
   * @param {string} fullPath - The full BIP44 path for the address index
   *
   * @memberof HathorWalletServiceWallet
   * @inner
   */
  static getAddressIndexFromFullPath(fullPath: string): number {
    const parts = fullPath.split('/');

    assert.equal(6, parts.length);

    return parseInt(parts[5], 10);
  }

  /**
   * Helper method to get authority tx_outputs
   * Uses the getTxOutputs API method to return one or many authorities
   */
  async _getAuthorityTxOutput(options: {
    tokenId: string;
    authority: OutputValueType;
    skipSpent: boolean;
    maxOutputs?: number;
    filterAddress?: string | null;
  }): Promise<AuthorityTxOutput[]> {
    const apiOptions: GetTxOutputsOptions = {
      tokenId: options.tokenId,
      authority: options.authority,
      skipSpent: options.skipSpent,
      maxOutputs: options.maxOutputs,
    };

    if (options.filterAddress) {
      apiOptions.addresses = [options.filterAddress];
    }

    const { txOutputs } = await walletApi.getTxOutputs(this, apiOptions);

    return txOutputs.map(txOutput => ({
      txId: txOutput.txId,
      index: txOutput.index,
      address: txOutput.address,
      authorities: txOutput.authorities,
    }));
  }

  /**
   * Get mint authorities
   * Uses the getTxOutputs API method to return one or many mint authorities
   *
   * @param tokenId of the token to select the authority utxo
   * @param options Object with custom options.
   *  {
   *    'many': if should return many utxos or just one (default false),
   *    'skipSpent': if should not include spent utxos (default true)
   *  }
   *
   * @return Promise that resolves with an Array of objects with {txId, index, address, authorities} of the authority output.
   * Returns an empty array in case there are no tx outputs for this type
   * */
  async getMintAuthority(
    tokenId: string,
    options: { many?: boolean; skipSpent?: boolean } = {}
  ): Promise<AuthorityTxOutput[]> {
    const newOptions = { many: false, skipSpent: true, ...options };

    return this._getAuthorityTxOutput({
      tokenId,
      authority: TOKEN_MINT_MASK,
      skipSpent: newOptions.skipSpent,
      maxOutputs: newOptions.many ? undefined : 1,
    });
  }

  /**
   * Get melt authorities
   * Uses the getTxOutputs API method to return one or many melt authorities
   *
   * @param tokenId of the token to select the authority utxo
   * @param options Object with custom options.
   *  {
   *    'many': if should return many utxos or just one (default false),
   *    'skipSpent': if should not include spent utxos (default true)
   *  }
   *
   * @return Promise that resolves with an Array of objects with {txId, index, address, authorities} of the authority output.
   * Returns an empty array in case there are no tx outputs for this type
   * */
  async getMeltAuthority(
    tokenId: string,
    options: { many?: boolean; skipSpent?: boolean } = {}
  ): Promise<AuthorityTxOutput[]> {
    const newOptions = { many: false, skipSpent: true, ...options };

    return this._getAuthorityTxOutput({
      tokenId,
      authority: TOKEN_MELT_MASK,
      skipSpent: newOptions.skipSpent,
      maxOutputs: newOptions.many ? undefined : 1,
    });
  }

  /**
   * Get authority utxo
   *
   * @param tokenUid UID of the token to select the authority utxo
   * @param authority The authority to filter ('mint' or 'melt')
   * @param options Object with custom options.
   *  {
   *    'many': if should return many utxos or just one (default false),
   *    'only_available_utxos': If we should filter for available utxos (default false),
   *    'filter_address': Address to filter the utxo to get (default null)
   *  }
   *
   * @return Promise that resolves with an Array of objects with {txId, index, address, authorities} of the authority output.
   * Returns an empty array in case there are no tx outputs for this type
   * */
  async getAuthorityUtxo(
    tokenUid: string,
    authority: string,
    options: {
      many?: boolean;
      only_available_utxos?: boolean;
      filter_address?: string | null;
    } = {}
  ): Promise<AuthorityTxOutput[]> {
    let authorityValue: OutputValueType;
    if (authority === 'mint') {
      authorityValue = TOKEN_MINT_MASK;
    } else if (authority === 'melt') {
      authorityValue = TOKEN_MELT_MASK;
    } else {
      throw new Error('Invalid authority value.');
    }

    const newOptions = {
      many: false,
      only_available_utxos: false,
      filter_address: null,
      ...options,
    };

    return this._getAuthorityTxOutput({
      tokenId: tokenUid,
      authority: authorityValue,
      skipSpent: newOptions.only_available_utxos,
      maxOutputs: newOptions.many ? undefined : 1,
      filterAddress: newOptions.filter_address,
    });
  }

  /**
   * Create a new custom token in the network
   *
   * @memberof HathorWalletServiceWallet
   * @inner
   */
  async createNewToken(
    name: string,
    symbol: string,
    amount: OutputValueType,
    options = {}
  ): Promise<Transaction> {
    this.failIfWalletNotReady();
    const tx = await this.prepareCreateNewToken(name, symbol, amount, options);
    return this.handleSendPreparedTransaction(tx);
  }

  /**
   * Prepare mint token data, sign the inputs and returns an object ready to be mined
   *
   * @memberof HathorWalletServiceWallet
   * @inner
   */
  async prepareMintTokensData(
    token: string,
    amount: OutputValueType,
    options = {}
  ): Promise<Transaction> {
    this.failIfWalletNotReady();
    type optionsType = {
      address: string | null;
      changeAddress: string | null;
      createAnotherMint: boolean;
      mintAuthorityAddress: string | null;
      allowExternalMintAuthorityAddress: boolean;
      pinCode: string | null;
      signTx: boolean;
    };
    const newOptions: optionsType = {
      address: null,
      changeAddress: null,
      createAnotherMint: true,
      mintAuthorityAddress: null,
      allowExternalMintAuthorityAddress: false,
      pinCode: null,
      signTx: true,
      ...options,
    };

    if (newOptions.mintAuthorityAddress && !newOptions.allowExternalMintAuthorityAddress) {
      // Validate that the mint authority address belongs to the wallet
      const checkAddressMineMap = await this.checkAddressesMine([newOptions.mintAuthorityAddress]);
      if (!checkAddressMineMap[newOptions.mintAuthorityAddress]) {
        throw new SendTxError('The mint authority address must belong to your wallet.');
      }
    }

    // 1. Calculate HTR deposit needed
    const depositPercent = this.storage.getTokenDepositPercentage();
    const deposit = tokens.getDepositAmount(amount, depositPercent);

    // 2. Get utxos for HTR
    const { utxos, changeAmount } = await this.getUtxosForAmount(deposit, {
      token: NATIVE_TOKEN_UID,
    });
    if (utxos.length === 0) {
      throw new UtxoError(
        `No utxos available to fill the request. Token: HTR - Amount: ${deposit}.`
      );
    }

    // 3. Get mint authority
    const mintAuthorities = await this.getMintAuthority(token, { many: false, skipSpent: true });
    if (mintAuthorities.length === 0) {
      throw new UtxoError(`No authority utxo available for minting tokens. Token: ${token}.`);
    }
    // it's safe to assume that we have an utxo in the array
    const mintUtxo = mintAuthorities[0];

    // 4. Create inputs from utxos
    const inputsObj: Input[] = [];
    for (const utxo of utxos) {
      // First add HTR utxos
      inputsObj.push(new Input(utxo.txId, utxo.index));
    }

    // Then add a single mint authority utxo
    inputsObj.push(new Input(mintUtxo.txId, mintUtxo.index));

    // Create outputs
    const outputsObj: Output[] = [];
    // a. Token amount
    const addressToUse = newOptions.address || this.getCurrentAddress({ markAsUsed: true }).address;
    const address = new Address(addressToUse, { network: this.network });
    if (!address.isValid()) {
      throw new SendTxError(`Address ${newOptions.address} is not valid.`);
    }
    const p2pkhScript = address.getScript();
    outputsObj.push(new Output(amount, p2pkhScript, { tokenData: 1 }));

    if (newOptions.createAnotherMint) {
      // b. Mint authority
      const authorityAddress =
        newOptions.mintAuthorityAddress || this.getCurrentAddress({ markAsUsed: true }).address;
      const authorityAddressObj = new Address(authorityAddress, { network: this.network });
      if (!authorityAddressObj.isValid()) {
        throw new SendTxError(`Address ${newOptions.mintAuthorityAddress} is not valid.`);
      }
      const p2pkhAuthorityScript = authorityAddressObj.getScript();
      outputsObj.push(
        new Output(TOKEN_MINT_MASK, p2pkhAuthorityScript, { tokenData: AUTHORITY_TOKEN_DATA })
      );
    }

    if (changeAmount) {
      // c. HTR change output
      const changeAddressStr =
        newOptions.changeAddress || this.getCurrentAddress({ markAsUsed: true }).address;
      const changeAddress = new Address(changeAddressStr, { network: this.network });
      if (!changeAddress.isValid()) {
        throw new SendTxError(`Address ${newOptions.changeAddress} is not valid.`);
      }
      const p2pkhChange = new P2PKH(changeAddress);
      const p2pkhChangeScript = p2pkhChange.createScript();
      outputsObj.push(new Output(changeAmount, p2pkhChangeScript));
    }

    const tx = new Transaction(inputsObj, outputsObj);
    tx.tokens = [token];

    // Sign transaction
    if (newOptions.signTx) {
      const dataToSignHash = tx.getDataToSignHash();

      if (!newOptions.pinCode) {
        throw new Error('PIN not specified in prepareMintTokensData options');
      }

      const xprivkey = await this.storage.getMainXPrivKey(newOptions.pinCode);

      for (const [idx, inputObj] of tx.inputs.entries()) {
        // We have an array of utxos and the last input is the one with the authority
        let addressIndex: number;
        if (idx === tx.inputs.length - 1) {
          // This is the mint authority input
          const mintUtxoAddressIndex = await this.getAddressIndex(mintUtxo.address);
          if (mintUtxoAddressIndex === null) {
            throw new Error(`Authority address ${mintUtxo.address} not found in wallet`);
          }
          addressIndex = mintUtxoAddressIndex;
        } else {
          // This is a regular HTR input
          addressIndex = HathorWalletServiceWallet.getAddressIndexFromFullPath(
            utxos[idx].addressPath
          );
        }
        const inputData = this.getInputData(xprivkey, dataToSignHash, addressIndex);
        inputObj.setData(inputData);
      }
    }

    tx.prepareToSend();
    return tx;
  }

  /**
   * Mint new token units
   *
   * @memberof HathorWalletServiceWallet
   * @inner
   */
  async mintTokens(token: string, amount: OutputValueType, options = {}): Promise<Transaction> {
    this.failIfWalletNotReady();
    const tx = await this.prepareMintTokensData(token, amount, options);
    return this.handleSendPreparedTransaction(tx);
  }

  /**
   * Call get token details API
   *
   * @param tokenId Token uid to get the token details
   *
   * @memberof HathorWalletServiceWallet
   * @inner
   */
  async getTokenDetails(tokenId: string): Promise<TokenDetailsObject> {
    const response = await walletApi.getTokenDetails(this, tokenId);
    const { details } = response;

    return details;
  }

  /**
   * Prepare melt token data, sign the inputs and returns an object ready to be mined
   *
   * @memberof HathorWalletServiceWallet
   * @inner
   */
  async prepareMeltTokensData(
    token: string,
    amount: OutputValueType,
    options = {}
  ): Promise<Transaction> {
    this.failIfWalletNotReady();
    type optionsType = {
      address: string | null;
      changeAddress: string | null;
      createAnotherMelt: boolean;
      meltAuthorityAddress: string | null;
      allowExternalMeltAuthorityAddress: boolean;
      pinCode: string | null;
      signTx: boolean;
    };
    const newOptions: optionsType = {
      address: null,
      changeAddress: null,
      createAnotherMelt: true,
      meltAuthorityAddress: null,
      allowExternalMeltAuthorityAddress: false,
      pinCode: null,
      signTx: true,
      ...options,
    };

    if (newOptions.meltAuthorityAddress && !newOptions.allowExternalMeltAuthorityAddress) {
      // Validate that the melt authority address belongs to the wallet
      const checkAddressMineMap = await this.checkAddressesMine([newOptions.meltAuthorityAddress]);
      if (!checkAddressMineMap[newOptions.meltAuthorityAddress]) {
        throw new SendTxError('The melt authority address must belong to your wallet.');
      }
    }

    // 1. Calculate HTR deposit needed
    const depositPercent = this.storage.getTokenDepositPercentage();
    const withdraw = tokens.getWithdrawAmount(amount, depositPercent);

    // 2. Get utxos for custom token to melt
    const { utxos, changeAmount } = await this.getUtxosForAmount(amount, { token });
    if (utxos.length === 0) {
      throw new UtxoError(`Not enough tokens to be melted. Token: ${token} - Amount: ${amount}.`);
    }

    // 3. Get melt authority
    const meltAuthorities = await this.getMeltAuthority(token, { many: false, skipSpent: true });
    if (meltAuthorities.length === 0) {
      throw new UtxoError(`No authority utxo available for melting tokens. Token: ${token}.`);
    }
    // it's safe to assume that we have an utxo in the array
    const meltUtxo = meltAuthorities[0];

    // 4. Create inputs from utxos
    const inputsObj: Input[] = [];
    for (const utxo of utxos) {
      // First add HTR utxos
      inputsObj.push(new Input(utxo.txId, utxo.index));
    }

    // Then add a single mint authority utxo (it's safe to assume that we have an utxo in the array)
    inputsObj.push(new Input(meltUtxo.txId, meltUtxo.index));

    // Create outputs
    const outputsObj: Output[] = [];
    // a. Deposit back
    const addressToUse = newOptions.address || this.getCurrentAddress({ markAsUsed: true }).address;
    const address = new Address(addressToUse, { network: this.network });
    if (!address.isValid()) {
      throw new SendTxError(`Address ${newOptions.address} is not valid.`);
    }
    const p2pkh = new P2PKH(address);
    const p2pkhScript = p2pkh.createScript();
    if (withdraw) {
      // We may have nothing to get back
      outputsObj.push(new Output(withdraw, p2pkhScript, { tokenData: 0 }));
    }

    if (newOptions.createAnotherMelt) {
      // b. Melt authority
      const authorityAddress =
        newOptions.meltAuthorityAddress || this.getCurrentAddress({ markAsUsed: true }).address;
      const authorityAddressObj = new Address(authorityAddress, { network: this.network });
      if (!authorityAddressObj.isValid()) {
        throw new SendTxError(`Address ${newOptions.meltAuthorityAddress} is not valid.`);
      }
      const p2pkhAuthorityScript = authorityAddressObj.getScript();
      outputsObj.push(
        new Output(TOKEN_MELT_MASK, p2pkhAuthorityScript, {
          tokenData: AUTHORITY_TOKEN_DATA,
        })
      );
    }

    if (changeAmount) {
      // c. Token change output
      const changeAddressStr =
        newOptions.changeAddress || this.getCurrentAddress({ markAsUsed: true }).address;
      const changeAddress = new Address(changeAddressStr, { network: this.network });
      if (!changeAddress.isValid()) {
        throw new SendTxError(`Address ${newOptions.changeAddress} is not valid.`);
      }
      const p2pkhChange = new P2PKH(changeAddress);
      const p2pkhChangeScript = p2pkhChange.createScript();
      outputsObj.push(new Output(changeAmount, p2pkhChangeScript, { tokenData: 1 }));
    }

    const tx = new Transaction(inputsObj, outputsObj);
    tx.tokens = [token];

    // Sign transaction
    if (newOptions.signTx) {
      const dataToSignHash = tx.getDataToSignHash();

      if (!newOptions.pinCode) {
        throw new Error('PIN not specified in prepareMeltTokensData options');
      }

      const xprivkey = await this.storage.getMainXPrivKey(newOptions.pinCode);

      for (const [idx, inputObj] of tx.inputs.entries()) {
        // We have an array of utxos and the last input is the one with the authority
        let addressIndex: number;
        if (idx === tx.inputs.length - 1) {
          // This is the melt authority input
          const meltUtxoAddressIndex = await this.getAddressIndex(meltUtxo.address);
          if (meltUtxoAddressIndex === null) {
            throw new Error(`Authority address ${meltUtxo.address} not found in wallet`);
          }
          addressIndex = meltUtxoAddressIndex;
        } else {
          // This is a regular token input
          addressIndex = HathorWalletServiceWallet.getAddressIndexFromFullPath(
            utxos[idx].addressPath
          );
        }
        const inputData = this.getInputData(xprivkey, dataToSignHash, addressIndex);
        inputObj.setData(inputData);
      }
    }

    tx.prepareToSend();
    return tx;
  }

  /**
   * Melt custom token units
   *
   * @memberof HathorWalletServiceWallet
   * @inner
   */
  async meltTokens(token: string, amount: OutputValueType, options = {}): Promise<Transaction> {
    this.failIfWalletNotReady();
    const tx = await this.prepareMeltTokensData(token, amount, options);
    return this.handleSendPreparedTransaction(tx);
  }

  /**
   * Prepare delegate authority data, sign the inputs and returns an object ready to be mined
   *
   * @memberof HathorWalletServiceWallet
   * @inner
   */
  async prepareDelegateAuthorityData(
    token: string,
    type: string,
    address: string,
    {
      anotherAuthorityAddress = null,
      createAnother = true,
      pinCode = null,
    }: DelegateAuthorityOptions
  ): Promise<Transaction> {
    this.failIfWalletNotReady();

    let mask: OutputValueType;
    if (type === 'mint') {
      mask = TOKEN_MINT_MASK;
    } else if (type === 'melt') {
      mask = TOKEN_MELT_MASK;
    } else {
      throw new WalletError('Type options are mint and melt for delegate authority method.');
    }

    // 1. Get authority utxo to spend
    const authorityUtxos =
      type === 'mint'
        ? await this.getMintAuthority(token, { many: false, skipSpent: true })
        : await this.getMeltAuthority(token, { many: false, skipSpent: true });
    if (authorityUtxos.length === 0) {
      throw new UtxoError(
        `No authority utxo available for delegating authority. Token: ${token} - Type ${type}.`
      );
    }
    // it's safe to assume that we have an utxo in the array
    const utxo = authorityUtxos[0];

    // 2. Create input from utxo
    const inputsObj: Input[] = [];
    inputsObj.push(new Input(utxo.txId, utxo.index));

    // Create outputs
    const outputsObj: Output[] = [];
    const addressObj = new Address(address, { network: this.network });
    if (!addressObj.isValid()) {
      throw new SendTxError(`Address ${address} is not valid.`);
    }

    const p2pkh = new P2PKH(addressObj);
    const p2pkhScript = p2pkh.createScript();
    outputsObj.push(new Output(mask, p2pkhScript, { tokenData: AUTHORITY_TOKEN_DATA }));

    if (createAnother) {
      const anotherAddressStr =
        anotherAuthorityAddress || this.getCurrentAddress({ markAsUsed: true }).address;
      const anotherAddress = new Address(anotherAddressStr, { network: this.network });
      if (!anotherAddress.isValid()) {
        throw new SendTxError(`Address ${anotherAuthorityAddress} is not valid.`);
      }
      const p2pkhAnotherAddress = new P2PKH(anotherAddress);
      const p2pkhAnotherAddressScript = p2pkhAnotherAddress.createScript();
      outputsObj.push(
        new Output(mask, p2pkhAnotherAddressScript, {
          tokenData: AUTHORITY_TOKEN_DATA,
        })
      );
    }

    const tx = new Transaction(inputsObj, outputsObj);
    tx.tokens = [token];

    if (!pinCode) {
      throw new Error('PIN not specified in prepareDelegateAuthorityData options');
    }

    const xprivkey = await this.storage.getMainXPrivKey(pinCode);

    // Set input data
    const dataToSignHash = tx.getDataToSignHash();
    const addressIndex = await this.getAddressIndex(utxo.address);
    if (addressIndex === null) {
      throw new Error(`Authority address ${utxo.address} not found in wallet`);
    }
    const inputData = this.getInputData(xprivkey, dataToSignHash, addressIndex);
    inputsObj[0].setData(inputData);

    tx.prepareToSend();

    return tx;
  }

  /**
   * Transfer (delegate) authority outputs to another address
   *
   * @memberof HathorWalletServiceWallet
   * @inner
   */
  async delegateAuthority(
    token: string,
    type: string,
    address: string,
    options: DelegateAuthorityOptions
  ): Promise<Transaction> {
    this.failIfWalletNotReady();
    const tx = await this.prepareDelegateAuthorityData(token, type, address, options);
    return this.handleSendPreparedTransaction(tx);
  }

  /**
   * Destroy authority outputs
   *
   * @memberof HathorWalletServiceWallet
   * @inner
   */
  async prepareDestroyAuthorityData(
    token: string,
    type: string,
    count: number,
    { pinCode = null }: DestroyAuthorityOptions
  ): Promise<Transaction> {
    this.failIfWalletNotReady();

    if (type !== 'mint' && type !== 'melt') {
      throw new WalletError('Type options are mint and melt for destroy authority method.');
    }

    // 1. Get authority utxo to spend
    const authorityUtxos =
      type === 'mint'
        ? await this.getMintAuthority(token, { many: true, skipSpent: true })
        : await this.getMeltAuthority(token, { many: true, skipSpent: true });
    if (authorityUtxos.length < count) {
      throw new UtxoError(
        `Not enough authority utxos available for destroying. Token: ${token} - Type ${type}. Requested quantity ${count} - Available quantity ${authorityUtxos.length}`
      );
    }
    const ret = { utxos: authorityUtxos.slice(0, count) };

    // 1. Create input from utxo
    const inputsObj: Input[] = [];
    for (const utxo of ret.utxos) {
      inputsObj.push(new Input(utxo.txId, utxo.index));
    }

    // No outputs because we are just destroying the authority utxos

    const tx = new Transaction(inputsObj, []);
    tx.tokens = [token];

    // Set input data
    const dataToSignHash = tx.getDataToSignHash();

    if (!pinCode) {
      throw new Error('PIN not specified in prepareDestroyAuthorityData options');
    }

    const xprivkey = await this.storage.getMainXPrivKey(pinCode);

    for (const [idx, inputObj] of tx.inputs.entries()) {
      const addressIndex = await this.getAddressIndex(ret.utxos[idx].address);
      if (addressIndex === null) {
        throw new Error(`Authority address ${ret.utxos[idx].address} not found in wallet`);
      }
      const inputData = this.getInputData(xprivkey, dataToSignHash, addressIndex);
      inputObj.setData(inputData);
    }

    tx.prepareToSend();
    return tx;
  }

  /**
   * Destroy authority outputs
   *
   * @memberof HathorWalletServiceWallet
   * @inner
   */
  async destroyAuthority(
    token: string,
    type: string,
    count: number,
    options: DestroyAuthorityOptions
  ): Promise<Transaction> {
    this.failIfWalletNotReady();
    const tx = await this.prepareDestroyAuthorityData(token, type, count, options);
    return this.handleSendPreparedTransaction(tx);
  }

  /**
   * Create an NFT in the network
   *
   * @memberof HathorWalletServiceWallet
   * @inner
   */
  async createNFT(
    name: string,
    symbol: string,
    amount: OutputValueType,
    data: string,
    options = {}
  ): Promise<Transaction> {
    this.failIfWalletNotReady();
    type optionsType = {
      address: string | null;
      changeAddress: string | null;
      createMintAuthority: boolean;
      mintAuthorityAddress: string | null;
      allowExternalMintAuthorityAddress: boolean | null;
      createMeltAuthority: boolean;
      meltAuthorityAddress: string | null;
      allowExternalMeltAuthorityAddress: boolean | null;
      data?: string[];
      isCreateNFT?: boolean;
    };
    const newOptions: optionsType = {
      address: null,
      changeAddress: null,
      createMintAuthority: false,
      mintAuthorityAddress: null,
      allowExternalMintAuthorityAddress: false,
      createMeltAuthority: false,
      meltAuthorityAddress: null,
      allowExternalMeltAuthorityAddress: false,
      ...options,
    };
    newOptions.data = [data];
    newOptions.isCreateNFT = true;
    const tx = await this.prepareCreateNewToken(name, symbol, amount, newOptions);
    return this.handleSendPreparedTransaction(tx);
  }

  async getTxById(txId: string): Promise<TxByIdTokensResponseData> {
    this.failIfWalletNotReady();
    const data = await walletApi.getTxById(this, txId);
    return data;
  }

  async getFullTxById(txId: string): Promise<FullNodeTxResponse> {
    this.failIfWalletNotReady();

    return walletApi.getFullTxById(this, txId);
  }

  async getTxConfirmationData(txId: string): Promise<FullNodeTxConfirmationDataResponse> {
    this.failIfWalletNotReady();

    const data = await walletApi.getTxConfirmationData(this, txId);
    return data;
  }

  async graphvizNeighborsQuery(txId: string, graphType: string, maxLevel: number): Promise<string> {
    this.failIfWalletNotReady();

    const data = await walletApi.graphvizNeighborsQuery(this, txId, graphType, maxLevel);
    return data;
  }

  /**
   * Check if websocket connection is enabled
   *
   * @memberof HathorWalletServiceWallet
   * @inner
   *
   * @returns {boolean} If wallet has websocket connection enabled
   */
  isWsEnabled(): boolean {
    return this._isWsEnabled;
  }

  /**
   * Check if the pin used to encrypt the main key is valid.
   * @param {string} pin
   * @returns {Promise<boolean>}
   */
  async checkPin(pin: string): Promise<boolean> {
    return this.storage.checkPin(pin);
  }

  /**
   * Check if the password used to encrypt the seed is valid.
   * @param {string} password
   * @returns {Promise<boolean>}
   */
  async checkPassword(password: string): Promise<boolean> {
    return this.storage.checkPassword(password);
  }

  /**
   * @param {string} pin
   * @param {string} password
   * @returns {Promise<boolean>}
   */
  async checkPinAndPassword(pin: string, password: string): Promise<boolean> {
    return (await this.checkPin(pin)) && this.checkPassword(password); // The promise from checkPassword will be returned
  }

  /**
   * Check if the wallet is a hardware wallet.
   * @returns {Promise<boolean>}
   */
  // eslint-disable-next-line class-methods-use-this -- The method returns a hardcoded value
  async isHardwareWallet(): Promise<boolean> {
    // We currently do not have support for hardware wallets
    // in the wallet-service facade.
    return false;
  }

  /**
   * Get address path from specific derivation index
   *
   * @param {number} index Address path index
   *
   * @return {Promise<string>} Address path for the given index
   *
   * @memberof HathorWalletServiceWallet
   * @inner
   */
  async getAddressPathForIndex(index: number): Promise<string> {
    const walletType = await this.storage.getWalletType();

    if (walletType === WalletType.MULTISIG) {
      // P2SH
      return `${P2SH_ACCT_PATH}/0/${index}`;
    }

    // P2PKH
    return `${P2PKH_ACCT_PATH}/0/${index}`;
  }

  /**
   * Create a nano contract transaction and return the SendTransaction object
   *
   * @param {string} method Method of nano contract to have the transaction created
   * @param {string} address Address that will be used to sign the nano contract transaction
   * @param {CreateNanoTxData} [data]
   * @param {CreateNanoTxOptions} [options]
   *
   * @returns {Promise<any>} SendTransaction-compatible object
   */
  async createNanoContractTransaction(
    method: string,
    address: string,
    data: CreateNanoTxData,
    options: { pinCode?: string } = {}
  ): Promise<SendTransactionWalletService> {
    this.failIfWalletNotReady();

    if (await this.storage.isReadonly()) {
      throw new WalletFromXPubGuard('createNanoContractTransaction');
    }

    const newOptions = { pinCode: null, ...options };
    const pin = newOptions.pinCode;
    if (!pin) {
      throw new PinRequiredError('Pin is required.');
    }

    // Verify address belongs to wallet and get its index
    const addressIndex = await this.getAddressIndexIfOwned(address);

    // Get the caller address
    const callerAddress = await this.getCallerAddressFromIndex(pin, addressIndex);

    // Build and send transaction
    const actions = data.actions || [];
    const args = data.args || [];

    const builder = new NanoContractTransactionBuilder()
      .setMethod(method)
      .setWallet(this as unknown as HathorWallet) // FIXME: Should accept IHathorWallet instead
      .setBlueprintId(data.blueprintId as string)
      .setNcId(data.ncId as string)
      .setCaller(callerAddress)
      .setActions(actions)
      .setArgs(args)
      .setVertexType(NanoContractVertexType.TRANSACTION);

    const tx = await builder.build();
    // Use the standard utility to sign and prepare the transaction
    return this.prepareNanoSendTransactionWalletService(tx, address, pin);
  }

  /**
   * Create and send a nano contract transaction
   *
   * @param {string} method Method of nano contract to have the transaction created
   * @param {string} address Address that will be used to sign the nano contract transaction
   * @param {CreateNanoTxData} [data]
   * @param {CreateNanoTxOptions} [options]
   *
   * @returns {Promise<Transaction>} Transaction object returned from execution
   */
  async createAndSendNanoContractTransaction(
    method: string,
    address: string,
    data: CreateNanoTxData,
    options: { pinCode?: string } = {}
  ): Promise<Transaction> {
    const sendTransaction = await this.createNanoContractTransaction(
      method,
      address,
      data,
      options
    );
    const result = await sendTransaction.runFromMining();
    if (!result) {
      throw new Error('Failed to send nano contract transaction');
    }
    return result;
  }

  /**
   * Create and send a Create Token Transaction with nano header
   *
   * @param {string} method Method of nano contract to have the transaction created
   * @param {string} address Address that will be used to sign the nano contract transaction
   * @param {object} data Nano contract data (blueprintId, ncId, actions, args)
   * @param {object} createTokenOptions Options for token creation (mint/melt authorities, NFT, etc)
   * @param {object} options Options (pinCode)
   *
   * @returns {Promise<Transaction>}
   */
  async createAndSendNanoContractCreateTokenTransaction(
    method: string,
    address: string,
    data: CreateNanoTxData,
    createTokenOptions: CreateTokenOptionsInput,
    options: { pinCode?: string } = {}
  ): Promise<Transaction> {
    const sendTransaction = await this.createNanoContractCreateTokenTransaction(
      method,
      address,
      data,
      createTokenOptions,
      options
    );
    const result = await sendTransaction.runFromMining();
    if (!result) {
      throw new Error('Failed to send nano contract create token transaction');
    }
    return result;
  }

  /**
   * Custom nano contract transaction preparation for wallet-service facade
   * Signs the nano contract transaction using the wallet's own key derivation logic
   *
   * @param tx Nano contract transaction to sign
   * @param address Address to use for signing (must belong to this wallet)
   * @param pinCode PIN code to decrypt the private key
   * @returns SendTransactionWalletService instance with the signed and prepared transaction
   */
  async prepareNanoSendTransactionWalletService(
    tx: Transaction,
    address: string,
    pinCode: string
  ): Promise<SendTransactionWalletService> {
    // Get the index for the address
    const addressDetails = await this.getAddressDetails(address);
    const addressIndex = addressDetails?.index;

    if (addressIndex === undefined) {
      throw new Error(
        `Address used to sign the transaction (${address}) does not belong to the wallet.`
      );
    }

    const storageProxy = new WalletServiceStorageProxy(this, this.storage);

    await transaction.signTransaction(tx, storageProxy.createProxy(), pinCode);

    // Finalize the transaction
    tx.prepareToSend();

    const sendTransaction = new SendTransactionWalletService(this, {
      transaction: tx,
      pin: pinCode,
    });
    return sendTransaction;
  }

  /**
   * Create a Create Token Transaction with nano header and return the SendTransaction object
   *
   * @param {string} method Method of nano contract to have the transaction created
   * @param {string} address Address that will be used to sign the nano contract transaction
   * @param {object} data Nano contract data (blueprintId, ncId, actions, args)
   * @param {object} createTokenOptions Options for token creation (mint/melt authorities, NFT, etc)
   * @param {object} options Options (pinCode)
   *
   * @returns {Promise<SendTransactionWalletService>}
   */
  async createNanoContractCreateTokenTransaction(
    method: string,
    address: string,
    data: CreateNanoTxData,
    createTokenOptions: CreateTokenOptionsInput,
    options: { pinCode?: string } = {}
  ): Promise<SendTransactionWalletService> {
    this.failIfWalletNotReady();
    if (await this.storage.isReadonly()) {
      throw new WalletFromXPubGuard('createNanoContractCreateTokenTransaction');
    }
    const newOptions = { pinCode: null, ...options };
    const pin = newOptions.pinCode;
    if (!pin) {
      throw new PinRequiredError('Pin is required.');
    }

    // Verify address belongs to wallet and get its index
    const addressIndex = await this.getAddressIndexIfOwned(address);

    // Get the caller address
    const callerAddress = await this.getCallerAddressFromIndex(pin, addressIndex);

    // Build and send transaction
    const actions = data.actions || [];
    const args = data.args || [];

    const mergedCreateTokenOptions: NanoContractBuilderCreateTokenOptions = {
      changeAddress: null,
      createMint: true,
      mintAuthorityAddress: null,
      allowExternalMintAuthorityAddress: false,
      createMelt: true,
      meltAuthorityAddress: null,
      allowExternalMeltAuthorityAddress: false,
      data: null,
      isCreateNFT: false,
      ...createTokenOptions,
    } as NanoContractBuilderCreateTokenOptions;

    const builder = new NanoContractTransactionBuilder()
      .setMethod(method)
      .setWallet(this as unknown as HathorWallet) // FIXME: Should accept IHathorWallet instead
      .setBlueprintId(data.blueprintId as string)
      .setNcId(data.ncId as string)
      .setCaller(callerAddress)
      .setActions(actions)
      .setArgs(args)
      .setVertexType(NanoContractVertexType.CREATE_TOKEN_TRANSACTION, mergedCreateTokenOptions);

    const tx = await builder.build();

    return this.prepareNanoSendTransactionWalletService(tx, address, pin);
  }
}

export default HathorWalletServiceWallet;<|MERGE_RESOLUTION|>--- conflicted
+++ resolved
@@ -426,12 +426,8 @@
       await this.storage.saveAccessData(accessData);
     }
 
-<<<<<<< HEAD
-    let renewPromise: Promise<void | { status: string; error: Error }> | null = null;
-=======
     let renewPromise: Promise<void> | null = null;
     let renewPromiseError = null;
->>>>>>> c10f4d33
     if (accessData.acctPathKey) {
       // We can preemtively request/renew the auth token so the wallet can wait for this process
       // to finish while we derive and request the wallet creation.
@@ -440,16 +436,9 @@
       const privKeyAccountPath = bitcore.HDPrivateKey(acctKey);
       const walletId = HathorWalletServiceWallet.getWalletIdFromXPub(privKeyAccountPath.xpubkey);
       this.walletId = walletId;
-<<<<<<< HEAD
-      renewPromise = this.validateAndRenewAuthToken(pinCode).catch(err => ({
-        status: 'failed',
-        error: err,
-      }));
-=======
       renewPromise = this.validateAndRenewAuthToken(pinCode).catch(err => {
         renewPromiseError = err;
       });
->>>>>>> c10f4d33
     }
 
     const {
@@ -467,16 +456,9 @@
       // derive the account path xpubkey on the method above.
       const walletId = HathorWalletServiceWallet.getWalletIdFromXPub(xpub);
       this.walletId = walletId;
-<<<<<<< HEAD
-      renewPromise = this.validateAndRenewAuthToken(pinCode).catch(err => ({
-        status: 'failed',
-        error: err,
-      }));
-=======
       renewPromise = this.validateAndRenewAuthToken(pinCode).catch(err => {
         renewPromiseError = err;
       });
->>>>>>> c10f4d33
     }
 
     this.xpub = xpub;
@@ -1200,10 +1182,7 @@
       this.authToken = data.token;
     } catch (err) {
       // We should not throw here since this method is called in a fire-and-forget manner
-<<<<<<< HEAD
-=======
       // TODO: When this wallet has a logger, we should log this error to help with debugging
->>>>>>> c10f4d33
       this.authToken = null;
     }
   }
