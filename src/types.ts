--- conflicted
+++ resolved
@@ -354,11 +354,8 @@
   reward_spend_min_blocks: number;
   max_number_inputs: number;
   max_number_outputs: number;
-<<<<<<< HEAD
   decimal_places: number;
-=======
   native_token: Omit<ITokenData, 'uid'> | null | undefined;
->>>>>>> fda9321e
 }
 
 export interface IStore {
@@ -442,13 +439,10 @@
   config: Config;
   version: ApiVersion | null;
 
-<<<<<<< HEAD
   setApiVersion(version: ApiVersion): void;
   getDecimalPlaces(): number;
-=======
   saveNativeToken(): Promise<void>;
   getNativeTokenData(): ITokenData;
->>>>>>> fda9321e
 
   hasTxSignatureMethod(): boolean;
   setTxSignatureMethod(txSign: EcdsaTxSign): void;
