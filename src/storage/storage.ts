--- conflicted
+++ resolved
@@ -48,11 +48,8 @@
   MAX_INPUTS,
   MAX_OUTPUTS,
   TOKEN_DEPOSIT_PERCENTAGE,
-<<<<<<< HEAD
   DECIMAL_PLACES,
-=======
   DEFAULT_NATIVE_TOKEN_CONFIG,
->>>>>>> fda9321e
 } from '../constants';
 import { UninitializedWalletError } from '../errors';
 import Transaction from '../models/transaction';
@@ -101,14 +98,15 @@
   }
 
   /**
-<<<<<<< HEAD
    * Get the decimal places.
    * If not configured, will return the default DECIMAL_PLACES (2)
    * @returns {number}
    */
   getDecimalPlaces(): number {
     return this.version?.decimal_places ?? DECIMAL_PLACES;
-=======
+  }
+
+  /**
    * Set the native token config on the store
    */
   async saveNativeToken(): Promise<void> {
@@ -126,7 +124,6 @@
     const nativeToken = this.version?.native_token ?? DEFAULT_NATIVE_TOKEN_CONFIG;
 
     return {...nativeToken, uid: NATIVE_TOKEN_UID};
->>>>>>> fda9321e
   }
 
   /**
