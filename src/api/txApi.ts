--- conflicted
+++ resolved
@@ -7,11 +7,7 @@
 
 import { createRequestInstance } from './axiosInstance';
 import { transformJsonBigIntResponse } from '../utils/bigint';
-<<<<<<< HEAD
-import { transactionSchema } from './schemas/txApi';
-=======
 import { FullNodeTxApiResponse, transactionApiSchema } from './schemas/txApi';
->>>>>>> 9c789969
 
 /**
  * Api calls for transaction
@@ -81,11 +77,7 @@
    * @memberof ApiTransaction
    * @inner
    */
-<<<<<<< HEAD
-  getTransaction(id, resolve): Promise<void> {
-=======
   getTransaction(id: string, resolve: (response: FullNodeTxApiResponse) => void): Promise<void> {
->>>>>>> 9c789969
     const data = { id };
     return this.getTransactionBase(data, resolve, transactionApiSchema);
   },
