--- conflicted
+++ resolved
@@ -103,11 +103,7 @@
   },
 
   /**
-<<<<<<< HEAD
    * Call get mining info data
-=======
-   * Call get tokens list API
->>>>>>> 70546fad
    *
    * @param {function} resolve Method to be called after response arrives
    *
@@ -115,13 +111,25 @@
    * @memberof ApiWallet
    * @inner
    */
-<<<<<<< HEAD
   getMiningInfo(resolve) {
     return createRequestInstance(resolve).get('getmininginfo').then((res) => {
-=======
+      resolve(res.data)
+    }, (res) => {
+      return Promise.reject(res);
+    });
+  },
+
+  /**
+   * Call get tokens list API
+   *
+   * @param {function} resolve Method to be called after response arrives
+   *
+   * @return {Promise}
+   * @memberof ApiWallet
+   * @inner
+   */
   getTokensList(resolve) {
     return createRequestInstance(resolve).get('thin_wallet/token').then((res) => {
->>>>>>> 70546fad
       resolve(res.data)
     }, (res) => {
       return Promise.reject(res);
