--- conflicted
+++ resolved
@@ -101,14 +101,7 @@
     arr.push(helpers.intToBytes(this.version, 2))
 
     // Len tokens
-<<<<<<< HEAD
-    if (this.version !== CREATE_TOKEN_TX_VERSION) {
-      // Create token tx does not have tokens array
-      arr.push(helpers.intToBytes(this.tokens.length, 1))
-    }
-=======
     arr.push(helpers.intToBytes(this.tokens.length, 1))
->>>>>>> 0bdd016f
 
     // Len of inputs and outputs
     this.serializeFundsFieldsLen(arr);
@@ -274,17 +267,6 @@
     //
     // Tx version
     arr.push(helpers.intToBytes(this.version, 2))
-<<<<<<< HEAD
-    if (this.version !== CREATE_TOKEN_TX_VERSION) {
-      // Create token tx does not have tokens array
-      arr.push(helpers.intToBytes(this.tokens.length, 1))
-    }
-    // Len inputs
-    arr.push(helpers.intToBytes(this.inputs.length, 1))
-    // Len outputs
-    arr.push(helpers.intToBytes(this.outputs.length, 1))
-=======
->>>>>>> 0bdd016f
 
     // Len tokens
     arr.push(helpers.intToBytes(this.tokens.length, 1))
@@ -298,27 +280,8 @@
     // Outputs and inputs
     this.serializeFundsFields(arr, true);
 
-<<<<<<< HEAD
-    // Now serialize the graph part
-    //
-    // Weight is a float with 8 bytes
-    arr.push(helpers.floatToBytes(this.weight, 8));
-    // Timestamp
-    arr.push(helpers.intToBytes(this.timestamp!, 4))
-
-    if (this.parents) {
-      arr.push(helpers.intToBytes(this.parents.length, 1))
-      for (const parent of this.parents) {
-        arr.push(util.buffer.hexToBuffer(parent));
-      }
-    } else {
-      // Len parents (parents will be calculated in the backend)
-      arr.push(helpers.intToBytes(0, 1))
-    }
-=======
     // Weight, timestamp, parents and nonce
     this.serializeGraphFields(arr);
->>>>>>> 0bdd016f
 
     return util.buffer.concat(arr);
   }
@@ -401,11 +364,6 @@
    * @inner
    */
   prepareToSend() {
-<<<<<<< HEAD
-    this.timestamp = Math.floor(Date.now() / 1000);
-    this.weight = this.calculateWeight();
-  }
-=======
     this.updateTimestamp();
     this.weight = this.calculateWeight();
   }
@@ -424,7 +382,6 @@
     }
     this.timestamp = timestampToSet;
   }
->>>>>>> 0bdd016f
 }
 
 export default Transaction;