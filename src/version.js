--- conflicted
+++ resolved
@@ -31,12 +31,9 @@
         // Update transaction weight constants
         transaction.updateTransactionWeightConstants(data.min_tx_weight, data.min_tx_weight_coefficient, data.min_tx_weight_k);
         tokens.updateDepositPercentage(data.token_deposit_percentage);
-<<<<<<< HEAD
         transaction.updateMaxInputsConstant(data.max_number_inputs);
         transaction.updateMaxOutputsConstant(data.max_number_outputs);
-=======
         wallet.updateRewardLockConstant(data.reward_spend_min_blocks);
->>>>>>> fbc2e71a
         resolve(data);
       }).catch((error) => {
         reject(error);
