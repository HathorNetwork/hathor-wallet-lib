/**
 * Copyright (c) Hathor Labs and its affiliates.
 *
 * This source code is licensed under the MIT license found in the
 * LICENSE file in the root directory of this source tree.
 */

import { GAP_LIMIT, LIMIT_ADDRESS_GENERATION, HATHOR_BIP44_CODE, TOKEN_MINT_MASK, TOKEN_MELT_MASK, TOKEN_INDEX_MASK, HATHOR_TOKEN_INDEX, HATHOR_TOKEN_CONFIG, MAX_OUTPUT_VALUE, HASH_KEY_SIZE, HASH_ITERATIONS } from './constants';
import Mnemonic from 'bitcore-mnemonic';
import { HDPublicKey, Address, crypto } from 'bitcore-lib';
import CryptoJS from 'crypto-js';
import walletApi from './api/wallet';
import tokens from './tokens';
import helpers from './helpers';
import { ConstantNotSet, OutputValueError } from './errors';
import version from './version';
import storage from './storage';
import network from './network';
import transaction from './transaction';
import WebSocketHandler from './WebSocketHandler';
import dateFormatter from './date';
import _ from 'lodash';

/**
 * We use storage and Redux to save data.
 * In storage we have the following keys (prefixed by wallet:)
 * - data: object with data from the wallet including (all have full description in the reducers file)
 *   . historyTransactions: Object of transactions indexed by tx_id
 * - accessData: object with data to access the wallet
 *   . mainKey: string with encrypted private key
 *   . hash: string with hash of pin
 *   . words: string with encrypted words
 *   . hashPasswd: string with hash of password
 * - address: string with last shared address to show on screen
 * - lastSharedIndex: number with the index of the last shared address
 * - lastGeneratedIndex: number with the index of the last generated address
 * - lastUsedIndex: number with the index of the last used address
 * - lastUsedAddress: string the last used address
 * - server: string with server to connect and execute requests
 * - started: if wallet was already started (after welcome screen)
 * - backup: if words backup was already done
 * - locked: if wallet is locked
 * - closed: when the wallet was closed
 * - txMinWeight: minimum weight of a transaction (variable got from the backend)
 * - txWeightCoefficient: minimum weight coefficient of a transaction (variable got from the backend)
 * - tokens: array with tokens information {'name', 'symbol', 'uid'}
 * - sentry: if user allowed to send errors to sentry
 * - notification: if user allowed to send notifications
 *
 * @namespace Wallet
 */
const wallet = {
  /*
   * Should never be accessed directly, only through get method
   */
  _rewardSpendMinBlocks: null,

  /*
   * Should never be accessed directly, only through get method
   * Stores the height of the best chain updated from ws
   */
  _networkBestChainHeight: 0,

  /**
   * Verify if words passed to generate wallet are valid. In case of invalid, returns message
   *
   * @param {string} words Words (separated by space) to generate the HD Wallet seed
   *
   * @return {Object} {'valid': boolean, 'message': string}
   * @memberof Wallet
   * @inner
   */
  wordsValid(words) {
    if (_.isString(words)) {
      if (words.split(' ').length !== 24) {
        // Must have 24 words
        return {'valid': false, 'message': 'Must have 24 words'};
      } else if (!Mnemonic.isValid(words)) {
        // Invalid sequence of words
        return {'valid': false, 'message': 'Invalid sequence of words'};
      }
    } else {
      // Must be string
      return {'valid': false, 'message': 'Must be a string'};
    }
    return {'valid': true, 'message': ''};
  },

  /**
   * Generate HD wallet words
   *
   * @param {string|number} entropy Data to generate the HD Wallet seed - entropy (256 - to generate 24 words)
   *
   * @return {string} words generated
   * @memberof Wallet
   * @inner
   */
  generateWalletWords(entropy) {
    const code = new Mnemonic(entropy);
    return code.phrase;
  },

  /**
   * Start a new HD wallet with new private key
   * Encrypt this private key and save data in storage
   *
   * @param {string} words Words to generate the HD Wallet seed
   * @param {string} passphrase
   * @param {string} pin
   * @param {string} password
   * @param {boolean} loadHistory if should load the history from the generated addresses
   *
   * @return {Promise} Promise that resolves when finishes loading address history, in case loadHistory = true, else returns null
   * @memberof Wallet
   * @inner
   */
  executeGenerateWallet(words, passphrase, pin, password, loadHistory) {
    let code = new Mnemonic(words);
    let xpriv = code.toHDPrivateKey(passphrase, network.getNetwork());
    let privkey = xpriv.derive(`m/44'/${HATHOR_BIP44_CODE}'/0'/0`);

    let encryptedData = this.encryptData(privkey.xprivkey, pin)
    let encryptedDataWords = this.encryptData(words, password)

    // Save in storage the encrypted private key and the hash of the pin and password
    let access = {
      mainKey: encryptedData.encrypted.toString(),
      hash: encryptedData.hash.key.toString(),
      salt: encryptedData.hash.salt,
      words: encryptedDataWords.encrypted.toString(),
      hashPasswd: encryptedDataWords.hash.key.toString(),
      saltPasswd: encryptedDataWords.hash.salt,
      hashIterations: HASH_ITERATIONS,
      pbkdf2Hasher: 'sha1', // For now we are only using SHA1
    }

    return this.startWallet(access, privkey.xpubkey, loadHistory);
  },

  /**
   * Set wallet data on storage and start it
   *
   * @param {Object} accessData Object of data to be saved on storage. Will be empty for hardware wallet and for software will have the keys
   *                    (mainKey, hash, salt, words, hashPasswd, saltPasswd, hashIterations, pbkdf2Hasher) as set on executeGenerateWallet method
   * @param {string} xpub Xpub string of the wallet being started
   * @param {boolean} loadHistory if should load the history from the generated addresses
   *
   * @return {Promise} Promise that resolves when finishes loading address history, in case loadHistory = true, else returns null
   * @memberof Wallet
   * @inner
   */
  startWallet(accessData, xpub, loadHistory) {
    WebSocketHandler.setup();
    this.afterOpen();
    let walletData = {
      keys: {},
      xpubkey: xpub,
    }

    storage.setItem('wallet:accessData', accessData);
    storage.setItem('wallet:data', walletData);

    let promise = null;
    if (loadHistory) {
      // Load history from address
      WebSocketHandler.setup();
      promise = this.loadAddressHistory(0, GAP_LIMIT);
    }
    return promise;
  },

  /**
   * Get wallet last generated address index
   *
   * @return {number} Index that was last generated
   *
   * @memberof Wallet
   * @inner
   */
  getLastGeneratedIndex() {
    const raw = storage.getItem('wallet:lastGeneratedIndex');
    if (!raw) {
      return 0;
    }
    return parseInt(raw, 10);
  },

  /**
   * Get wallet data already parsed from JSON
   *
   * @return {Object} wallet data
   *
   * @memberof Wallet
   * @inner
   */
  getWalletData() {
    return storage.getItem('wallet:data');
  },

  /**
   * Load the history for each of the addresses of a new generated wallet
   * We always search until the GAP_LIMIT. If we have any history in the middle of the searched addresses
   * we search again until we have the GAP_LIMIT of addresses without any transactions
   * The loaded history is added to storage and Redux
   *
   * @param {number} startIndex Address index to start to load history
   * @param {number} count How many addresses I will load
   *
   * @return {Promise} Promise that resolves when addresses history is finished loading from server
   *
   * @memberof Wallet
   * @inner
   */
  loadAddressHistory(startIndex, count) {
    const promise = new Promise((resolve, reject) => {
      // First generate all private keys and its addresses, then get history
      let addresses = [];
      let dataJson = this.getWalletData();

      const xpub = HDPublicKey(dataJson.xpubkey);
      const stopIndex = startIndex + count;
      for (var i=startIndex; i<stopIndex; i++) {
        // Generate each key from index, encrypt and save
        let key = xpub.derive(i);
        var address = Address(key.publicKey, network.getNetwork());
        dataJson.keys[address.toString()] = {privkey: null, index: i};
        addresses.push(address.toString());

        // Subscribe in websocket to this address updates
        this.subscribeAddress(address.toString());

        if (storage.getItem('wallet:address') === null) {
          // If still don't have an address to show on the screen
          this.updateAddress(address.toString(), i);
        }
      }

      let lastGeneratedIndex = this.getLastGeneratedIndex();
      if (lastGeneratedIndex < stopIndex - 1) {
        storage.setItem('wallet:lastGeneratedIndex', stopIndex - 1);
      }

      storage.setItem('wallet:data', dataJson);

      walletApi.getAddressHistory(addresses, (response) => {
        const data = this.getWalletData();
        // Update historyTransactions with new one
        const historyTransactions = 'historyTransactions' in data ? data['historyTransactions'] : {};
        const allTokens = 'allTokens' in data ? data['allTokens'] : [];
        const result = this.updateHistoryData(historyTransactions, allTokens, response.history, resolve, data, reject);
        WebSocketHandler.emit('addresses_loaded', result);
      }).catch((e) => {
        // Error in request
        reject(e);
      });
    });
    return promise;
  },

  /**
   * Add passphrase to the wallet
   *
   * @param {string} passphrase Passphrase to be added
   * @param {string} pin
   * @param {string} password
   *
   * @return {string} words generated (null if words are not valid)
   * @memberof Wallet
   * @inner
   */
  addPassphrase(passphrase, pin, password) {
    const words = this.getWalletWords(password);
    this.cleanWallet()
    return this.executeGenerateWallet(words, passphrase, pin, password, true);
  },

  /**
   * Update address shared in storage and redux
   *
   * @param {string} lastSharedAddress
   * @param {number} lastSharedIndex
   * @memberof Wallet
   * @inner
   */
  updateAddress(lastSharedAddress, lastSharedIndex) {
    storage.setItem('wallet:address', lastSharedAddress);
    storage.setItem('wallet:lastSharedIndex', lastSharedIndex);
  },

  /**
   * Encrypt private key with pin
   *
   * @param {string} privateKey String of private key
   * @param {string} pin
   *
   * @return {Object} encrypted private key and pin hash
   *
   * @memberof Wallet
   * @inner
   */
  encryptData(privateKey, pin, salt) {
    const encrypted = CryptoJS.AES.encrypt(privateKey, pin);
    const hash = this.hashPassword(pin, salt);
    return {'encrypted': encrypted, 'hash': hash}
  },

  /**
   * Get the hash (sha256) of a password
   * Old method, used only for compatibility with old wallets
   *
   * @param {string} password Password to be hashes
   *
   * @return {Object} Object with hash of password
   *
   * @memberof Wallet
   * @inner
   */
  oldHashPassword(password) {
    return CryptoJS.SHA256(CryptoJS.SHA256(password));
  },

  /**
   * Get the hash of a password (hmac + salt)
   *
   * @param {string} password Password to be hashes
   * @param {string} salt Salt to be used when hashing the password. If not passed, we generate one
   *
   * @return {Object} Object with {key, salt}
   *
   * @memberof Wallet
   * @inner
   */
  hashPassword(password, salt) {
    if (salt === undefined) {
      salt = CryptoJS.lib.WordArray.random(128 / 8).toString();
    }
    // NIST has issued Special Publication SP 800-132 recommending PBKDF2
    // For further information, see https://nvlpubs.nist.gov/nistpubs/Legacy/SP/nistspecialpublication800-132.pdf
    // The default hash algorithm used by CryptoJS.PBKDF2 is SHA1
    // https://github.com/brix/crypto-js/blob/develop/src/pbkdf2.js#L24
    const key = CryptoJS.PBKDF2(password, salt, {
      keySize: HASH_KEY_SIZE / 32,
      iterations: HASH_ITERATIONS
    });
    return { key, salt };
  },

  /**
   * Decrypt data with password
   *
   * @param {string} data Encrypted data
   * @param {string} password
   *
   * @return {string} string of decrypted data
   *
   * @memberof Wallet
   * @inner
   */
  decryptData(data, password) {
    let decrypted = CryptoJS.AES.decrypt(data, password);
    return decrypted.toString(CryptoJS.enc.Utf8);
  },

  /**
   * Validate if pin is correct
   *
   * @param {string} pin
   *
   * @return {boolean}
   *
   * @memberof Wallet
   * @inner
   */
  isPinCorrect(pin) {
    return this.hashValidation(pin, 'hash', 'salt');
  },

  /**
   * Validate if password is correct
   *
   * @param {string} password
   *
   * @return {boolean}
   *
   * @memberof Wallet
   * @inner
   */
  isPasswordCorrect(password) {
    return this.hashValidation(password, 'hashPasswd', 'saltPasswd');
  },

  /**
   * Validate if password matches the corresponding hash in the storage
   *
   * @param {string} password
   * @param {string} hashKey key of the hash saved in storage
   * @param {string} saltKey key of the salt saved in storage
   *
   * @return {boolean}
   *
   * @memberof Wallet
   * @inner
   */
  hashValidation(password, hashKey, saltKey) {
    const accessData = storage.getItem('wallet:accessData');
    let hash;
    if (!(saltKey in accessData)) {
      // Old wallet, we need to validate with old method and update it to the new method
      hash = this.oldHashPassword(password).toString();
      if (hash !== accessData[hashKey]) {
        return false;
      }
      const newHash = this.hashPassword(password);
      accessData[hashKey] = newHash.key.toString();
      accessData[saltKey] = newHash.salt;
      accessData['hashIterations'] = HASH_ITERATIONS;
      accessData['pbkdf2Hasher'] = 'sha1'; // For now we are only using SHA1
      // Updating access data with new hash data
      storage.setItem('wallet:accessData', accessData);
      return true;
    } else {
      // Already a wallet with new hash algorithm, so only validate
      hash = this.hashPassword(password, accessData[saltKey]);
      return hash.key.toString() === accessData[hashKey];
    }
  },

  /**
   * Validate old PIN and change it for the new one
   *
   * @param {string} oldPin
   * @param {string} newPin
   *
   * @return {boolean} true if the PIN was successfully changed
   *
   * @memberof Wallet
   * @inner
   */
  changePin(oldPin, newPin) {
    const isCorrect = this.isPinCorrect(oldPin);
    if (!isCorrect) {
      return false;
    }

    const accessData = storage.getItem('wallet:accessData');

    // Get new PIN hash
    const newHash = this.hashPassword(newPin);
    // Update new PIN data in storage
    accessData['hash'] = newHash.key.toString();
    accessData['salt'] = newHash.salt;

    // Get and update data encrypted with PIN
    const decryptedData = this.decryptData(accessData.mainKey, oldPin);
    const encryptedData = this.encryptData(decryptedData, newPin);
    accessData['mainKey'] = encryptedData.encrypted.toString();

    storage.setItem('wallet:accessData', accessData);

    return true;
  },

  /**
   * Checks if has more generated addresses after the last shared one
   *
   * @return {boolean}
   *
   * @memberof Wallet
   * @inner
   */
  hasNewAddress() {
    const lastGeneratedIndex = this.getLastGeneratedIndex();
    const lastSharedIndex = this.getLastSharedIndex();
    return lastGeneratedIndex > lastSharedIndex;
  },

  /**
   * Get next address after the last shared one (only if it's already generated)
   * Update the data in storage and Redux
   *
   * @memberof Wallet
   * @inner
   */
  getNextAddress() {
    const lastSharedIndex = this.getLastSharedIndex();
    const data = this.getWalletData();
    for (const address in data.keys) {
      if (data.keys[address].index === lastSharedIndex + 1) {
        this.updateAddress(address, lastSharedIndex + 1);
        return {address, index: lastSharedIndex + 1}
      }
    }
    return null;
  },

  /**
   * We should generate at most GAP_LIMIT unused addresses
   * This method checks if we can generate more addresses or if we have already reached the limit
   * In the constants file we have the LIMIT_ADDRESS_GENERATION that can skip this validation
   *
   * @return {boolean}
   *
   * @memberof Wallet
   * @inner
   */
  canGenerateNewAddress() {
    const lastUsedIndex = this.getLastUsedIndex();
    const lastGeneratedIndex = this.getLastGeneratedIndex();
    if (LIMIT_ADDRESS_GENERATION) {
      if (lastUsedIndex + GAP_LIMIT > lastGeneratedIndex) {
        // Still haven't reached the limit
        return true;
      } else {
        return false;
      }
    } else {
      // Skip validation
      return true;
    }
  },

  /**
   * Generate a new address
   * We update the wallet data and new address shared
   *
   * @return {Object} {newAddress, newIndex}
   *
   * @memberof Wallet
   * @inner
   */
  generateNewAddress() {
    const dataJson = this.getWalletData();
    const xpub = HDPublicKey(dataJson.xpubkey);

    // Get last shared index to discover new index
    const lastSharedIndex = this.getLastSharedIndex();
    let newIndex = lastSharedIndex + 1;

    const newKey = xpub.derive(newIndex);
    const newAddress = Address(newKey.publicKey, network.getNetwork());

    // Update address data and last generated indexes
    this.updateAddress(newAddress.toString(), newIndex);
    let lastGeneratedIndex = this.getLastGeneratedIndex();
    if (newIndex > lastGeneratedIndex) {
      storage.setItem('wallet:lastGeneratedIndex', newIndex);
    }

    // Save new keys to local storage
    let data = this.getWalletData();
    data.keys[newAddress.toString()] = {privkey: null, index: newIndex};
    storage.setItem('wallet:data', data);

    // Subscribe in ws to new address updates
    this.subscribeAddress(newAddress.toString());

    return {newAddress, newIndex};
  },

  /**
   * Get the address to be used and generate a new one
   *
   * @return {string} address
   *
   * @memberof Wallet
   * @inner
   */
  getAddressToUse() {
    const address = this.getCurrentAddress();
    // Updating address because the last one was used
    this.nextAddress();
    return address;
  },

  /**
   * Get current address
   *
   * @return {string} address
   *
   * @memberof Wallet
   * @inner
   */
  getCurrentAddress() {
    return storage.getItem('wallet:address');
  },

  /**
   * Move to the next address in the derivation chain and return it.
   *
   * It may not move to the next address if the number of unused addresses has reached the GAP_LIMIT.
   * In this case, it returns the same as getCurrentAddress.
   *
   * @return {string} address
   *
   * @memberof Wallet
   * @inner
   */
  nextAddress() {
    if (this.hasNewAddress()) {
      this.getNextAddress();
    } else if (this.canGenerateNewAddress()) {
      this.generateNewAddress();
    }
    return this.getCurrentAddress();
  },

  /**
   * Validates if transaction is from this wallet (uses an address of this wallet)
   * and if this output/input is also from the selectedToken
   *
   * @param {Object} tx Transaction object
   * @param {string} selectedToken Token uid
   * @param {Object} walletData Wallet data in storage already loaded. This parameter is optional and if nothing is passed, the data will be loaded again. We expect this field to be the return of the method wallet.getWalletData()
   * @param {boolean} acceptAuthority If should accept authority outputs/inputs in the method
   *
   * @return {boolean}
   *
   * @memberof Wallet
   * @inner
   */
  hasTokenAndAddress(tx, selectedToken, walletData, acceptAuthority) {
    if (walletData === undefined) {
      walletData = this.getWalletData();
    }

    if (walletData === null) {
      return false;
    }

    for (let txin of tx.inputs) {
      if (this.isAuthorityOutput(txin) && !acceptAuthority) {
        continue;
      }

      if (txin.token === selectedToken) {
        if (this.isAddressMine(txin.decoded.address, walletData)) {
          return true;
        }
      }
    }
    for (let txout of tx.outputs) {
      if (this.isAuthorityOutput(txout) && !acceptAuthority) {
        continue;
      }

      if (txout.token === selectedToken) {
        if (this.isAddressMine(txout.decoded.address, walletData)) {
          return true;
        }
      }
    }
    return false;
  },

  /**
   * Filters an array of transactions to only the ones from this wallet and selectedToken
   *
   * @param {Object} historyTransactions Object of transactions indexed by tx_id
   * @param {string} selectedToken Token uid
   * @param {boolean} acceptAuthority If should accept authority outputs/inputs in the method
   *
   * @return {Object} array of the filtered transactions
   *
   * @memberof Wallet
   * @inner
   */
  filterHistoryTransactions(historyTransactions, selectedToken, acceptAuthority) {
    const walletData = this.getWalletData();
    const data = [];
    for (const tx_id in historyTransactions) {
      const tx = historyTransactions[tx_id];
      if (this.hasTokenAndAddress(tx, selectedToken, walletData, acceptAuthority)) {
        data.push(tx);
      }
    }
    data.sort((a, b) => {
      return b.timestamp - a.timestamp;
    });
    return data;
  },

  /**
   * Calculate the balance for each token (available and locked) from the historyTransactions
   *
   * @param {Object} historyTransactions Array of transactions
   * @param {string} selectedToken token uid to get the balance
   *
   * @return {Object} Object with {available: number, locked: number}
   *
   * @memberof Wallet
   * @inner
   */
  calculateBalance(historyTransactions, selectedToken) {
    let balance = {available: 0, locked: 0};
    const data = this.getWalletData();
    if (data === null) {
      return balance;
    }
    for (let tx of historyTransactions) {
      if (tx.is_voided) {
        // Ignore voided transactions.
        continue;
      }
      for (let txout of tx.outputs) {
        if (this.isAuthorityOutput(txout)) {
          // Ignore authority outputs.
          continue;
        }
        if (txout.spent_by === null && txout.token === selectedToken && this.isAddressMine(txout.decoded.address, data)) {
          if (this.canUseUnspentTx(txout, tx.height)) {
            balance.available += txout.value;
          } else {
            balance.locked += txout.value;
          }
        }
      }
    }
    return balance;
  },

  /**
   * Check if unspentTx is locked or can be used
   *
   * @param {Object} unspentTx (needs to have decoded.timelock key)
   * @param {number} blockHeight If unspentTx is a block reward, it's the height of the block. It's optional, for the case of transaction.
   *
   * @return {boolean}
   *
   * @memberof Wallet
   * @inner
   */
  canUseUnspentTx(unspentTx, blockHeight) {
    if (unspentTx.decoded.timelock) {
      let currentTimestamp = dateFormatter.dateToTimestamp(new Date());
      return currentTimestamp > unspentTx.decoded.timelock;
    } else if (blockHeight) {
      return (this.getNetworkHeight() - blockHeight) >= this.getRewardLockConstant();
    } else {
      return true;
    }
  },

  /**
   * Save wallet data from redux to storage
   *
   * @param {Object} historyTransactions
   * @param {Object} allTokens Set of all tokens added to the wallet
   *
   * @memberof Wallet
   * @inner
   */
  saveAddressHistory(historyTransactions, allTokens) {
    let data = this.getWalletData();
    data['historyTransactions'] = historyTransactions;
    data['allTokens'] = [...allTokens];
    storage.setItem('wallet:data', data);
  },

  /**
   * Check if wallet is already loaded
   *
   * @return {boolean}
   *
   * @memberof Wallet
   * @inner
   */
  loaded() {
    return storage.getItem('wallet:accessData') !== null;
  },

  /**
   * Check if wallet was already started (user clicked in 'Get started')
   *
   * @return {boolean}
   *
   * @memberof Wallet
   * @inner
   */
  started() {
    return storage.getItem('wallet:started') !== null;
  },

  /**
   * Save wallet as started
   *
   * @return {boolean}
   *
   * @memberof Wallet
   * @inner
   */
  markWalletAsStarted() {
    return storage.setItem('wallet:started', true);
  },

  /**
   * Subscribe to receive updates from an address in the websocket
   *
   * @param {string} address
   */
  subscribeAddress(address) {
    const msg = JSON.stringify({'type': 'subscribe_address', 'address': address});
    WebSocketHandler.sendMessage(msg);
  },

  /**
   * Subscribe to receive updates from all generated addresses
   *
   * @memberof Wallet
   * @inner
   */
  subscribeAllAddresses() {
    let data = this.getWalletData();
    if (data) {
      for (let address in data.keys) {
        this.subscribeAddress(address);
      }
    }
  },

  /**
   * Unsubscribe to receive updates from an address in the websocket
   *
   * @param {string} address
   * @memberof Wallet
   * @inner
   */
  unsubscribeAddress(address) {
    const msg = JSON.stringify({'type': 'unsubscribe_address', 'address': address});
    WebSocketHandler.sendMessage(msg);
  },

  /**
   * Unsubscribe to receive updates from all generated addresses
   * @memberof Wallet
   * @inner
   */
  unsubscribeAllAddresses() {
    let data = this.getWalletData();
    if (data) {
      for (let address in data.keys) {
        this.unsubscribeAddress(address);
      }
    }
  },

  /**
   * Get an address, find its index and set as last used in storage
   *
   * @param {string} address
   * @memberof Wallet
   * @inner
   */
  setLastUsedIndex(address) {
    let data = this.getWalletData();
    if (data) {
      let index = data.keys[address].index;
      const lastUsedIndex = this.getLastUsedIndex();
      if (lastUsedIndex === null || index > parseInt(lastUsedIndex, 10)) {
        storage.setItem('wallet:lastUsedAddress', address);
        storage.setItem('wallet:lastUsedIndex', index);
      }
    }
  },

  /*
   * Clean all data before logout wallet
   * - Clean local storage
   * - Clean redux
   * - Unsubscribe websocket connections
   *
   * @memberof Wallet
   * @inner
   */
  cleanWallet() {
    this.unsubscribeAllAddresses();
    this.cleanLoadedData();
    WebSocketHandler.endConnection();
  },

  /*
   * Clean data from server
   *
   * @memberof Wallet
   * @inner
   */
  cleanServer() {
    storage.removeItem('wallet:server');
  },

  /**
   * Remove all storage saved items
   * @memberof Wallet
   * @inner
   */
  cleanLoadedData() {
    storage.removeItem('wallet:accessData');
    storage.removeItem('wallet:data');
    storage.removeItem('wallet:address');
    storage.removeItem('wallet:lastSharedIndex');
    storage.removeItem('wallet:lastGeneratedIndex');
    storage.removeItem('wallet:lastUsedIndex');
    storage.removeItem('wallet:lastUsedAddress');
    this.afterOpen();
  },

  /*
   * Clean all data, except for wallet:defaultServer.
   * That can be done manually with clearDefaultServer()
   *
   * @memberof Wallet
   * @inner
   */
  resetWalletData() {
    this.cleanWallet();
    this.cleanServer();
    transaction.clearTransactionWeightConstants();
    transaction.clearMaxInputsConstant();
    transaction.clearMaxOutputsConstant();
    tokens.clearDepositPercentage();
    this.clearRewardLockConstant();
    this.clearNetworkBestChainHeight();
    storage.removeItem('wallet:started');
    storage.removeItem('wallet:backup');
    storage.removeItem('wallet:locked');
    storage.removeItem('wallet:tokens');
    storage.removeItem('wallet:sentry');
    storage.removeItem('wallet:type');
  },

  /*
   * Clean all data
   *
   * @memberof Wallet
   * @inner
   */
  resetAllData() {
    this.resetWalletData();
    this.clearDefaultServer();
  },

  /*
   * Get inputs to be used in transaction from amount required and selectedToken
   *
   * @param {Object} historyTransactions Object of transactions indexed by tx_id
   * @param {number} amount Amount required to send transaction
   * @param {string} selectedToken UID of token that is being sent
   *
   * @return {Object} {'inputs': Array of objects {'tx_id', 'index', 'token', 'address'}, 'inputsAmount': number}
   *
   * @memberof Wallet
   * @inner
   */
  getInputsFromAmount(historyTransactions, amount, selectedToken) {
    const ret = {'inputs': [], 'inputsAmount': 0};
    const data = this.getWalletData();
    if (data === null) {
      return ret;
    }

    for (const tx_id in historyTransactions) {
      const tx = historyTransactions[tx_id];
      if (tx.is_voided) {
        // Ignore voided transactions.
        continue;
      }

      for (const [index, txout] of tx.outputs.entries()) {
        if (this.isAuthorityOutput(txout)) {
          // Ignore authority outputs.
          continue;
        }
        if (ret.inputsAmount >= amount) {
          return ret;
        }
        if (txout.spent_by === null && txout.token === selectedToken && this.isAddressMine(txout.decoded.address, data)) {
          if (this.canUseUnspentTx(txout, tx.height)) {
            ret.inputsAmount += txout.value;
            ret.inputs.push({ tx_id: tx.tx_id, index, token: selectedToken, address: txout.decoded.address });
          }
        }
      }
    }
    return ret;
  },

  /*
   * Get output of a change of a transaction
   *
   * @param {number} value Amount of the change output
   * @param {number} tokenData Token index of the output
   *
   * @return {Object} {'address': string, 'value': number, 'tokenData': number, 'isChange': true}
   *
   * @memberof Wallet
   * @inner
   */
  getOutputChange(value, tokenData) {
    const address = this.getAddressToUse();
    return {'address': address, 'value': value, 'tokenData': tokenData, 'isChange': true};
  },

  /*
   * Verify if has unspentTxs from tx_id, index and selectedToken
   *
   * @param {Object} historyTransactions Object of transactions indexed by tx_id
   * @param {string} txId Transaction id to search
   * @param {number} index Output index to search
   * @param {string} selectedToken UID of the token to check existence
   *
   * @return {Object}
   *
   *  {
   *    exists: boolean,
   *    message: Error message in case of failure,
   *    output: output object with 'height' key as the height of the tx of this output (in case of success only)
   *  }
   *
   * @memberof Wallet
   * @inner
   */
  checkUnspentTxExists(historyTransactions, txId, index, selectedToken) {
    const data = this.getWalletData();
    if (data === null) {
      return {exists: false, message: 'Data not loaded yet'};
    }
    for (const tx_id in historyTransactions) {
      const tx = historyTransactions[tx_id]
      if (tx.tx_id !== txId) {
        continue;
      }
      if (tx.is_voided) {
        // If tx is voided, not unspent
        return {exists: false, message: `Transaction [${txId}] is voided`};
      }
      if (tx.outputs.length - 1 < index) {
        // Output with this index does not exist
        return {exists: false, message: `Transaction [${txId}] does not have this output [index=${index}]`};
      }

      const txout = tx.outputs[index];
      if (this.isAuthorityOutput(txout)) {
        // Ignore authority outputs for now.
        return {exists: false, message: `Output [${index}] of transaction [${txId}] is an authority output`};
      }

      if (!(this.isAddressMine(txout.decoded.address, data))) {
        return {exists: false, message: `Output [${index}] of transaction [${txId}] is not yours`};
      }

      if (txout.token !== selectedToken) {
        return {exists: false, message: `Output [${index}] of transaction [${txId}] is not from selected token [${selectedToken}]`};
      }

      if (txout.spent_by !== null) {
        return {exists: false, message: `Output [${index}] of transaction [${txId}] is already spent`};
      }
      // Set txout height as block height (if it's tx it will be undefined and the lib will handle it)
      txout.height = tx.height;
      return {exists: true, 'output': txout};
    }
    // Requests txId does not exist in historyTransactions
    return {exists: false, message: `Transaction [${txId}] does not exist in the wallet`};
  },

  /*
   * Lock wallet
   *
   * @memberof Wallet
   * @inner
   */
  lock() {
    storage.setItem('wallet:locked', true);
  },

  /*
   * Unlock wallet
   *
   * @memberof Wallet
   * @inner
   */
  unlock() {
    storage.removeItem('wallet:locked');
  },

  /*
   * Return if wallet is locked
   *
   * @return {boolean} if wallet is locked
   *
   * @memberof Wallet
   * @inner
   */
  isLocked() {
    return storage.getItem('wallet:locked') !== null;
  },

  /*
   * Return if wallet was closed
   *
   * @return {boolean} if wallet was closed
   *
   * @memberof Wallet
   * @inner
   */
  wasClosed() {
    return storage.getItem('wallet:closed') === true;
  },

  /*
   * Set in storage as closed
   *
   * @memberof Wallet
   * @inner
   */
  close() {
    storage.setItem('wallet:closed', true);
  },

  /*
   * Set in storage as not closed
   *
   * @memberof Wallet
   * @inner
   */
  afterOpen() {
    storage.setItem('wallet:closed', false);
  },

  /**
   * Get words of the loaded wallet
   *
   * @param {string} password Password to decrypt the words
   *
   * @return {string} words of the wallet
   *
   * @memberof Wallet
   * @inner
   */
  getWalletWords(password) {
    const accessData = storage.getItem('wallet:accessData');
    return this.decryptData(accessData.words, password);
  },

  /*
   * Save backup done in storage
   *
   * @memberof Wallet
   * @inner
   */
  markBackupAsDone() {
    storage.setItem('wallet:backup', true);
  },

  /*
   * Save backup not done in storage
   *
   * @memberof Wallet
   * @inner
   */
  markBackupAsNotDone() {
    storage.removeItem('wallet:backup');
  },

  /*
   * Return if backup of wallet words is done
   *
   * @return {boolean} if wallet words are saved
   *
   * @memberof Wallet
   * @inner
   */
  isBackupDone() {
    return storage.getItem('wallet:backup') !== null;
  },

  /*
   * Reload data in the storage
   *
   * @memberof Wallet
   * @inner
   */
  reloadData() {
    // Get old access data
    const accessData = storage.getItem('wallet:accessData');
    const walletData = this.getWalletData();

    if (walletData === null) {
      return Promise.reject();
    }

    this.cleanWallet();
    // Restart websocket connection
    WebSocketHandler.setup();

    let newWalletData = {
      keys: {},
      xpubkey: walletData.xpubkey,
    }

    storage.setItem('wallet:accessData', accessData);
    storage.setItem('wallet:data', newWalletData);

    // Load history from new server
    const promise = this.loadAddressHistory(0, GAP_LIMIT);
    return promise;
  },

  /*
   * Verifies if output is an authority one checking with authority mask
   *
   * @param {Object} output Output object with 'token_data' key
   *
   * @return {boolean} if output is authority
   *
   * @memberof Wallet
   * @inner
   */
  isAuthorityOutput(output) {
    return transaction.isTokenDataAuthority(output.token_data);
  },

  /*
   * Verifies if output is of mint
   *
   * @param {Object} output Output object with 'token_data' and 'value' key
   *
   * @return {boolean} if output is mint
   *
   * @memberof Wallet
   * @inner
   */
  isMintOutput(output) {
    return this.isAuthorityOutput(output) && ((output.value & TOKEN_MINT_MASK) > 0);
  },

  /*
   * Verifies if output is of melt
   *
   * @param {Object} output Output object with 'token_data' and 'value' key
   *
   * @return {boolean} if output is melt
   *
   * @memberof Wallet
   * @inner
   */
  isMeltOutput(output) {
    return this.isAuthorityOutput(output) && ((output.value & TOKEN_MELT_MASK) > 0);
  },

  /*
   * Change server in storage
   *
   * @param {string} newServer New server to connect
   *
   * @memberof Wallet
   * @inner
   */
  changeServer(newServer) {
    storage.setItem('wallet:server', newServer);
  },

  /*
   * Set default server in storage
   *
   * @param {string} server Default server to be used
   *
   * @memberof Wallet
   * @inner
   */
  setDefaultServer(server) {
    storage.setItem('wallet:defaultServer', server);
  },

  /*
   * Remove the default server from storage
   *
   * @memberof Wallet
   * @inner
   */
  clearDefaultServer() {
    storage.removeItem('wallet:defaultServer');
  },

  /*
   * Prepare data (inputs and outputs) to be used in the send tokens
   *
   * @param {Object} data Object with array of inputs and outputs
   * @param {Object} token Corresponding token
   * @param {boolean} chooseInputs If should choose inputs automatically
   * @param {Object} historyTransactions Object of transactions indexed by tx_id
   * @param {Object} Array with all tokens already selected in the send tokens
   *
   * @return {Object} {success: boolean, message: error message in case of failure, data: prepared data in case of success}
   *
   * @memberof Wallet
   * @inner
   */
  prepareSendTokensData(data, token, chooseInputs, historyTransactions, allTokens) {
    // Get the data and verify if we need to select the inputs or add a change output

    // First get the amount of outputs
    let outputsAmount = 0;
    for (let output of data.outputs) {
      outputsAmount += output.value;
    }

    if (outputsAmount === 0) {
      return {success: false, message:  `Token: ${token.symbol}. Total value can't be 0`};
    }

    if (chooseInputs) {
      // If no inputs selected we select our inputs and, maybe add also a change output
      let newData = this.getInputsFromAmount(historyTransactions, outputsAmount, token.uid);

      data['inputs'] = newData['inputs'];

      if (newData.inputsAmount < outputsAmount) {
        // Don't have this amount of token
        return {success: false, message:  `Token ${token.symbol}: Insufficient amount of tokens`};
      }

      if (newData.inputsAmount > outputsAmount) {
        // Need to create change output
        let outputChange = this.getOutputChange(newData.inputsAmount - outputsAmount, tokens.getTokenIndex(allTokens, token.uid));
        data['outputs'].push(outputChange);
        // Shuffle outputs, so we don't have change output always in the same index
        data['outputs'] = _.shuffle(data['outputs']);
      }

    } else {
      // Validate the inputs used and if have to create a change output
      let inputsAmount = 0;
      for (const input of data.inputs) {
        const utxo = wallet.checkUnspentTxExists(historyTransactions, input.tx_id, input.index, token.uid);
        if (!utxo.exists) {
          return {success: false, message: `Token: ${token.symbol}. ${utxo.message}`};
        }

        const output = utxo.output;
        if (this.canUseUnspentTx(output, utxo.height)) {
          inputsAmount += output.value;
          input.address = output.decoded.address;
        } else {
          return {success: false, message: `Token: ${token.symbol}. Output [${input.tx_id}, ${input.index}] is locked until ${dateFormatter.parseTimestamp(output.decoded.timelock)}`};
        }
      }

      if (inputsAmount < outputsAmount) {
        return {success: false, message: `Token: ${token.symbol}. Sum of outputs is larger than the sum of inputs`};
      }

      if (inputsAmount > outputsAmount) {
        // Need to create change output
        let outputChange = wallet.getOutputChange(inputsAmount - outputsAmount, tokens.getTokenIndex(allTokens, token.uid));
        data['outputs'].push(outputChange);
        // Shuffle outputs, so we don't have change output always in the same index
        data['outputs'] = _.shuffle(data['outputs']);
      }
    }
    return {success: true, data};
  },

  /**
   * Get storage index and, in case is not null, parse to int
   *
   * @param {string} key Index key to get in the storage
   *
   * @return {number} Index parsed to integer or null
   * @memberof Wallet
   * @inner
   */
  getLocalStorageIndex(key) {
    let index = storage.getItem(`wallet:${key}`);
    if (index !== null) {
      index = parseInt(index, 10);
    }
    return index;
  },

  /**
   * Get storage last used index (in case is not set return null)
   *
   * @return {number} Last used index parsed to integer or null
   * @memberof Wallet
   * @inner
   */
  getLastUsedIndex() {
    return this.getLocalStorageIndex('lastUsedIndex');
  },

  /**
   * Get storage last shared index (in case is not set return null)
   *
   * @return {number} Last shared index parsed to integer or null
   * @memberof Wallet
   * @inner
   */
  getLastSharedIndex() {
    return this.getLocalStorageIndex('lastSharedIndex');
  },

  /**
   * Update the historyTransactions and allTokens from a new array of history that arrived
   *
   * Check if need to call loadHistory again to get more addresses data
   *
   * @param {Object} historyTransactions Object of transactions indexed by tx_id to be added the new txs
   * @param {Set} allTokens Set of all tokens (uid) already added
   * @param {Array} newHistory Array of new data that arrived from the server to be added to local data
   * @param {function} resolve Resolve method from promise to be called after finishing handling the new history
   * @param {Object} dataJson Wallet data in storage already loaded. This parameter is optional and if nothing is passed, the data will be loaded again. We expect this field to be the return of the method wallet.getWalletData()
   * @param {function} reject Reject method from promise to be called if an error happens
   *
   * @throws {OutputValueError} Will throw an error if one of the output value is invalid
   *
   * @return {Object} Return an object with {historyTransactions, allTokens, newSharedAddress, newSharedIndex, addressesFound}
   * @memberof Wallet
   * @inner
   */
  updateHistoryData(oldHistoryTransactions, oldAllTokens, newHistory, resolve, dataJson, reject) {
    if (dataJson === undefined) {
      dataJson = this.getWalletData();
    }
    const historyTransactions = Object.assign({}, oldHistoryTransactions);
    const allTokens = new Set(oldAllTokens);

    let maxIndex = -1;
    let lastUsedAddress = null;
    for (const tx of newHistory) {
      // If one of the outputs has a value that cannot be handled by the wallet we discard it
      for (const output of tx.outputs) {
        if (output.value > MAX_OUTPUT_VALUE) {
          throw new OutputValueError(`Transaction with id ${tx.tx_id} has output value of ${helpers.prettyValue(output.value)}. Maximum value is ${helpers.prettyValue(MAX_OUTPUT_VALUE)}`);
        }
      }

      historyTransactions[tx.tx_id] = tx

      for (const txin of tx.inputs) {
        const key = dataJson.keys[txin.decoded.address];
        if (key) {
          allTokens.add(txin.token);
          if (key.index > maxIndex) {
            maxIndex = key.index;
            lastUsedAddress = txin.decoded.address
          }
        }
      }
      for (const txout of tx.outputs) {
        const key = dataJson.keys[txout.decoded.address];
        if (key) {
          allTokens.add(txout.token);
          if (key.index > maxIndex) {
            maxIndex = key.index;
            lastUsedAddress = txout.decoded.address
          }
        }
      }
    }

    let lastUsedIndex = this.getLastUsedIndex();
    if (lastUsedIndex === null) {
      lastUsedIndex = -1;
    }

    let lastSharedIndex = this.getLastSharedIndex();
    if (lastSharedIndex === null) {
      lastSharedIndex = -1;
    }

    let newSharedAddress = null;
    let newSharedIndex = -1;

    if (maxIndex > lastUsedIndex && lastUsedAddress !== null) {
      // Setting last used index and last shared index
      this.setLastUsedIndex(lastUsedAddress);
      // Setting last shared address, if necessary
      const candidateIndex = maxIndex + 1;
      if (candidateIndex > lastSharedIndex) {
        const xpub = HDPublicKey(dataJson.xpubkey);
        const key = xpub.derive(candidateIndex);
        const address = Address(key.publicKey, network.getNetwork()).toString();
        newSharedIndex = candidateIndex;
        newSharedAddress = address;
        this.updateAddress(address, candidateIndex);
      }
    }

    // Saving to storage before resolving the promise
    this.saveAddressHistory(historyTransactions, allTokens);

    const lastGeneratedIndex = this.getLastGeneratedIndex();
    // Just in the case where there is no element in all data
    maxIndex = Math.max(maxIndex, 0);
    if (maxIndex + GAP_LIMIT > lastGeneratedIndex) {
      const startIndex = lastGeneratedIndex + 1;
      const count = maxIndex + GAP_LIMIT - lastGeneratedIndex;
      const promise = this.loadAddressHistory(startIndex, count);
      promise.then(() => {
        if (resolve) {
          resolve();
        }
      }, (e) => {
        if (reject) {
          reject(e);
        }
      })
    } else {
      // When it gets here, it means that already loaded all transactions
      // so no need to load more
      if (resolve) {
        resolve();
      }
    }

    return {historyTransactions, allTokens, newSharedAddress, newSharedIndex, addressesFound: lastGeneratedIndex + 1};
  },

  /**
   * Check if address is from the loaded wallet
   *
   * @param {string} address Address to check
   * @param {Object} data Wallet data in storage already loaded. This parameter is optional and if nothing is passed, the data will be loaded again. We expect this field to be the return of the method wallet.getWalletData()
   *
   * @return {boolean}
   * @memberof Wallet
   * @inner
   */
  isAddressMine(address, data) {
    if (data === undefined) {
      data = this.getWalletData();
    }

    if (data && address in data.keys) {
      return true;
    }
    return false;
  },

  /**
   * Get balance of a transaction for the loaded wallet
   * For each token if the wallet sent or received amount
   *
   * @param {Object} tx Transaction with outputs, inputs and tokens
   *
   * @return {Object} Object with balance for each token {'uid': value}
   * @memberof Wallet
   * @inner
   */
  getTxBalance(tx) {
    let balance = {};

    for (const txin of tx.inputs) {
      if (this.isAuthorityOutput(txin)) {
        continue;
      }
      if (this.isAddressMine(txin.decoded.address)) {
        let tokenUID = '';
        if (txin.decoded.token_data === HATHOR_TOKEN_INDEX) {
          tokenUID = HATHOR_TOKEN_CONFIG.uid;
        } else {
          tokenUID = tx.tokens[this.getTokenIndex(txin.decoded.token_data) - 1].uid;
        }
        if (tokenUID in balance) {
          balance[tokenUID] -= txin.value;
        } else {
          balance[tokenUID] = -txin.value;
        }
      }
    }

    for (const txout of tx.outputs) {
      if (this.isAuthorityOutput(txout)) {
        continue;
      }
      if (this.isAddressMine(txout.decoded.address)) {
        let tokenUID = '';
        if (txout.decoded.token_data === HATHOR_TOKEN_INDEX) {
          tokenUID = HATHOR_TOKEN_CONFIG.uid;
        } else {
          tokenUID = tx.tokens[this.getTokenIndex(txout.decoded.token_data) - 1].uid;
        }
        if (tokenUID in balance) {
          balance[tokenUID] += txout.value;
        } else {
          balance[tokenUID] = txout.value;
        }
      }
    }
    return balance;
  },

  /**
   * Checks if the transaction was already added to the history data of the wallet
   *
   * @param {Object} txData Transaction data with a key 'tx_id'
   *
   * @return {boolean} If the transaction is in the wallet or not
   *
   * @memberof Wallet
   * @inner
   */
  txExists(txData) {
    const data = this.getWalletData();
    return txData.tx_id in data['historyTransactions'];
  },

  /**
   * Check if all inputs from the txData are from this wallet
   *
   * @param {Object} txData Transaction data with a key 'inputs'
   *
   * @return {boolean} If all the inputs are from this wallet or not
   *
   * @memberof Wallet
   * @inner
   */
  areInputsMine(txData) {
    // If is a block, the inputs are never from this wallet
    if (helpers.isBlock(txData)) return false;

    const data = this.getWalletData();
    let mine = true;
    for (const input of txData.inputs) {
      if (!this.isAddressMine(input.decoded.address, data)) {
        mine = false;
        break;
      }
    }
    return mine;
  },

  /**
   * Get index of token list of the output
   *
   * @param {number} token_data Token data of the output
   *
   * @return {number} Index of the token of this output
   *
   * @memberof Wallet
   * @inner
   */
  getTokenIndex(token_data) {
    return token_data & TOKEN_INDEX_MASK;
  },

  /**
<<<<<<< HEAD
   * Update wallet type (hardware or software) on storage
   *
   * @param {string} type Wallet type
=======
   * Save rewardSpendMinBlocks variable from server
   *
   * @param {number} rewardSpendMinBlocks
>>>>>>> 945e3424
   *
   * @memberof Wallet
   * @inner
   */
<<<<<<< HEAD
  setWalletType(type) {
    storage.setItem('wallet:type', type);
  },

  /**
   * Return if wallet is software
   *
   * @return {boolean} True if wallet is software and false otherwise
=======
  updateRewardLockConstant(rewardSpendMinBlocks) {
    this._rewardSpendMinBlocks = rewardSpendMinBlocks;
  },

  /**
   * Return the minimum blocks required to unlock reward
   *
   * @return {number} Minimum blocks required to unlock reward
   *
   * @throws {ConstantNotSet} If the weight constants are not set yet
>>>>>>> 945e3424
   *
   * @memberof Wallet
   * @inner
   */
<<<<<<< HEAD
  isSoftwareWallet() {
    return storage.getItem('wallet:type') === 'software';
  },

  /**
   * Return if wallet is hardware
   *
   * @return {boolean} True if wallet is hardware and false otherwise
=======
  getRewardLockConstant() {
    if (this._rewardSpendMinBlocks === null) {
      throw new ConstantNotSet('Reward block minimum blocks constant not set');
    }
    return this._rewardSpendMinBlocks;
  },

  /**
   * Clear rewardSpendMinBlocks constants
   *
   * @memberof Wallet
   * @inner
   */
  clearRewardLockConstant() {
    this._rewardSpendMinBlocks = null;
  },

  /**
   * Method called when websocket connection is opened
>>>>>>> 945e3424
   *
   * @memberof Wallet
   * @inner
   */
<<<<<<< HEAD
  isHardwareWallet() {
    return storage.getItem('wallet:type') === 'hardware';
  },

  /**
   * Return wallet type beautified as string
   *
   * @return {string} Wallet type as a pretty string
=======
  onWebsocketOpened() {
    this.subscribeAllAddresses();
    this.addMetricsListener();
  },

  /**
   * Method called when websocket connection is closed
   *
   * @memberof Wallet
   * @inner
   */
  onWebsocketBeforeClose() {
    this.removeMetricsListener();
  },

  /**
   * Start listening dashboard ws messages from full node
>>>>>>> 945e3424
   *
   * @memberof Wallet
   * @inner
   */
<<<<<<< HEAD
  getWalletTypePretty() {
    return this.isSoftwareWallet() ? 'Software Wallet' : 'Hardware Wallet';
  },

  /**
   * Get xpub from data
   *
   * @param {Buffer} pubkey Compressed public key
   * @param {Buffer} chainCode HDPublic key chaincode
   * @param {Buffer} fingerprint parent fingerprint
   *
   * @return {String} Xpub
=======
  addMetricsListener() {
    WebSocketHandler.on('dashboard', this.handleWebsocketDashboard);
  },

  /**
   * Stop listening dashboard ws messages from full node
   *
   * @memberof Wallet
   * @inner
   */
  removeMetricsListener() {
    WebSocketHandler.removeListener('dashboard', this.handleWebsocketDashboard);
  },

  /**
   * Method called when received dashboard ws message from full node
   * Right now we just update the network height
   *
   * @param {Object} data Metrics object ws data with 'height' key
>>>>>>> 945e3424
   *
   * @memberof Wallet
   * @inner
   */
<<<<<<< HEAD
  xpubFromData(pubkey, chainCode, fingerprint) {
    const hdpubkey = new HDPublicKey({
      network: network.getNetwork(),
      depth: 4,
      parentFingerPrint: fingerprint,
      childIndex: 0,
      chainCode: chainCode,
      publicKey: pubkey
    });

    return hdpubkey.xpubkey;
  },

  /**
   * Get compressed public key from uncompressed
   *
   * @param {Buffer} pubkey Uncompressed public key
   *
   * @return {Buffer} Compressed public key
=======
  handleWebsocketDashboard(data) {
    // So far we just use the height of the network and update in the variable
    wallet.updateNetworkHeight(data.best_block_height);
  },

  /**
   * Update network height variable
   *
   * @param {number} networkHeight
>>>>>>> 945e3424
   *
   * @memberof Wallet
   * @inner
   */
<<<<<<< HEAD
  toPubkeyCompressed(pubkey) {
    const x = pubkey.slice(1, 33);
    const y = pubkey.slice(33, 65);
    const point = new crypto.Point(x, y);
    return crypto.Point.pointToCompressed(point);
  },

  /**
   * Get public key for specific key index derivation
   *
   * @param {number} index Index of the key to derive
   *
   * @return {Buffer} Public key
=======
  updateNetworkHeight(networkHeight) {
    if (networkHeight !== this._networkBestChainHeight) {
      this._networkBestChainHeight = networkHeight;
      WebSocketHandler.emit('height_updated', networkHeight);
    }
  },

  /**
   * Return the network height
   *
   * @return {number} Network height
   *
   * @memberof Wallet
   * @inner
   */
  getNetworkHeight() {
    return this._networkBestChainHeight;
  },

  /**
   * Clear _networkBestChainHeight resetting to 0
>>>>>>> 945e3424
   *
   * @memberof Wallet
   * @inner
   */
<<<<<<< HEAD
  getPublicKey(index) {
    const data = this.getWalletData();
    const hdpubkey = HDPublicKey(data.xpubkey);
    const key = hdpubkey.derive(index);
    return key.publicKey.toBuffer();
=======
  clearNetworkBestChainHeight() {
    this._networkBestChainHeight = 0;
>>>>>>> 945e3424
  },
}

export default wallet;<|MERGE_RESOLUTION|>--- conflicted
+++ resolved
@@ -1645,29 +1645,13 @@
   },
 
   /**
-<<<<<<< HEAD
-   * Update wallet type (hardware or software) on storage
-   *
-   * @param {string} type Wallet type
-=======
    * Save rewardSpendMinBlocks variable from server
    *
    * @param {number} rewardSpendMinBlocks
->>>>>>> 945e3424
-   *
-   * @memberof Wallet
-   * @inner
-   */
-<<<<<<< HEAD
-  setWalletType(type) {
-    storage.setItem('wallet:type', type);
-  },
-
-  /**
-   * Return if wallet is software
-   *
-   * @return {boolean} True if wallet is software and false otherwise
-=======
+   *
+   * @memberof Wallet
+   * @inner
+   */
   updateRewardLockConstant(rewardSpendMinBlocks) {
     this._rewardSpendMinBlocks = rewardSpendMinBlocks;
   },
@@ -1678,21 +1662,10 @@
    * @return {number} Minimum blocks required to unlock reward
    *
    * @throws {ConstantNotSet} If the weight constants are not set yet
->>>>>>> 945e3424
-   *
-   * @memberof Wallet
-   * @inner
-   */
-<<<<<<< HEAD
-  isSoftwareWallet() {
-    return storage.getItem('wallet:type') === 'software';
-  },
-
-  /**
-   * Return if wallet is hardware
-   *
-   * @return {boolean} True if wallet is hardware and false otherwise
-=======
+   *
+   * @memberof Wallet
+   * @inner
+   */
   getRewardLockConstant() {
     if (this._rewardSpendMinBlocks === null) {
       throw new ConstantNotSet('Reward block minimum blocks constant not set');
@@ -1712,21 +1685,10 @@
 
   /**
    * Method called when websocket connection is opened
->>>>>>> 945e3424
-   *
-   * @memberof Wallet
-   * @inner
-   */
-<<<<<<< HEAD
-  isHardwareWallet() {
-    return storage.getItem('wallet:type') === 'hardware';
-  },
-
-  /**
-   * Return wallet type beautified as string
-   *
-   * @return {string} Wallet type as a pretty string
-=======
+   *
+   * @memberof Wallet
+   * @inner
+   */
   onWebsocketOpened() {
     this.subscribeAllAddresses();
     this.addMetricsListener();
@@ -1744,12 +1706,119 @@
 
   /**
    * Start listening dashboard ws messages from full node
->>>>>>> 945e3424
-   *
-   * @memberof Wallet
-   * @inner
-   */
-<<<<<<< HEAD
+   *
+   * @memberof Wallet
+   * @inner
+   */
+  addMetricsListener() {
+    WebSocketHandler.on('dashboard', this.handleWebsocketDashboard);
+  },
+
+  /**
+   * Stop listening dashboard ws messages from full node
+   *
+   * @memberof Wallet
+   * @inner
+   */
+  removeMetricsListener() {
+    WebSocketHandler.removeListener('dashboard', this.handleWebsocketDashboard);
+  },
+
+  /**
+   * Method called when received dashboard ws message from full node
+   * Right now we just update the network height
+   *
+   * @param {Object} data Metrics object ws data with 'height' key
+   *
+   * @memberof Wallet
+   * @inner
+   */
+  handleWebsocketDashboard(data) {
+    // So far we just use the height of the network and update in the variable
+    wallet.updateNetworkHeight(data.best_block_height);
+  },
+
+  /**
+   * Update network height variable
+   *
+   * @param {number} networkHeight
+   *
+   * @memberof Wallet
+   * @inner
+   */
+  updateNetworkHeight(networkHeight) {
+    if (networkHeight !== this._networkBestChainHeight) {
+      this._networkBestChainHeight = networkHeight;
+      WebSocketHandler.emit('height_updated', networkHeight);
+    }
+  },
+
+  /**
+   * Return the network height
+   *
+   * @return {number} Network height
+   *
+   * @memberof Wallet
+   * @inner
+   */
+  getNetworkHeight() {
+    return this._networkBestChainHeight;
+  },
+
+  /**
+   * Clear _networkBestChainHeight resetting to 0
+   *
+   * @memberof Wallet
+   * @inner
+   */
+  clearNetworkBestChainHeight() {
+    this._networkBestChainHeight = 0;
+  },
+
+  /**
+   * Update wallet type (hardware or software) on storage
+   *
+   * @param {string} type Wallet type
+   *
+   * @memberof Wallet
+   * @inner
+   */
+  setWalletType(type) {
+    storage.setItem('wallet:type', type);
+  },
+
+  /**
+   * Return if wallet is software
+   *
+   * @return {boolean} True if wallet is software and false otherwise
+   *
+   * @memberof Wallet
+   * @inner
+   */
+  isSoftwareWallet() {
+    return storage.getItem('wallet:type') === 'software';
+  },
+
+  /**
+   * Return if wallet is hardware
+   *
+   * @return {boolean} True if wallet is hardware and false otherwise
+   *
+   * @memberof Wallet
+   * @inner
+   */
+  isHardwareWallet() {
+    return storage.getItem('wallet:type') === 'hardware';
+  },
+
+  /**
+   * Return wallet type beautified as string
+   *
+   * @return {string} Wallet type as a pretty string
+   *
+   * @memberof Wallet
+   * @inner
+   */
   getWalletTypePretty() {
     return this.isSoftwareWallet() ? 'Software Wallet' : 'Hardware Wallet';
   },
@@ -1762,32 +1831,10 @@
    * @param {Buffer} fingerprint parent fingerprint
    *
    * @return {String} Xpub
-=======
-  addMetricsListener() {
-    WebSocketHandler.on('dashboard', this.handleWebsocketDashboard);
-  },
-
-  /**
-   * Stop listening dashboard ws messages from full node
-   *
-   * @memberof Wallet
-   * @inner
-   */
-  removeMetricsListener() {
-    WebSocketHandler.removeListener('dashboard', this.handleWebsocketDashboard);
-  },
-
-  /**
-   * Method called when received dashboard ws message from full node
-   * Right now we just update the network height
-   *
-   * @param {Object} data Metrics object ws data with 'height' key
->>>>>>> 945e3424
-   *
-   * @memberof Wallet
-   * @inner
-   */
-<<<<<<< HEAD
+   *
+   * @memberof Wallet
+   * @inner
+   */
   xpubFromData(pubkey, chainCode, fingerprint) {
     const hdpubkey = new HDPublicKey({
       network: network.getNetwork(),
@@ -1807,22 +1854,10 @@
    * @param {Buffer} pubkey Uncompressed public key
    *
    * @return {Buffer} Compressed public key
-=======
-  handleWebsocketDashboard(data) {
-    // So far we just use the height of the network and update in the variable
-    wallet.updateNetworkHeight(data.best_block_height);
-  },
-
-  /**
-   * Update network height variable
-   *
-   * @param {number} networkHeight
->>>>>>> 945e3424
-   *
-   * @memberof Wallet
-   * @inner
-   */
-<<<<<<< HEAD
+   *
+   * @memberof Wallet
+   * @inner
+   */
   toPubkeyCompressed(pubkey) {
     const x = pubkey.slice(1, 33);
     const y = pubkey.slice(33, 65);
@@ -1836,43 +1871,15 @@
    * @param {number} index Index of the key to derive
    *
    * @return {Buffer} Public key
-=======
-  updateNetworkHeight(networkHeight) {
-    if (networkHeight !== this._networkBestChainHeight) {
-      this._networkBestChainHeight = networkHeight;
-      WebSocketHandler.emit('height_updated', networkHeight);
-    }
-  },
-
-  /**
-   * Return the network height
-   *
-   * @return {number} Network height
-   *
-   * @memberof Wallet
-   * @inner
-   */
-  getNetworkHeight() {
-    return this._networkBestChainHeight;
-  },
-
-  /**
-   * Clear _networkBestChainHeight resetting to 0
->>>>>>> 945e3424
-   *
-   * @memberof Wallet
-   * @inner
-   */
-<<<<<<< HEAD
+   *
+   * @memberof Wallet
+   * @inner
+   */
   getPublicKey(index) {
     const data = this.getWalletData();
     const hdpubkey = HDPublicKey(data.xpubkey);
     const key = hdpubkey.derive(index);
     return key.publicKey.toBuffer();
-=======
-  clearNetworkBestChainHeight() {
-    this._networkBestChainHeight = 0;
->>>>>>> 945e3424
   },
 }
 
