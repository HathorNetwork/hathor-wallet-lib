/**
 * Copyright (c) Hathor Labs and its affiliates.
 *
 * This source code is licensed under the MIT license found in the
 * LICENSE file in the root directory of this source tree.
 */

import { GAP_LIMIT, LIMIT_ADDRESS_GENERATION, HATHOR_BIP44_CODE, TOKEN_MINT_MASK, TOKEN_MELT_MASK, TOKEN_INDEX_MASK, HATHOR_TOKEN_INDEX, HATHOR_TOKEN_CONFIG, MAX_OUTPUT_VALUE, HASH_KEY_SIZE, HASH_ITERATIONS } from './constants';
import Mnemonic from 'bitcore-mnemonic';
import { HDPublicKey, Address, crypto } from 'bitcore-lib';
import CryptoJS from 'crypto-js';
import walletApi from './api/wallet';
import tokens from './tokens';
import helpers from './helpers';
import { ConstantNotSet, OutputValueError, WalletTypeError } from './errors';
import version from './version';
import storage from './storage';
import network from './network';
import transaction from './transaction';
import WebSocketHandler from './WebSocketHandler';
import dateFormatter from './date';
import _ from 'lodash';

/**
 * We use storage and Redux to save data.
 * In storage we have the following keys (prefixed by wallet:)
 * - data: object with data from the wallet including (all have full description in the reducers file)
 *   . historyTransactions: Object of transactions indexed by tx_id
 * - accessData: object with data to access the wallet
 *   . mainKey: string with encrypted private key
 *   . hash: string with hash of pin
 *   . words: string with encrypted words
 *   . hashPasswd: string with hash of password
 *   . xpubkey: string with wallet xpubkey
 * - address: string with last shared address to show on screen
 * - lastSharedIndex: number with the index of the last shared address
 * - lastGeneratedIndex: number with the index of the last generated address
 * - lastUsedIndex: number with the index of the last used address
 * - lastUsedAddress: string the last used address
 * - server: string with server to connect and execute requests
 * - started: if wallet was already started (after welcome screen)
 * - backup: if words backup was already done
 * - locked: if wallet is locked
 * - closed: when the wallet was closed
 * - txMinWeight: minimum weight of a transaction (variable got from the backend)
 * - txWeightCoefficient: minimum weight coefficient of a transaction (variable got from the backend)
 * - tokens: array with tokens information {'name', 'symbol', 'uid'}
 * - sentry: if user allowed to send errors to sentry
 * - notification: if user allowed to send notifications
 *
 * @namespace Wallet
 */
const wallet = {
  /*
   * Should never be accessed directly, only through get method
   */
  _rewardSpendMinBlocks: null,

  /*
   * Should never be accessed directly, only through get method
   * Stores the height of the best chain updated from ws
   */
  _networkBestChainHeight: 0,

  /**
   * Verify if words passed to generate wallet are valid. In case of invalid, returns message
   *
   * @param {string} words Words (separated by space) to generate the HD Wallet seed
   *
   * @return {Object} {'valid': boolean, 'message': string}
   * @memberof Wallet
   * @inner
   */
  wordsValid(words) {
    if (_.isString(words)) {
      if (words.split(' ').length !== 24) {
        // Must have 24 words
        return {'valid': false, 'message': 'Must have 24 words'};
      } else if (!Mnemonic.isValid(words)) {
        // Invalid sequence of words
        return {'valid': false, 'message': 'Invalid sequence of words'};
      }
    } else {
      // Must be string
      return {'valid': false, 'message': 'Must be a string'};
    }
    return {'valid': true, 'message': ''};
  },

  /**
   * Generate HD wallet words
   *
   * @param {string|number} entropy Data to generate the HD Wallet seed - entropy (256 - to generate 24 words)
   *
   * @return {string} words generated
   * @memberof Wallet
   * @inner
   */
  generateWalletWords(entropy) {
    const code = new Mnemonic(entropy);
    return code.phrase;
  },

  /**
   * Start a new HD wallet with new private key
   * Encrypt this private key and save data in storage
   *
   * @param {string} words Words to generate the HD Wallet seed
   * @param {string} passphrase
   * @param {string} pin
   * @param {string} password
   * @param {boolean} loadHistory if should load the history from the generated addresses
   *
   * @return {Promise} Promise that resolves when finishes loading address history, in case loadHistory = true, else returns null
   * @memberof Wallet
   * @inner
   */
  executeGenerateWallet(words, passphrase, pin, password, loadHistory) {
    let code = new Mnemonic(words);
    let xpriv = code.toHDPrivateKey(passphrase, network.getNetwork());
    let privkey = xpriv.derive(`m/44'/${HATHOR_BIP44_CODE}'/0'/0`);

    let encryptedData = this.encryptData(privkey.xprivkey, pin)
    let encryptedDataWords = this.encryptData(words, password)

    // Save in storage the encrypted private key and the hash of the pin and password
    let access = {
      mainKey: encryptedData.encrypted.toString(),
      hash: encryptedData.hash.key.toString(),
      salt: encryptedData.hash.salt,
      words: encryptedDataWords.encrypted.toString(),
      hashPasswd: encryptedDataWords.hash.key.toString(),
      saltPasswd: encryptedDataWords.hash.salt,
      hashIterations: HASH_ITERATIONS,
      pbkdf2Hasher: 'sha1', // For now we are only using SHA1
      xpubkey: privkey.xpubkey,
    }

    return this.startWallet(access, privkey.xpubkey, loadHistory);
  },

  /**
   * Set wallet data on storage and start it
   *
   * @param {Object} accessData Object of data to be saved on storage. Will be empty for hardware wallet and for software will have the keys
   *                    (mainKey, hash, salt, words, hashPasswd, saltPasswd, hashIterations, pbkdf2Hasher) as set on executeGenerateWallet method
   * @param {string} xpub Xpub string of the wallet being started
   * @param {boolean} loadHistory if should load the history from the generated addresses
   *
   * @return {Promise} Promise that resolves when finishes loading address history, in case loadHistory = true, else returns null
   * @memberof Wallet
   * @inner
   */
  startWallet(accessData, xpub, loadHistory) {
    WebSocketHandler.setup();
    this.afterOpen();
    let walletData = {
      keys: {},
<<<<<<< HEAD
      xpubkey: xpub,
    }

    storage.setItem('wallet:accessData', accessData);
    storage.setItem('wallet:data', walletData);
=======
      historyTransactions: {},
    }

    this.setWalletAccessData(access);
    this.setWalletData(walletData);
>>>>>>> dcd039bf

    let promise = null;
    if (loadHistory) {
      // Load history from address
      WebSocketHandler.setup();
      promise = this.loadAddressHistory(0, GAP_LIMIT);
    }
    return promise;
  },

  /**
   * Get wallet last generated address index
   *
   * @return {number} Index that was last generated
   *
   * @memberof Wallet
   * @inner
   */
  getLastGeneratedIndex() {
    const raw = storage.getItem('wallet:lastGeneratedIndex');
    if (!raw) {
      return 0;
    }
    return parseInt(raw, 10);
  },

  /**
   * Get wallet data already parsed from JSON
   *
   * @return {Object} wallet data
   *
   * @memberof Wallet
   * @inner
   */
  getWalletData() {
    return storage.getItem('wallet:data');
  },

  /**
   * Set wallet data
   *
   * @param {Object} wallet data
   *
   * @memberof Wallet
   * @inner
   */
  setWalletData(data) {
    storage.setItem('wallet:data', data);
  },

  /**
   * Get wallet access data already parsed from JSON
   *
   * @return {Object} wallet access data
   *
   * @memberof Wallet
   * @inner
   */
  getWalletAccessData() {
    return storage.getItem('wallet:accessData');
  },

  /**
   * Set wallet access data
   *
   * @param {Object} wallet access data
   *
   * @memberof Wallet
   * @inner
   */
  setWalletAccessData(data) {
    storage.setItem('wallet:accessData', data);
  },

  /**
   * Load the history for each of the addresses of a new generated wallet
   * We always search until the GAP_LIMIT. If we have any history in the middle of the searched addresses
   * we search again until we have the GAP_LIMIT of addresses without any transactions
   * The loaded history is added to storage and Redux
   *
   * @param {number} startIndex Address index to start to load history
   * @param {number} count How many addresses I will load
   *
   * @return {Promise} Promise that resolves when addresses history is finished loading from server
   *
   * @memberof Wallet
   * @inner
   */
  loadAddressHistory(startIndex, count) {
    const promise = new Promise((resolve, reject) => {
      // First generate all private keys and its addresses, then get history
      let addresses = [];
      let dataJson = this.getWalletData();
      let accessData = this.getWalletAccessData();

      const xpub = HDPublicKey(accessData.xpubkey);
      const stopIndex = startIndex + count;
      for (var i=startIndex; i<stopIndex; i++) {
        // Generate each key from index, encrypt and save
        let key = xpub.derive(i);
        var address = Address(key.publicKey, network.getNetwork());
        dataJson.keys[address.toString()] = {privkey: null, index: i};
        addresses.push(address.toString());

        // Subscribe in websocket to this address updates
        this.subscribeAddress(address.toString());

        if (storage.getItem('wallet:address') === null) {
          // If still don't have an address to show on the screen
          this.updateAddress(address.toString(), i);
        }
      }

      let lastGeneratedIndex = this.getLastGeneratedIndex();
      if (lastGeneratedIndex < stopIndex - 1) {
        storage.setItem('wallet:lastGeneratedIndex', stopIndex - 1);
      }

      this.setWalletData(dataJson);

      walletApi.getAddressHistory(addresses, (response) => {
        const data = this.getWalletData();
        // Update historyTransactions with new one
        const historyTransactions = 'historyTransactions' in data ? data['historyTransactions'] : {};
        const allTokens = 'allTokens' in data ? data['allTokens'] : [];
        const result = this.updateHistoryData(historyTransactions, allTokens, response.history, resolve, data, reject);
        WebSocketHandler.emit('addresses_loaded', result);
      }).catch((e) => {
        // Error in request
        reject(e);
      });
    });
    return promise;
  },

  /**
   * Add passphrase to the wallet
   *
   * @param {string} passphrase Passphrase to be added
   * @param {string} pin
   * @param {string} password
   *
   * @return {string} words generated (null if words are not valid)
   * @memberof Wallet
   * @inner
   */
  addPassphrase(passphrase, pin, password) {
    const words = this.getWalletWords(password);
    this.cleanWallet()
    return this.executeGenerateWallet(words, passphrase, pin, password, true);
  },

  /**
   * Update address shared in storage and redux
   *
   * @param {string} lastSharedAddress
   * @param {number} lastSharedIndex
   * @memberof Wallet
   * @inner
   */
  updateAddress(lastSharedAddress, lastSharedIndex) {
    storage.setItem('wallet:address', lastSharedAddress);
    storage.setItem('wallet:lastSharedIndex', lastSharedIndex);
  },

  /**
   * Encrypt private key with pin
   *
   * @param {string} privateKey String of private key
   * @param {string} pin
   *
   * @return {Object} encrypted private key and pin hash
   *
   * @memberof Wallet
   * @inner
   */
  encryptData(privateKey, pin, salt) {
    const encrypted = CryptoJS.AES.encrypt(privateKey, pin);
    const hash = this.hashPassword(pin, salt);
    return {'encrypted': encrypted, 'hash': hash}
  },

  /**
   * Get the hash (sha256) of a password
   * Old method, used only for compatibility with old wallets
   *
   * @param {string} password Password to be hashes
   *
   * @return {Object} Object with hash of password
   *
   * @memberof Wallet
   * @inner
   */
  oldHashPassword(password) {
    return CryptoJS.SHA256(CryptoJS.SHA256(password));
  },

  /**
   * Get the hash of a password (hmac + salt)
   *
   * @param {string} password Password to be hashes
   * @param {string} salt Salt to be used when hashing the password. If not passed, we generate one
   *
   * @return {Object} Object with {key, salt}
   *
   * @memberof Wallet
   * @inner
   */
  hashPassword(password, salt) {
    if (salt === undefined) {
      salt = CryptoJS.lib.WordArray.random(128 / 8).toString();
    }
    // NIST has issued Special Publication SP 800-132 recommending PBKDF2
    // For further information, see https://nvlpubs.nist.gov/nistpubs/Legacy/SP/nistspecialpublication800-132.pdf
    // The default hash algorithm used by CryptoJS.PBKDF2 is SHA1
    // https://github.com/brix/crypto-js/blob/develop/src/pbkdf2.js#L24
    const key = CryptoJS.PBKDF2(password, salt, {
      keySize: HASH_KEY_SIZE / 32,
      iterations: HASH_ITERATIONS
    });
    return { key, salt };
  },

  /**
   * Decrypt data with password
   *
   * @param {string} data Encrypted data
   * @param {string} password
   *
   * @return {string} string of decrypted data
   *
   * @memberof Wallet
   * @inner
   */
  decryptData(data, password) {
    let decrypted = CryptoJS.AES.decrypt(data, password);
    return decrypted.toString(CryptoJS.enc.Utf8);
  },

  /**
   * Validate if pin is correct
   *
   * @param {string} pin
   *
   * @return {boolean}
   *
   * @memberof Wallet
   * @inner
   */
  isPinCorrect(pin) {
    return this.hashValidation(pin, 'hash', 'salt');
  },

  /**
   * Validate if password is correct
   *
   * @param {string} password
   *
   * @return {boolean}
   *
   * @memberof Wallet
   * @inner
   */
  isPasswordCorrect(password) {
    return this.hashValidation(password, 'hashPasswd', 'saltPasswd');
  },

  /**
   * Validate if password matches the corresponding hash in the storage
   *
   * @param {string} password
   * @param {string} hashKey key of the hash saved in storage
   * @param {string} saltKey key of the salt saved in storage
   *
   * @return {boolean}
   *
   * @memberof Wallet
   * @inner
   */
  hashValidation(password, hashKey, saltKey) {
    const accessData = this.getWalletAccessData();
    let hash;
    if (!(saltKey in accessData)) {
      // Old wallet, we need to validate with old method and update it to the new method
      hash = this.oldHashPassword(password).toString();
      if (hash !== accessData[hashKey]) {
        return false;
      }
      const newHash = this.hashPassword(password);
      accessData[hashKey] = newHash.key.toString();
      accessData[saltKey] = newHash.salt;
      accessData['hashIterations'] = HASH_ITERATIONS;
      accessData['pbkdf2Hasher'] = 'sha1'; // For now we are only using SHA1
      // Updating access data with new hash data
      this.setWalletAccessData(accessData);
      return true;
    } else {
      // Already a wallet with new hash algorithm, so only validate
      hash = this.hashPassword(password, accessData[saltKey]);
      return hash.key.toString() === accessData[hashKey];
    }
  },

  /**
   * Validate old PIN and change it for the new one
   *
   * @param {string} oldPin
   * @param {string} newPin
   *
   * @return {boolean} true if the PIN was successfully changed
   *
   * @memberof Wallet
   * @inner
   */
  changePin(oldPin, newPin) {
    const isCorrect = this.isPinCorrect(oldPin);
    if (!isCorrect) {
      return false;
    }

    const accessData = this.getWalletAccessData();

    // Get new PIN hash
    const newHash = this.hashPassword(newPin);
    // Update new PIN data in storage
    accessData['hash'] = newHash.key.toString();
    accessData['salt'] = newHash.salt;

    // Get and update data encrypted with PIN
    const decryptedData = this.decryptData(accessData.mainKey, oldPin);
    const encryptedData = this.encryptData(decryptedData, newPin);
    accessData['mainKey'] = encryptedData.encrypted.toString();

    this.setWalletAccessData(accessData);

    return true;
  },

  /**
   * Checks if has more generated addresses after the last shared one
   *
   * @return {boolean}
   *
   * @memberof Wallet
   * @inner
   */
  hasNewAddress() {
    const lastGeneratedIndex = this.getLastGeneratedIndex();
    const lastSharedIndex = this.getLastSharedIndex();
    return lastGeneratedIndex > lastSharedIndex;
  },

  /**
   * Get next address after the last shared one (only if it's already generated)
   * Update the data in storage and Redux
   *
   * @memberof Wallet
   * @inner
   */
  getNextAddress() {
    const lastSharedIndex = this.getLastSharedIndex();
    const data = this.getWalletData();
    for (const address in data.keys) {
      if (data.keys[address].index === lastSharedIndex + 1) {
        this.updateAddress(address, lastSharedIndex + 1);
        return {address, index: lastSharedIndex + 1}
      }
    }
    return null;
  },

  /**
   * We should generate at most GAP_LIMIT unused addresses
   * This method checks if we can generate more addresses or if we have already reached the limit
   * In the constants file we have the LIMIT_ADDRESS_GENERATION that can skip this validation
   *
   * @return {boolean}
   *
   * @memberof Wallet
   * @inner
   */
  canGenerateNewAddress() {
    const lastUsedIndex = this.getLastUsedIndex();
    const lastGeneratedIndex = this.getLastGeneratedIndex();
    if (LIMIT_ADDRESS_GENERATION) {
      if (lastUsedIndex + GAP_LIMIT > lastGeneratedIndex) {
        // Still haven't reached the limit
        return true;
      } else {
        return false;
      }
    } else {
      // Skip validation
      return true;
    }
  },

  /**
   * Generate a new address
   * We update the wallet data and new address shared
   *
   * @return {Object} {newAddress, newIndex}
   *
   * @memberof Wallet
   * @inner
   */
  generateNewAddress() {
    const accessData = this.getWalletAccessData();
    const xpub = HDPublicKey(accessData.xpubkey);

    // Get last shared index to discover new index
    const lastSharedIndex = this.getLastSharedIndex();
    let newIndex = lastSharedIndex + 1;

    const newKey = xpub.derive(newIndex);
    const newAddress = Address(newKey.publicKey, network.getNetwork());

    // Update address data and last generated indexes
    this.updateAddress(newAddress.toString(), newIndex);
    let lastGeneratedIndex = this.getLastGeneratedIndex();
    if (newIndex > lastGeneratedIndex) {
      storage.setItem('wallet:lastGeneratedIndex', newIndex);
    }

    // Save new keys to local storage
    let data = this.getWalletData();
    data.keys[newAddress.toString()] = {privkey: null, index: newIndex};
    this.setWalletData(data);

    // Subscribe in ws to new address updates
    this.subscribeAddress(newAddress.toString());

    return {newAddress, newIndex};
  },

  /**
   * Get the address to be used and generate a new one
   *
   * @return {string} address
   *
   * @memberof Wallet
   * @inner
   */
  getAddressToUse() {
    const address = this.getCurrentAddress();
    // Updating address because the last one was used
    this.nextAddress();
    return address;
  },

  /**
   * Get current address
   *
   * @return {string} address
   *
   * @memberof Wallet
   * @inner
   */
  getCurrentAddress() {
    return storage.getItem('wallet:address');
  },

  /**
   * Move to the next address in the derivation chain and return it.
   *
   * It may not move to the next address if the number of unused addresses has reached the GAP_LIMIT.
   * In this case, it returns the same as getCurrentAddress.
   *
   * @return {string} address
   *
   * @memberof Wallet
   * @inner
   */
  nextAddress() {
    if (this.hasNewAddress()) {
      this.getNextAddress();
    } else if (this.canGenerateNewAddress()) {
      this.generateNewAddress();
    }
    return this.getCurrentAddress();
  },

  /**
   * Validates if transaction is from this wallet (uses an address of this wallet)
   * and if this output/input is also from the selectedToken
   *
   * @param {Object} tx Transaction object
   * @param {string} selectedToken Token uid
   * @param {Object} walletData Wallet data in storage already loaded. This parameter is optional and if nothing is passed, the data will be loaded again. We expect this field to be the return of the method wallet.getWalletData()
   * @param {boolean} acceptAuthority If should accept authority outputs/inputs in the method
   *
   * @return {boolean}
   *
   * @memberof Wallet
   * @inner
   */
  hasTokenAndAddress(tx, selectedToken, walletData, acceptAuthority) {
    if (walletData === undefined) {
      walletData = this.getWalletData();
    }

    if (walletData === null) {
      return false;
    }

    for (let txin of tx.inputs) {
      if (this.isAuthorityOutput(txin) && !acceptAuthority) {
        continue;
      }

      if (txin.token === selectedToken) {
        if (this.isAddressMine(txin.decoded.address, walletData)) {
          return true;
        }
      }
    }
    for (let txout of tx.outputs) {
      if (this.isAuthorityOutput(txout) && !acceptAuthority) {
        continue;
      }

      if (txout.token === selectedToken) {
        if (this.isAddressMine(txout.decoded.address, walletData)) {
          return true;
        }
      }
    }
    return false;
  },

  /**
   * Filters an array of transactions to only the ones from this wallet and selectedToken
   *
   * @param {Object} historyTransactions Object of transactions indexed by tx_id
   * @param {string} selectedToken Token uid
   * @param {boolean} acceptAuthority If should accept authority outputs/inputs in the method
   *
   * @return {Object} array of the filtered transactions
   *
   * @memberof Wallet
   * @inner
   */
  filterHistoryTransactions(historyTransactions, selectedToken, acceptAuthority) {
    const walletData = this.getWalletData();
    const data = [];
    for (const tx_id in historyTransactions) {
      const tx = historyTransactions[tx_id];
      if (this.hasTokenAndAddress(tx, selectedToken, walletData, acceptAuthority)) {
        data.push(tx);
      }
    }
    data.sort((a, b) => {
      return b.timestamp - a.timestamp;
    });
    return data;
  },

  /**
   * Calculate the balance for each token (available and locked) from the historyTransactions
   *
   * @param {Object} historyTransactions Array of transactions
   * @param {string} selectedToken token uid to get the balance
   *
   * @return {Object} Object with {available: number, locked: number}
   *
   * @memberof Wallet
   * @inner
   */
  calculateBalance(historyTransactions, selectedToken) {
    let balance = {available: 0, locked: 0};
    const data = this.getWalletData();
    if (data === null) {
      return balance;
    }
    for (let tx of historyTransactions) {
      if (tx.is_voided) {
        // Ignore voided transactions.
        continue;
      }
      for (let txout of tx.outputs) {
        if (this.isAuthorityOutput(txout)) {
          // Ignore authority outputs.
          continue;
        }
        if (txout.spent_by === null && txout.token === selectedToken && this.isAddressMine(txout.decoded.address, data)) {
          if (this.canUseUnspentTx(txout, tx.height)) {
            balance.available += txout.value;
          } else {
            balance.locked += txout.value;
          }
        }
      }
    }
    return balance;
  },

  /**
   * Check if unspentTx is locked or can be used
   *
   * @param {Object} unspentTx (needs to have decoded.timelock key)
   * @param {number} blockHeight If unspentTx is a block reward, it's the height of the block. It's optional, for the case of transaction.
   *
   * @return {boolean}
   *
   * @memberof Wallet
   * @inner
   */
  canUseUnspentTx(unspentTx, blockHeight) {
    if (unspentTx.decoded.timelock) {
      let currentTimestamp = dateFormatter.dateToTimestamp(new Date());
      return currentTimestamp > unspentTx.decoded.timelock;
    } else if (blockHeight) {
      return (this.getNetworkHeight() - blockHeight) >= this.getRewardLockConstant();
    } else {
      return true;
    }
  },

  /**
   * Save wallet data from redux to storage
   *
   * @param {Object} historyTransactions
   * @param {Object} allTokens Set of all tokens added to the wallet
   *
   * @memberof Wallet
   * @inner
   */
  saveAddressHistory(historyTransactions, allTokens) {
    let data = this.getWalletData();
    data['historyTransactions'] = historyTransactions;
    data['allTokens'] = [...allTokens];
    this.setWalletData(data);
  },

  /**
   * Check if wallet is already loaded
   *
   * @return {boolean}
   *
   * @memberof Wallet
   * @inner
   */
  loaded() {
    return storage.getItem('wallet:accessData') !== null;
  },

  /**
   * Check if wallet was already started (user clicked in 'Get started')
   *
   * @return {boolean}
   *
   * @memberof Wallet
   * @inner
   */
  started() {
    return storage.getItem('wallet:started') !== null;
  },

  /**
   * Save wallet as started
   *
   * @return {boolean}
   *
   * @memberof Wallet
   * @inner
   */
  markWalletAsStarted() {
    return storage.setItem('wallet:started', true);
  },

  /**
   * Subscribe to receive updates from an address in the websocket
   *
   * @param {string} address
   */
  subscribeAddress(address) {
    const msg = JSON.stringify({'type': 'subscribe_address', 'address': address});
    WebSocketHandler.sendMessage(msg);
  },

  /**
   * Subscribe to receive updates from all generated addresses
   *
   * @memberof Wallet
   * @inner
   */
  subscribeAllAddresses() {
    let data = this.getWalletData();
    if (data) {
      for (let address in data.keys) {
        this.subscribeAddress(address);
      }
    }
  },

  /**
   * Unsubscribe to receive updates from an address in the websocket
   *
   * @param {string} address
   * @memberof Wallet
   * @inner
   */
  unsubscribeAddress(address) {
    const msg = JSON.stringify({'type': 'unsubscribe_address', 'address': address});
    WebSocketHandler.sendMessage(msg);
  },

  /**
   * Unsubscribe to receive updates from all generated addresses
   * @memberof Wallet
   * @inner
   */
  unsubscribeAllAddresses() {
    let data = this.getWalletData();
    if (data) {
      for (let address in data.keys) {
        this.unsubscribeAddress(address);
      }
    }
  },

  /**
   * Get an address, find its index and set as last used in storage
   *
   * @param {string} address
   * @memberof Wallet
   * @inner
   */
  setLastUsedIndex(address) {
    let data = this.getWalletData();
    if (data) {
      let index = data.keys[address].index;
      const lastUsedIndex = this.getLastUsedIndex();
      if (lastUsedIndex === null || index > parseInt(lastUsedIndex, 10)) {
        storage.setItem('wallet:lastUsedAddress', address);
        storage.setItem('wallet:lastUsedIndex', index);
      }
    }
  },

  /*
   * Clean all data before logout wallet
   * - Clean local storage
   * - Clean redux
   * - Unsubscribe websocket connections
   *
   * @memberof Wallet
   * @inner
   */
  cleanWallet() {
    this.unsubscribeAllAddresses();
    this.cleanLoadedData();
    WebSocketHandler.endConnection();
  },

  /*
   * Clean data from server
   *
   * @memberof Wallet
   * @inner
   */
  cleanServer() {
    storage.removeItem('wallet:server');
  },

  /**
   * Remove all storage saved items
   * @memberof Wallet
   * @inner
   */
  cleanLoadedData() {
    storage.removeItem('wallet:accessData');
    storage.removeItem('wallet:data');
    storage.removeItem('wallet:address');
    storage.removeItem('wallet:lastSharedIndex');
    storage.removeItem('wallet:lastGeneratedIndex');
    storage.removeItem('wallet:lastUsedIndex');
    storage.removeItem('wallet:lastUsedAddress');
    this.afterOpen();
  },

  /*
   * Clean all data, except for wallet:defaultServer.
   * That can be done manually with clearDefaultServer()
   *
   * @memberof Wallet
   * @inner
   */
  resetWalletData() {
    this.cleanWallet();
    this.cleanServer();
    transaction.clearTransactionWeightConstants();
    transaction.clearMaxInputsConstant();
    transaction.clearMaxOutputsConstant();
    tokens.clearDepositPercentage();
    this.clearRewardLockConstant();
    this.clearNetworkBestChainHeight();
    storage.removeItem('wallet:started');
    storage.removeItem('wallet:backup');
    storage.removeItem('wallet:locked');
    storage.removeItem('wallet:tokens');
    storage.removeItem('wallet:sentry');
    storage.removeItem('wallet:type');
  },

  /*
   * Clean all data
   *
   * @memberof Wallet
   * @inner
   */
  resetAllData() {
    this.resetWalletData();
    this.clearDefaultServer();
  },

  /*
   * Get inputs to be used in transaction from amount required and selectedToken
   *
   * @param {Object} historyTransactions Object of transactions indexed by tx_id
   * @param {number} amount Amount required to send transaction
   * @param {string} selectedToken UID of token that is being sent
   *
   * @return {Object} {'inputs': Array of objects {'tx_id', 'index', 'token', 'address'}, 'inputsAmount': number}
   *
   * @memberof Wallet
   * @inner
   */
  getInputsFromAmount(historyTransactions, amount, selectedToken) {
    const ret = {'inputs': [], 'inputsAmount': 0};
    const data = this.getWalletData();
    if (data === null) {
      return ret;
    }

    for (const tx_id in historyTransactions) {
      const tx = historyTransactions[tx_id];
      if (tx.is_voided) {
        // Ignore voided transactions.
        continue;
      }

      for (const [index, txout] of tx.outputs.entries()) {
        if (this.isAuthorityOutput(txout)) {
          // Ignore authority outputs.
          continue;
        }
        if (ret.inputsAmount >= amount) {
          return ret;
        }
        if (txout.spent_by === null && txout.token === selectedToken && this.isAddressMine(txout.decoded.address, data)) {
          if (this.canUseUnspentTx(txout, tx.height)) {
            ret.inputsAmount += txout.value;
            ret.inputs.push({ tx_id: tx.tx_id, index, token: selectedToken, address: txout.decoded.address });
          }
        }
      }
    }
    return ret;
  },

  /*
   * Get output of a change of a transaction
   *
   * @param {number} value Amount of the change output
   * @param {number} tokenData Token index of the output
   *
   * @return {Object} {'address': string, 'value': number, 'tokenData': number, 'isChange': true}
   *
   * @memberof Wallet
   * @inner
   */
  getOutputChange(value, tokenData) {
    const address = this.getAddressToUse();
    return {'address': address, 'value': value, 'tokenData': tokenData, 'isChange': true};
  },

  /*
   * Verify if has unspentTxs from tx_id, index and selectedToken
   *
   * @param {Object} historyTransactions Object of transactions indexed by tx_id
   * @param {string} txId Transaction id to search
   * @param {number} index Output index to search
   * @param {string} selectedToken UID of the token to check existence
   *
   * @return {Object}
   *
   *  {
   *    exists: boolean,
   *    message: Error message in case of failure,
   *    output: output object with 'height' key as the height of the tx of this output (in case of success only)
   *  }
   *
   * @memberof Wallet
   * @inner
   */
  checkUnspentTxExists(historyTransactions, txId, index, selectedToken) {
    const data = this.getWalletData();
    if (data === null) {
      return {exists: false, message: 'Data not loaded yet'};
    }
    for (const tx_id in historyTransactions) {
      const tx = historyTransactions[tx_id]
      if (tx.tx_id !== txId) {
        continue;
      }
      if (tx.is_voided) {
        // If tx is voided, not unspent
        return {exists: false, message: `Transaction [${txId}] is voided`};
      }
      if (tx.outputs.length - 1 < index) {
        // Output with this index does not exist
        return {exists: false, message: `Transaction [${txId}] does not have this output [index=${index}]`};
      }

      const txout = tx.outputs[index];
      if (this.isAuthorityOutput(txout)) {
        // Ignore authority outputs for now.
        return {exists: false, message: `Output [${index}] of transaction [${txId}] is an authority output`};
      }

      if (!(this.isAddressMine(txout.decoded.address, data))) {
        return {exists: false, message: `Output [${index}] of transaction [${txId}] is not yours`};
      }

      if (txout.token !== selectedToken) {
        return {exists: false, message: `Output [${index}] of transaction [${txId}] is not from selected token [${selectedToken}]`};
      }

      if (txout.spent_by !== null) {
        return {exists: false, message: `Output [${index}] of transaction [${txId}] is already spent`};
      }
      // Set txout height as block height (if it's tx it will be undefined and the lib will handle it)
      txout.height = tx.height;
      return {exists: true, 'output': txout};
    }
    // Requests txId does not exist in historyTransactions
    return {exists: false, message: `Transaction [${txId}] does not exist in the wallet`};
  },

  /*
   * Lock wallet
   *
   * @memberof Wallet
   * @inner
   */
  lock() {
    storage.setItem('wallet:locked', true);
  },

  /*
   * Unlock wallet
   *
   * @memberof Wallet
   * @inner
   */
  unlock() {
    storage.removeItem('wallet:locked');
  },

  /*
   * Return if wallet is locked
   *
   * @return {boolean} if wallet is locked
   *
   * @memberof Wallet
   * @inner
   */
  isLocked() {
    return storage.getItem('wallet:locked') !== null;
  },

  /*
   * Return if wallet was closed
   *
   * @return {boolean} if wallet was closed
   *
   * @memberof Wallet
   * @inner
   */
  wasClosed() {
    return storage.getItem('wallet:closed') === true;
  },

  /*
   * Set in storage as closed
   *
   * @memberof Wallet
   * @inner
   */
  close() {
    storage.setItem('wallet:closed', true);
  },

  /*
   * Set in storage as not closed
   *
   * @memberof Wallet
   * @inner
   */
  afterOpen() {
    storage.setItem('wallet:closed', false);
  },

  /**
   * Get words of the loaded wallet
   *
   * @param {string} password Password to decrypt the words
   *
   * @return {string} words of the wallet
   *
   * @memberof Wallet
   * @inner
   */
  getWalletWords(password) {
    const accessData = this.getWalletAccessData();
    return this.decryptData(accessData.words, password);
  },

  /*
   * Save backup done in storage
   *
   * @memberof Wallet
   * @inner
   */
  markBackupAsDone() {
    storage.setItem('wallet:backup', true);
  },

  /*
   * Save backup not done in storage
   *
   * @memberof Wallet
   * @inner
   */
  markBackupAsNotDone() {
    storage.removeItem('wallet:backup');
  },

  /*
   * Return if backup of wallet words is done
   *
   * @return {boolean} if wallet words are saved
   *
   * @memberof Wallet
   * @inner
   */
  isBackupDone() {
    return storage.getItem('wallet:backup') !== null;
  },

  /*
   * Reload data in the storage
   *
   * @memberof Wallet
   * @inner
   */
  reloadData() {
    // Get old access data
    const accessData = this.getWalletAccessData();
    const walletData = this.getWalletData();

    this.cleanWallet();
    // Restart websocket connection
    WebSocketHandler.setup();

    let newWalletData = {
      keys: {},
      historyTransactions: {},
    }

    this.setWalletAccessData(accessData);
    this.setWalletData(newWalletData);

    // Load history from new server
    const promise = this.loadAddressHistory(0, GAP_LIMIT);
    return promise;
  },

  /*
   * Verifies if output is an authority one checking with authority mask
   *
   * @param {Object} output Output object with 'token_data' key
   *
   * @return {boolean} if output is authority
   *
   * @memberof Wallet
   * @inner
   */
  isAuthorityOutput(output) {
    return transaction.isTokenDataAuthority(output.token_data);
  },

  /*
   * Verifies if output is of mint
   *
   * @param {Object} output Output object with 'token_data' and 'value' key
   *
   * @return {boolean} if output is mint
   *
   * @memberof Wallet
   * @inner
   */
  isMintOutput(output) {
    return this.isAuthorityOutput(output) && ((output.value & TOKEN_MINT_MASK) > 0);
  },

  /*
   * Verifies if output is of melt
   *
   * @param {Object} output Output object with 'token_data' and 'value' key
   *
   * @return {boolean} if output is melt
   *
   * @memberof Wallet
   * @inner
   */
  isMeltOutput(output) {
    return this.isAuthorityOutput(output) && ((output.value & TOKEN_MELT_MASK) > 0);
  },

  /*
   * Change server in storage
   *
   * @param {string} newServer New server to connect
   *
   * @memberof Wallet
   * @inner
   */
  changeServer(newServer) {
    storage.setItem('wallet:server', newServer);
  },

  /*
   * Set default server in storage
   *
   * @param {string} server Default server to be used
   *
   * @memberof Wallet
   * @inner
   */
  setDefaultServer(server) {
    storage.setItem('wallet:defaultServer', server);
  },

  /*
   * Remove the default server from storage
   *
   * @memberof Wallet
   * @inner
   */
  clearDefaultServer() {
    storage.removeItem('wallet:defaultServer');
  },

  /*
   * Prepare data (inputs and outputs) to be used in the send tokens
   *
   * @param {Object} data Object with array of inputs and outputs
   * @param {Object} token Corresponding token
   * @param {boolean} chooseInputs If should choose inputs automatically
   * @param {Object} historyTransactions Object of transactions indexed by tx_id
   * @param {Object} Array with all tokens already selected in the send tokens
   *
   * @return {Object} {success: boolean, message: error message in case of failure, data: prepared data in case of success}
   *
   * @memberof Wallet
   * @inner
   */
  prepareSendTokensData(data, token, chooseInputs, historyTransactions, allTokens) {
    // Get the data and verify if we need to select the inputs or add a change output

    // First get the amount of outputs
    let outputsAmount = 0;
    for (let output of data.outputs) {
      outputsAmount += output.value;
    }

    if (outputsAmount === 0) {
      return {success: false, message:  `Token: ${token.symbol}. Total value can't be 0`};
    }

    if (chooseInputs) {
      // If no inputs selected we select our inputs and, maybe add also a change output
      let newData = this.getInputsFromAmount(historyTransactions, outputsAmount, token.uid);

      data['inputs'] = newData['inputs'];

      if (newData.inputsAmount < outputsAmount) {
        // Don't have this amount of token
        return {success: false, message:  `Token ${token.symbol}: Insufficient amount of tokens`};
      }

      if (newData.inputsAmount > outputsAmount) {
        // Need to create change output
        let outputChange = this.getOutputChange(newData.inputsAmount - outputsAmount, tokens.getTokenIndex(allTokens, token.uid));
        data['outputs'].push(outputChange);
        // Shuffle outputs, so we don't have change output always in the same index
        data['outputs'] = _.shuffle(data['outputs']);
      }

    } else {
      // Validate the inputs used and if have to create a change output
      let inputsAmount = 0;
      for (const input of data.inputs) {
        const utxo = wallet.checkUnspentTxExists(historyTransactions, input.tx_id, input.index, token.uid);
        if (!utxo.exists) {
          return {success: false, message: `Token: ${token.symbol}. ${utxo.message}`};
        }

        const output = utxo.output;
        if (this.canUseUnspentTx(output, utxo.height)) {
          inputsAmount += output.value;
          input.address = output.decoded.address;
        } else {
          return {success: false, message: `Token: ${token.symbol}. Output [${input.tx_id}, ${input.index}] is locked until ${dateFormatter.parseTimestamp(output.decoded.timelock)}`};
        }
      }

      if (inputsAmount < outputsAmount) {
        return {success: false, message: `Token: ${token.symbol}. Sum of outputs is larger than the sum of inputs`};
      }

      if (inputsAmount > outputsAmount) {
        // Need to create change output
        let outputChange = wallet.getOutputChange(inputsAmount - outputsAmount, tokens.getTokenIndex(allTokens, token.uid));
        data['outputs'].push(outputChange);
        // Shuffle outputs, so we don't have change output always in the same index
        data['outputs'] = _.shuffle(data['outputs']);
      }
    }
    return {success: true, data};
  },

  /**
   * Get storage index and, in case is not null, parse to int
   *
   * @param {string} key Index key to get in the storage
   *
   * @return {number} Index parsed to integer or null
   * @memberof Wallet
   * @inner
   */
  getLocalStorageIndex(key) {
    let index = storage.getItem(`wallet:${key}`);
    if (index !== null) {
      index = parseInt(index, 10);
    }
    return index;
  },

  /**
   * Get storage last used index (in case is not set return null)
   *
   * @return {number} Last used index parsed to integer or null
   * @memberof Wallet
   * @inner
   */
  getLastUsedIndex() {
    return this.getLocalStorageIndex('lastUsedIndex');
  },

  /**
   * Get storage last shared index (in case is not set return null)
   *
   * @return {number} Last shared index parsed to integer or null
   * @memberof Wallet
   * @inner
   */
  getLastSharedIndex() {
    return this.getLocalStorageIndex('lastSharedIndex');
  },

  /**
   * Update the historyTransactions and allTokens from a new array of history that arrived
   *
   * Check if need to call loadHistory again to get more addresses data
   *
   * @param {Object} historyTransactions Object of transactions indexed by tx_id to be added the new txs
   * @param {Set} allTokens Set of all tokens (uid) already added
   * @param {Array} newHistory Array of new data that arrived from the server to be added to local data
   * @param {function} resolve Resolve method from promise to be called after finishing handling the new history
   * @param {Object} dataJson Wallet data in storage already loaded. This parameter is optional and if nothing is passed, the data will be loaded again. We expect this field to be the return of the method wallet.getWalletData()
   * @param {function} reject Reject method from promise to be called if an error happens
   *
   * @throws {OutputValueError} Will throw an error if one of the output value is invalid
   *
   * @return {Object} Return an object with {historyTransactions, allTokens, newSharedAddress, newSharedIndex, addressesFound}
   * @memberof Wallet
   * @inner
   */
  updateHistoryData(oldHistoryTransactions, oldAllTokens, newHistory, resolve, dataJson, reject) {
    if (dataJson === undefined) {
      dataJson = this.getWalletData();
    }
    const historyTransactions = Object.assign({}, oldHistoryTransactions);
    const allTokens = new Set(oldAllTokens);

    let maxIndex = -1;
    let lastUsedAddress = null;
    for (const tx of newHistory) {
      // If one of the outputs has a value that cannot be handled by the wallet we discard it
      for (const output of tx.outputs) {
        if (output.value > MAX_OUTPUT_VALUE) {
          throw new OutputValueError(`Transaction with id ${tx.tx_id} has output value of ${helpers.prettyValue(output.value)}. Maximum value is ${helpers.prettyValue(MAX_OUTPUT_VALUE)}`);
        }
      }

      historyTransactions[tx.tx_id] = tx

      for (const txin of tx.inputs) {
        const key = dataJson.keys[txin.decoded.address];
        if (key) {
          allTokens.add(txin.token);
          if (key.index > maxIndex) {
            maxIndex = key.index;
            lastUsedAddress = txin.decoded.address
          }
        }
      }
      for (const txout of tx.outputs) {
        const key = dataJson.keys[txout.decoded.address];
        if (key) {
          allTokens.add(txout.token);
          if (key.index > maxIndex) {
            maxIndex = key.index;
            lastUsedAddress = txout.decoded.address
          }
        }
      }
    }

    let lastUsedIndex = this.getLastUsedIndex();
    if (lastUsedIndex === null) {
      lastUsedIndex = -1;
    }

    let lastSharedIndex = this.getLastSharedIndex();
    if (lastSharedIndex === null) {
      lastSharedIndex = -1;
    }

    let newSharedAddress = null;
    let newSharedIndex = -1;

    if (maxIndex > lastUsedIndex && lastUsedAddress !== null) {
      // Setting last used index and last shared index
      this.setLastUsedIndex(lastUsedAddress);
      // Setting last shared address, if necessary
      const candidateIndex = maxIndex + 1;
      if (candidateIndex > lastSharedIndex) {
        const xpub = HDPublicKey(this.getWalletAccessData().xpubkey);
        const key = xpub.derive(candidateIndex);
        const address = Address(key.publicKey, network.getNetwork()).toString();
        newSharedIndex = candidateIndex;
        newSharedAddress = address;
        this.updateAddress(address, candidateIndex);
      }
    }

    // Saving to storage before resolving the promise
    this.saveAddressHistory(historyTransactions, allTokens);

    const lastGeneratedIndex = this.getLastGeneratedIndex();
    // Just in the case where there is no element in all data
    maxIndex = Math.max(maxIndex, 0);
    if (maxIndex + GAP_LIMIT > lastGeneratedIndex) {
      const startIndex = lastGeneratedIndex + 1;
      const count = maxIndex + GAP_LIMIT - lastGeneratedIndex;
      const promise = this.loadAddressHistory(startIndex, count);
      promise.then(() => {
        if (resolve) {
          resolve();
        }
      }, (e) => {
        if (reject) {
          reject(e);
        }
      })
    } else {
      // When it gets here, it means that already loaded all transactions
      // so no need to load more
      if (resolve) {
        resolve();
      }
    }

    return {historyTransactions, allTokens, newSharedAddress, newSharedIndex, addressesFound: lastGeneratedIndex + 1};
  },

  /**
   * Check if address is from the loaded wallet
   *
   * @param {string} address Address to check
   * @param {Object} data Wallet data in storage already loaded. This parameter is optional and if nothing is passed, the data will be loaded again. We expect this field to be the return of the method wallet.getWalletData()
   *
   * @return {boolean}
   * @memberof Wallet
   * @inner
   */
  isAddressMine(address, data) {
    if (data === undefined) {
      data = this.getWalletData();
    }

    if (data && address in data.keys) {
      return true;
    }
    return false;
  },

  /**
   * Get balance of a transaction for the loaded wallet
   * For each token if the wallet sent or received amount
   *
   * @param {Object} tx Transaction with outputs, inputs and tokens
   *
   * @return {Object} Object with balance for each token {'uid': value}
   * @memberof Wallet
   * @inner
   */
  getTxBalance(tx) {
    let balance = {};

    for (const txin of tx.inputs) {
      if (this.isAuthorityOutput(txin)) {
        continue;
      }
      if (this.isAddressMine(txin.decoded.address)) {
        let tokenUID = '';
        if (txin.decoded.token_data === HATHOR_TOKEN_INDEX) {
          tokenUID = HATHOR_TOKEN_CONFIG.uid;
        } else {
          tokenUID = tx.tokens[this.getTokenIndex(txin.decoded.token_data) - 1].uid;
        }
        if (tokenUID in balance) {
          balance[tokenUID] -= txin.value;
        } else {
          balance[tokenUID] = -txin.value;
        }
      }
    }

    for (const txout of tx.outputs) {
      if (this.isAuthorityOutput(txout)) {
        continue;
      }
      if (this.isAddressMine(txout.decoded.address)) {
        let tokenUID = '';
        if (txout.decoded.token_data === HATHOR_TOKEN_INDEX) {
          tokenUID = HATHOR_TOKEN_CONFIG.uid;
        } else {
          tokenUID = tx.tokens[this.getTokenIndex(txout.decoded.token_data) - 1].uid;
        }
        if (tokenUID in balance) {
          balance[tokenUID] += txout.value;
        } else {
          balance[tokenUID] = txout.value;
        }
      }
    }
    return balance;
  },

  /**
   * Checks if the transaction was already added to the history data of the wallet
   *
   * @param {Object} txData Transaction data with a key 'tx_id'
   *
   * @return {boolean} If the transaction is in the wallet or not
   *
   * @memberof Wallet
   * @inner
   */
  txExists(txData) {
    const data = this.getWalletData();
    if (data && data['historyTransactions']) {
      return txData.tx_id in data['historyTransactions'];
    }
    return false;
  },

  /**
   * Check if all inputs from the txData are from this wallet
   *
   * @param {Object} txData Transaction data with a key 'inputs'
   *
   * @return {boolean} If all the inputs are from this wallet or not
   *
   * @memberof Wallet
   * @inner
   */
  areInputsMine(txData) {
    // If is a block, the inputs are never from this wallet
    if (helpers.isBlock(txData)) return false;

    const data = this.getWalletData();
    let mine = true;
    for (const input of txData.inputs) {
      if (!this.isAddressMine(input.decoded.address, data)) {
        mine = false;
        break;
      }
    }
    return mine;
  },

  /**
   * Get index of token list of the output
   *
   * @param {number} token_data Token data of the output
   *
   * @return {number} Index of the token of this output
   *
   * @memberof Wallet
   * @inner
   */
  getTokenIndex(token_data) {
    return token_data & TOKEN_INDEX_MASK;
  },

  /**
   * Save rewardSpendMinBlocks variable from server
   *
   * @param {number} rewardSpendMinBlocks
   *
   * @memberof Wallet
   * @inner
   */
  updateRewardLockConstant(rewardSpendMinBlocks) {
    this._rewardSpendMinBlocks = rewardSpendMinBlocks;
  },

  /**
   * Return the minimum blocks required to unlock reward
   *
   * @return {number} Minimum blocks required to unlock reward
   *
   * @throws {ConstantNotSet} If the weight constants are not set yet
   *
   * @memberof Wallet
   * @inner
   */
  getRewardLockConstant() {
    if (this._rewardSpendMinBlocks === null) {
      throw new ConstantNotSet('Reward block minimum blocks constant not set');
    }
    return this._rewardSpendMinBlocks;
  },

  /**
   * Clear rewardSpendMinBlocks constants
   *
   * @memberof Wallet
   * @inner
   */
  clearRewardLockConstant() {
    this._rewardSpendMinBlocks = null;
  },

  /**
   * Method called when websocket connection is opened
   *
   * @memberof Wallet
   * @inner
   */
  onWebsocketOpened() {
    this.subscribeAllAddresses();
    this.addMetricsListener();
  },

  /**
   * Method called when websocket connection is closed
   *
   * @memberof Wallet
   * @inner
   */
  onWebsocketBeforeClose() {
    this.removeMetricsListener();
  },

  /**
   * Start listening dashboard ws messages from full node
   *
   * @memberof Wallet
   * @inner
   */
  addMetricsListener() {
    WebSocketHandler.on('dashboard', this.handleWebsocketDashboard);
  },

  /**
   * Stop listening dashboard ws messages from full node
   *
   * @memberof Wallet
   * @inner
   */
  removeMetricsListener() {
    WebSocketHandler.removeListener('dashboard', this.handleWebsocketDashboard);
  },

  /**
   * Method called when received dashboard ws message from full node
   * Right now we just update the network height
   *
   * @param {Object} data Metrics object ws data with 'height' key
   *
   * @memberof Wallet
   * @inner
   */
  handleWebsocketDashboard(data) {
    // So far we just use the height of the network and update in the variable
    wallet.updateNetworkHeight(data.best_block_height);
  },

  /**
   * Update network height variable
   *
   * @param {number} networkHeight
   *
   * @memberof Wallet
   * @inner
   */
  updateNetworkHeight(networkHeight) {
    if (networkHeight !== this._networkBestChainHeight) {
      this._networkBestChainHeight = networkHeight;
      WebSocketHandler.emit('height_updated', networkHeight);
    }
  },

  /**
   * Return the network height
   *
   * @return {number} Network height
   *
   * @memberof Wallet
   * @inner
   */
  getNetworkHeight() {
    return this._networkBestChainHeight;
  },

  /**
   * Clear _networkBestChainHeight resetting to 0
   *
   * @memberof Wallet
   * @inner
   */
  clearNetworkBestChainHeight() {
    this._networkBestChainHeight = 0;
  },

  /**
   * Update wallet type (hardware or software) on storage
   *
   * @param {string} type Wallet type
   *
   * @throws {Error} Will throw an error if type is not one of ['software', 'hardware']
   *
   * @memberof Wallet
   * @inner
   */
  setWalletType(type) {
    const walletTypes = ['software', 'hardware'];
    if (!walletTypes.includes(type)) {
      throw new WalletTypeError('Invalid wallet type');
    }
    storage.setItem('wallet:type', type);
  },

  /**
   * Return if wallet is software
   *
   * @return {boolean} True if wallet is software and false otherwise
   *
   * @memberof Wallet
   * @inner
   */
  isSoftwareWallet() {
    return storage.getItem('wallet:type') === 'software';
  },

  /**
   * Return if wallet is hardware
   *
   * @return {boolean} True if wallet is hardware and false otherwise
   *
   * @memberof Wallet
   * @inner
   */
  isHardwareWallet() {
    return storage.getItem('wallet:type') === 'hardware';
  },

  /**
   * Return wallet type beautified as string
   *
   * @return {string} Wallet type as a pretty string
   *
   * @memberof Wallet
   * @inner
   */
  getWalletTypePretty() {
    return this.isSoftwareWallet() ? 'Software Wallet' : 'Hardware Wallet';
  },

  /**
   * Get xpub from data
   *
   * @param {Buffer} pubkey Compressed public key
   * @param {Buffer} chainCode HDPublic key chaincode
   * @param {Buffer} fingerprint parent fingerprint
   *
   * @return {String} Xpub
   *
   * @memberof Wallet
   * @inner
   */
  xpubFromData(pubkey, chainCode, fingerprint) {
    const hdpubkey = new HDPublicKey({
      network: network.getNetwork(),
      depth: 4,
      parentFingerPrint: fingerprint,
      childIndex: 0,
      chainCode: chainCode,
      publicKey: pubkey
    });

    return hdpubkey.xpubkey;
  },

  /**
   * Get compressed public key from uncompressed
   *
   * @param {Buffer} pubkey Uncompressed public key
   *
   * @return {Buffer} Compressed public key
   *
   * @memberof Wallet
   * @inner
   */
  toPubkeyCompressed(pubkey) {
    const x = pubkey.slice(1, 33);
    const y = pubkey.slice(33, 65);
    const point = new crypto.Point(x, y);
    return crypto.Point.pointToCompressed(point);
  },

  /**
   * Get public key for specific key index derivation
   *
   * @param {number} index Index of the key to derive
   *
   * @return {Buffer} Public key
   *
   * @memberof Wallet
   * @inner
   */
  getPublicKey(index) {
    const data = this.getWalletData();
    const hdpubkey = HDPublicKey(data.xpubkey);
    const key = hdpubkey.derive(index);
    return key.publicKey.toBuffer();
  },
}

export default wallet;<|MERGE_RESOLUTION|>--- conflicted
+++ resolved
@@ -156,19 +156,11 @@
     this.afterOpen();
     let walletData = {
       keys: {},
-<<<<<<< HEAD
-      xpubkey: xpub,
-    }
-
-    storage.setItem('wallet:accessData', accessData);
-    storage.setItem('wallet:data', walletData);
-=======
       historyTransactions: {},
     }
 
     this.setWalletAccessData(access);
     this.setWalletData(walletData);
->>>>>>> dcd039bf
 
     let promise = null;
     if (loadHistory) {
