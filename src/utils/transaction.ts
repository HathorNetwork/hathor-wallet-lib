--- conflicted
+++ resolved
@@ -7,7 +7,6 @@
 
 import { z } from 'zod';
 import { crypto as cryptoBL, PrivateKey, HDPrivateKey } from 'bitcore-lib';
-import { transactionApiSchema } from '../api/schemas/txApi';
 import { Utxo } from '../wallet/types';
 import { UtxoError, ParseError } from '../errors';
 import { HistoryTransactionOutput } from '../models/types';
@@ -50,12 +49,9 @@
 import helpers from './helpers';
 import { getAddressType, getAddressFromPubkey } from './address';
 import NanoContract from '../nano_contracts/nano_contract';
-<<<<<<< HEAD
 import txApi from '../api/txApi';
-import { TransactionSchema } from '../api/schemas/txApi';
-=======
+import { TransactionSchema, transactionApiSchema } from '../api/schemas/txApi';
 import tokenUtils from './tokens';
->>>>>>> 9c789969
 
 const transaction = {
   /**
