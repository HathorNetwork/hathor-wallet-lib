/**
 * Copyright (c) Hathor Labs and its affiliates.
 *
 * This source code is licensed under the MIT license found in the
 * LICENSE file in the root directory of this source tree.
 */

import { z } from 'zod';
import { crypto as cryptoBL, PrivateKey, HDPrivateKey } from 'bitcore-lib';
import { cloneDeep } from 'lodash';
import { Utxo } from '../wallet/types';
import { UtxoError, ParseError } from '../errors';
import { HistoryTransactionOutput } from '../models/types';
import {
  TOKEN_AUTHORITY_MASK,
  TOKEN_MINT_MASK,
  TOKEN_MELT_MASK,
  NATIVE_TOKEN_UID,
  CREATE_TOKEN_TX_VERSION,
  DEFAULT_TX_VERSION,
  DEFAULT_SIGNAL_BITS,
  BLOCK_VERSION,
  MERGED_MINED_BLOCK_VERSION,
  NANO_CONTRACTS_VERSION,
  POA_BLOCK_VERSION,
  ON_CHAIN_BLUEPRINTS_VERSION,
} from '../constants';
import Transaction from '../models/transaction';
import CreateTokenTransaction from '../models/create_token_transaction';
import Input from '../models/input';
import Output from '../models/output';
import Network from '../models/network';
import {
  IBalance,
  IStorage,
  IHistoryTx,
  IDataOutput,
  IDataTx,
  isDataOutputCreateToken,
  IHistoryOutput,
  IUtxoId,
  IInputSignature,
  ITxSignatureData,
  OutputValueType,
  IHistoryInput,
} from '../types';
import Address from '../models/address';
import P2PKH from '../models/p2pkh';
import P2SH from '../models/p2sh';
import ScriptData from '../models/script_data';
import helpers from './helpers';
import { getAddressType, getAddressFromPubkey } from './address';
import txApi from '../api/txApi';
import { FullNodeTxApiResponse, transactionApiSchema } from '../api/schemas/txApi';
import tokenUtils from './tokens';
import OnChainBlueprint from '../nano_contracts/on_chain_blueprint';

const transaction = {
  /**
   * Return if a tx is a block or not.
   *
   * @param {Pick<IHistoryTx, 'version'>} tx - Transaction to check
   * @returns {boolean}
   */
  isBlock(tx: Pick<IHistoryTx, 'version'>): boolean {
    return (
      tx.version === BLOCK_VERSION ||
      tx.version === MERGED_MINED_BLOCK_VERSION ||
      tx.version === POA_BLOCK_VERSION
    );
  },

  /**
   * Check if the output is an authority output
   *
   * @param {Pick<HistoryTransactionOutput, 'token_data'>} output An output with the token_data field
   * @returns {boolean} If the output is an authority output
   */
  isAuthorityOutput(output: Pick<HistoryTransactionOutput, 'token_data'>): boolean {
    return (output.token_data & TOKEN_AUTHORITY_MASK) > 0;
  },

  /**
   * Check if the output is a mint authority output
   *
   * @param {Pick<HistoryTransactionOutput, 'token_data'|'value'>} output An output with the token_data and value fields
   * @returns {boolean} If the output is a mint authority output
   */
  isMint(output: Pick<HistoryTransactionOutput, 'token_data' | 'value'>): boolean {
    return this.isAuthorityOutput(output) && (output.value & TOKEN_MINT_MASK) > 0;
  },

  /**
   * Check if the output is a melt authority output
   *
   * @param {Pick<HistoryTransactionOutput, 'token_data'|'value'>} output An output with the token_data and value fields
   * @returns {boolean} If the output is a melt authority output
   */
  isMelt(output: Pick<HistoryTransactionOutput, 'token_data' | 'value'>): boolean {
    return this.isAuthorityOutput(output) && (output.value & TOKEN_MELT_MASK) > 0;
  },

  /**
   * Check if the utxo is locked
   *
   * @param {Pick<HistoryTransactionOutput, 'decoded'>} output The output to check
   * @param {{refTs: number|undefined}} options Use these values as reference to check if the output is locked
   * @returns {boolean} Wheather the output is locked or not
   */
  isOutputLocked(
    output: Pick<HistoryTransactionOutput, 'decoded'>,
    options: { refTs?: number } = {}
  ): boolean {
    // XXX: check reward lock: requires blockHeight, bestBlockHeight and reward_spend_min_blocks
    const refTs = options.refTs || Math.floor(Date.now() / 1000);
    return (
      output.decoded.timelock !== undefined &&
      output.decoded.timelock !== null &&
      refTs < output.decoded.timelock
    );
  },

  /**
   * Check if an output in the given conditions would be height locked (or under reward lock)
   *
   * @param {number|undefined|null} blockHeight The height of the block
   * @param {number|undefined|null} currentHeight The height of the network
   * @param {number|undefined|null} rewardLock The reward lock of the network
   *
   * @returns {boolean} If the output is heightlocked
   */
  isHeightLocked(
    blockHeight: number | undefined | null,
    currentHeight: number | undefined | null,
    rewardLock: number | undefined | null
  ): boolean {
    if (!(blockHeight && currentHeight && rewardLock)) {
      // We do not have the details needed to consider this as locked
      return false;
    }

    // Heighlocked when current height is lower than block height + reward_spend_min_blocks of the network
    return currentHeight < blockHeight + rewardLock;
  },

  /**
   * Get the signature from the dataToSignHash for a private key
   *
   * @param {Buffer} dataToSignHash hash of a transaction's dataToSign.
   * @param {PrivateKey} privateKey Signing key.
   *
   * @returns {Buffer}
   *
   * @memberof transaction
   * @inner
   */
  getSignature(dataToSignHash: Buffer, privateKey: PrivateKey): Buffer {
    const signature = cryptoBL.ECDSA.sign(dataToSignHash, privateKey).set({
      nhashtype: cryptoBL.Signature.SIGHASH_ALL,
    });
    return signature.toDER();
  },

  /**
   * Get the signatures for a transaction
   * @param tx Transaction to sign
   * @param storage Storage of the wallet
   * @param pinCode Pin to unlock the mainKey for signatures
   */
  async getSignatureForTx(
    tx: Transaction,
    storage: IStorage,
    pinCode: string
  ): Promise<ITxSignatureData> {
    const xprivstr = await storage.getMainXPrivKey(pinCode);
    const xprivkey = HDPrivateKey.fromString(xprivstr);
    const dataToSignHash = tx.getDataToSignHash();
    const signatures: IInputSignature[] = [];
    let ncCallerSignature: Buffer | null = null;

    for await (const { tx: spentTx, input, index: inputIndex } of storage.getSpentTxs(tx.inputs)) {
      if (input.data) {
        // This input is already signed
        continue;
      }

      const spentOut = spentTx.outputs[input.index];
      if (!spentOut.decoded.address) {
        // This is not a wallet output
        continue;
      }
      const addressInfo = await storage.getAddressInfo(spentOut.decoded.address);
      if (!addressInfo) {
        // Not a wallet address
        continue;
      }
      const xpriv = xprivkey.deriveNonCompliantChild(addressInfo.bip32AddressIndex);
      signatures.push({
        inputIndex,
        addressIndex: addressInfo.bip32AddressIndex,
        signature: this.getSignature(dataToSignHash, xpriv.privateKey),
        pubkey: xpriv.publicKey.toDER(),
      });
    }

    let address: Address | null = null;

    if (tx.isNanoContract()) {
      address = this.getNanoContractCaller(tx);
    }

    if (tx.version === ON_CHAIN_BLUEPRINTS_VERSION) {
      // Get pubkey from ocb tx
      const { pubkey } = tx as OnChainBlueprint;
      address = getAddressFromPubkey(pubkey.toString('hex'), storage.config.getNetwork());
    }

    if (address) {
      const addressInfo = await storage.getAddressInfo(address.base58);
      if (!addressInfo) {
        throw new Error('No address info found');
      }
      const xpriv = xprivkey.deriveNonCompliantChild(addressInfo.bip32AddressIndex);
      ncCallerSignature = this.getSignature(dataToSignHash, xpriv.privateKey);
    }

    return {
      inputSignatures: signatures,
      ncCallerSignature,
    };
  },

  /**
   * Gets the pubkey of the nano header from a tx.
   *
   * Returns null if it's not a nano tx.
   *
   * @param tx - The transaction to try to get the nano pubkey from
   */
  getNanoContractCaller(tx: Transaction): Address | null {
    if (tx.isNanoContract()) {
      // Get pubkey from nano header
      const nanoHeader = tx.getNanoHeaders()[0];
      // XXX this code won't work if we have more than one
      // nano header for the same tx in the future
      return nanoHeader.address;
    }

    return null;
  },

  /**
   * Signs a transaction using the provided storage and pin code.
   *
   * Warning: This function will mutate the transaction parameter
   *
   * @param tx - The transaction to be signed.
   * @param storage - The storage of the target wallet.
   * @param pinCode - The pin code used for retrieving signatures.
   * @returns The transaction object updated with the signatures.
   */
  async signTransaction(tx: Transaction, storage: IStorage, pinCode: string): Promise<Transaction> {
    const signatures = await storage.getTxSignatures(tx, pinCode);
    for (const sigData of signatures.inputSignatures) {
      const input = tx.inputs[sigData.inputIndex];
      const inputData = this.createInputData(sigData.signature, sigData.pubkey);
      input.setData(inputData);
    }

    if (tx.isNanoContract()) {
      // Store signature in nano header
      const nanoHeaders = tx.getNanoHeaders();
      for (const nanoHeader of nanoHeaders) {
        nanoHeader.script = signatures.ncCallerSignature;
      }
    }

    if (tx.version === ON_CHAIN_BLUEPRINTS_VERSION) {
      // eslint-disable-next-line no-param-reassign
      (tx as OnChainBlueprint).signature = signatures.ncCallerSignature;
    }
    return tx;
  },

  /**
   * Select best utxos with the algorithm described below. This method expects the utxos to be sorted by greatest value
   *
   * 1. If we have a single utxo capable of handle the full amount requested,
   * we return the utxo with smaller amount among the ones that have an amount bigger than the requested
   * 2. Otherwise we reverse sort the utxos by amount and select the utxos in order until the full amount is fulfilled.
   *
   * @memberof transaction
   * @inner
   */
  selectUtxos(
    utxos: Utxo[],
    totalAmount: OutputValueType
  ): { utxos: Utxo[]; changeAmount: OutputValueType } {
    if (totalAmount <= 0) {
      throw new UtxoError('Total amount must be a positive integer.');
    }

    if (utxos.length === 0) {
      throw new UtxoError("Don't have enough utxos to fill total amount.");
    }

    let utxosToUse: Utxo[] = [];
    let filledAmount = 0n;
    for (const utxo of utxos) {
      if (utxo.value >= totalAmount) {
        utxosToUse = [utxo];
        filledAmount = utxo.value;
      } else {
        if (filledAmount >= totalAmount) {
          break;
        }
        filledAmount += utxo.value;
        utxosToUse.push(utxo);
      }
    }
    if (filledAmount < totalAmount) {
      throw new UtxoError("Don't have enough utxos to fill total amount.");
    }

    return {
      utxos: utxosToUse,
      changeAmount: filledAmount - totalAmount,
    };
  },

  /**
   * Convert an output from the history of transactions to an Utxo.
   *
   * @param {string} txId The transaction this output belongs to.
   * @param {number} index The output index on the original transaction.
   * @param {HistoryTransactionOutput} txout output from the transaction history.
   * @param {Object} [options]
   * @param {string} [options.addressPath=''] utxo address bip32 path
   *
   * @returns {Utxo}
   *
   * @memberof transaction
   */
  utxoFromHistoryOutput(
    txId: string,
    index: number,
    txout: HistoryTransactionOutput,
    { addressPath = '' }: { addressPath?: string }
  ): Utxo {
    const isAuthority = this.isAuthorityOutput(txout);

    return {
      txId,
      index,
      addressPath,
      address: (txout.decoded && txout.decoded.address) || '',
      timelock: (txout.decoded && txout.decoded.timelock) || null,
      tokenId: txout.token,
      value: txout.value,
      authorities: isAuthority ? txout.value : 0n,
      heightlock: null, // not enough info to determine this.
      locked: false,
    };
  },

  /**
   * Calculate the balance of a transaction
   *
   * @param tx Transaction to get balance from
   * @param storage Storage to get metadata from
   * @returns {Promise<Record<string, IBalance>>} Balance of the transaction
   */
  async getTxBalance(tx: IHistoryTx, storage: IStorage): Promise<Record<string, IBalance>> {
    const balance: Record<string, IBalance> = {};
    const getEmptyBalance = (): IBalance => ({
      tokens: { locked: 0n, unlocked: 0n },
      authorities: {
        mint: { locked: 0n, unlocked: 0n },
        melt: { locked: 0n, unlocked: 0n },
      },
    });

    const nowTs = Math.floor(Date.now() / 1000);
    const nowHeight = await storage.getCurrentHeight();
    const rewardLock = storage.version?.reward_spend_min_blocks;
    const isHeightLocked = this.isHeightLocked(tx.height, nowHeight, rewardLock);

    for (const output of tx.outputs) {
      const { address } = output.decoded;
      if (!(address && (await storage.isAddressMine(address)))) {
        continue;
      }
      if (!balance[output.token]) {
        balance[output.token] = getEmptyBalance();
      }
      const isLocked = this.isOutputLocked(output, { refTs: nowTs }) || isHeightLocked;

      if (this.isAuthorityOutput(output)) {
        if (this.isMint(output)) {
          if (isLocked) {
            balance[output.token].authorities.mint.locked += 1n;
          } else {
            balance[output.token].authorities.mint.unlocked += 1n;
          }
        }
        if (this.isMelt(output)) {
          if (isLocked) {
            balance[output.token].authorities.melt.locked += 1n;
          } else {
            balance[output.token].authorities.melt.unlocked += 1n;
          }
        }
      } else if (isLocked) {
        balance[output.token].tokens.locked += output.value;
      } else {
        balance[output.token].tokens.unlocked += output.value;
      }
    }

    for (const input of tx.inputs) {
      const { address } = input.decoded;
      if (!(address && (await storage.isAddressMine(address)))) {
        continue;
      }
      if (!balance[input.token]) {
        balance[input.token] = getEmptyBalance();
      }

      if (this.isAuthorityOutput(input)) {
        if (this.isMint(input)) {
          balance[input.token].authorities.mint.unlocked -= 1n;
        }
        if (this.isMelt(input)) {
          balance[input.token].authorities.melt.unlocked -= 1n;
        }
      } else {
        balance[input.token].tokens.unlocked -= input.value;
      }
    }

    return balance;
  },

  /**
   * Calculate the token balance of a transaction, including authorities, for a single token.
   * The balance will contain funds, mint and melt properties.
   * The funds property will contain the amount of tokens.
   * The mint and melt properties will contain the amount of mint and melt authorities.
   *
   * We will consider the balance from the inputs as negative and the outputs as positive
   * So that if the balance if positive we have a surplus of the token in the outputs.
   * If the balance is negative we have a deficit of the token in the outputs.
   *
   * Normal txs can be "unbalanced" when minting or melting tokens, but since we are not required to add the minted tokens on the inputs
   * Or conversely add the melted tokens on the outputs, we will ignore minted/melted funds.
   *
   * @param {string} token The token we want to calculate the balance.
   * @param {IDataTx} tx The transaction we want to calculate the balance.
   * @returns {Promise<Record<'funds'|'mint'|'melt', number>>} The balance of the given token on the transaction.
   */
  async calculateTxBalanceToFillTx(
    token: string,
    tx: IDataTx
  ): Promise<Record<'funds' | 'mint' | 'melt', OutputValueType>> {
    const balance = { funds: 0n, mint: 0n, melt: 0n };
    for (const output of tx.outputs) {
      if (isDataOutputCreateToken(output)) {
        // This is a mint output
        // Since we are creating this token on the transaction we do not need to add inputs to match the balance
        // So we will skip this output.
        continue;
      }

      if (output.token !== token) continue;

      if (output.authorities > 0) {
        // Authority output, add to mint or melt balance
        // Check for MINT authority
        if ((output.authorities & 1n) > 0) {
          balance.mint += 1n;
        }
        // Check for MELT authority
        if ((output.authorities & 2n) > 0) {
          balance.melt += 1n;
        }
      } else {
        // Fund output, add to the amount balance
        balance.funds += output.value;
      }
    }

    for (const input of tx.inputs) {
      if (input.token !== token) continue;

      if (input.authorities > 0) {
        // Authority input, remove from mint or melt balance
        // Check for MINT authority
        if ((input.authorities & 1n) > 0) {
          balance.mint -= 1n;
        }
        // Check for MELT authority
        if ((input.authorities & 2n) > 0) {
          balance.melt -= 1n;
        }
      } else {
        // Fund input, remove from the amount balance
        balance.funds -= input.value;
      }
    }

    return balance;
  },

  /**
   * Get the token_data for a given output
   *
   * @param {IDataOutput} output output data
   * @param {string[]} tokens List of tokens in the transaction
   * @returns {number} Calculated TokenData for the output token
   */
  getTokenDataFromOutput(output: IDataOutput, tokens: string[]): number {
    if (isDataOutputCreateToken(output)) {
      // This output does not contain the token since it will be creating
      // But knowing this, we also know the token index of it.
      if (output.authorities === 0n) {
        return 1;
      }
      return 1 | TOKEN_AUTHORITY_MASK;
    }

    // Token index of HTR is 0 and if it is a custom token it is its index on tokensWithoutHathor + 1
    const tokensWithoutHathor = tokens.filter(token => token !== NATIVE_TOKEN_UID);
    const tokenIndex = tokensWithoutHathor.indexOf(output.token) + 1;
    if (output.authorities === 0n) {
      return tokenIndex;
    }
    return tokenIndex | TOKEN_AUTHORITY_MASK;
  },

  /**
   * Create output script
   *
   * @param {IDataOutput} output Output with data to create the script
   *
   * @throws {AddressError} If the address is invalid
   *
   * @return {Buffer} Output script
   */
  createOutputScript(output: IDataOutput, network: Network): Buffer {
    if (output.type === 'data') {
      // Data script for NFT
      const scriptData = new ScriptData(output.data);
      return scriptData.createScript();
    }
    if (getAddressType(output.address, network) === 'p2sh') {
      // P2SH
      const address = new Address(output.address, { network });
      // This will throw AddressError in case the address is invalid
      address.validateAddress();
      const p2sh = new P2SH(address, { timelock: output.timelock });
      return p2sh.createScript();
    }
    if (getAddressType(output.address, network) === 'p2pkh') {
      // P2PKH
      const address = new Address(output.address, { network });
      // This will throw AddressError in case the address is invalid
      address.validateAddress();
      const p2pkh = new P2PKH(address, { timelock: output.timelock });
      return p2pkh.createScript();
    }
    throw new Error('Invalid output for creating script.');
  },

  /**
   * Create a Transaction instance from tx data.
   *
   * @param {IDataTx} txData Tx data to create the transaction
   * @param {Network} network network to use
   * @returns {Transaction|CreateTokenTransaction}
   */
  createTransactionFromData(
    txData: IDataTx,
    network: Network
  ): Transaction | CreateTokenTransaction {
    const inputs: Input[] = txData.inputs.map(input => {
      const inputObj = new Input(input.txId, input.index);
      if (input.data) {
        inputObj.setData(Buffer.from(input.data, 'hex'));
      }
      return inputObj;
    });
    const outputs: Output[] = txData.outputs.map(output => {
      const script = this.createOutputScript(output, network);
      const tokenData = this.getTokenDataFromOutput(output, txData.tokens);
      return new Output(output.value, script, { tokenData });
    });
    const options = {
      signalBits: txData.signalBits === undefined ? DEFAULT_SIGNAL_BITS : txData.signalBits,
      version: txData.version === undefined ? DEFAULT_TX_VERSION : txData.version,
      weight: txData.weight || 0,
      nonce: txData.nonce || 0,
      timestamp: txData.timestamp || null,
      parents: txData.parents || [],
      tokens: txData.tokens || [],
    };
    if (options.version === CREATE_TOKEN_TX_VERSION) {
      return new CreateTokenTransaction(txData.name!, txData.symbol!, inputs, outputs, options);
    }
    if (options.version === DEFAULT_TX_VERSION) {
      return new Transaction(inputs, outputs, options);
    }
    throw new ParseError('Invalid transaction version.');
  },

  /**
   * Convert a Transaction instance to the history object.
   * May call the fullnode transaction api to get information on the tx spent
   * by the inputs.
   */
  async convertTransactionToHistoryTx(
    tx: Transaction | CreateTokenTransaction,
    storage: IStorage
  ): Promise<IHistoryTx> {
    if (!tx.hash) {
      throw new Error('To be a history tx a calculated hash is required');
    }

    const inputs: IHistoryInput[] = [];
    const outputs: IHistoryOutput[] = [];
    const txCache: Record<string, IHistoryTx> = {};

    for (const input of tx.inputs) {
      let spentTx = await storage.getTx(input.hash);
      if (!spentTx) {
        // Try cache first
        if (txCache[input.hash]) {
          spentTx = txCache[input.hash];
        } else {
          // Get from API
          spentTx = await new Promise((resolve, reject) => {
            txApi
              .getTransaction(input.hash, (response: FullNodeTxApiResponse) => {
                if (!response.success) {
                  return reject(new Error(response.message ?? ''));
                }

                if (input.index >= response.tx.outputs.length) {
                  return reject(new Error('Index outside of tx output array bounds'));
                }
                return resolve(this.convertFullNodeTxToHistoryTx(response));
              })
              .catch(err => reject(err));
          });

          if (!spentTx) {
            // This should not happen since any errors should be treated already.
            // This if statement is to ensure typing since spentTx starts as IHistoryTx | null.
            throw new Error('Could not find the spent transaction');
          }
          // Update cache
          txCache[input.hash] = cloneDeep(spentTx);
        }
      }

      if (input.index >= spentTx.outputs.length) {
        throw new Error(
          `Index (${input.index}) outside of transaction output array bounds (${spentTx.outputs.length})`
        );
      }

      const spentOut = spentTx.outputs[input.index];
      inputs.push({
        tx_id: input.hash,
        index: input.index,
        script: spentOut.script,
        decoded: spentOut.decoded,
        token_data: spentOut.token_data,
        token: spentOut.token,
        value: spentOut.value,
      });
    }

    const tokensArray =
      tx.version === CREATE_TOKEN_TX_VERSION
        ? [{ uid: tx.hash }]
        : tx.tokens.map(tk => ({ uid: tk }));
    for (const output of tx.outputs) {
      const script = output.parseScript(storage.config.getNetwork());
      const out = {
        value: output.value,
        token_data: output.tokenData,
        script: output.script.toString('hex'),
        decoded: script?.toData() ?? {},
        spent_by: null, // Cannot reconstruct this field
      };
      outputs.push(this.hydrateIOWithToken(out, tokensArray));
    }

    const histTx: IHistoryTx = {
      tx_id: tx.hash,
      signalBits: tx.signalBits,
      version: tx.version,
      weight: tx.weight,
      timestamp: tx.timestamp ?? 0,
      is_voided: false,
      nonce: tx.nonce,
      inputs,
      outputs,
      parents: tx.parents,
      tokens: tx.tokens,
      // The missing fields below are metadata that cannot be inferred from the
      // Transaction instance.
      // height, first_block
    };

    if (tx.version === CREATE_TOKEN_TX_VERSION) {
      histTx.token_name = (tx as CreateTokenTransaction).name;
      histTx.token_symbol = (tx as CreateTokenTransaction).symbol;
    }

    if (tx.isNanoContract()) {
      const nanoHeader = tx.getNanoHeaders()[0];
      // XXX this code won't work if we have more than one
      // nano header for the same tx in the future
      histTx.nc_id = nanoHeader.id;
      histTx.nc_method = nanoHeader.method;
<<<<<<< HEAD
      histTx.nc_args = nanoHeader.args.map(a => a.toString('hex')).join('');
      histTx.nc_address = nanoHeader.address!.base58;
      // XXX: should we build nc_context from nanoHeader information?
=======
      histTx.nc_args = nanoHeader.args.toString('hex');
      histTx.nc_pubkey = nanoHeader.pubkey.toString('hex');
>>>>>>> c968ece0
      // Cannot fetch histTx.nc_blueprint_id with the current data
    }

    return histTx;
  },

  /**
   * Prepare a Transaction instance from the transaction data and storage
   *
   * @param tx tx data to be prepared
   * @param pinCode pin to unlock the mainKey for signatures
   * @param storage Storage to get the mainKey
   * @param {Object} [options]
   * @param {boolean} [options.signTx=true] sign transaction instance
   * @returns {Promise<Transaction|CreateTokenTransaction>} Prepared transaction
   */
  async prepareTransaction(
    txData: IDataTx,
    pinCode: string,
    storage: IStorage,
    options?: { signTx?: boolean }
  ): Promise<Transaction | CreateTokenTransaction> {
    const newOptions = {
      signTx: true,
      ...options,
    };
    const network = storage.config.getNetwork();
    const tx = this.createTransactionFromData(txData, network);
    if (newOptions.signTx) {
      await this.signTransaction(tx, storage, pinCode);
    }
    tx.prepareToSend();

    return tx;
  },

  /**
   * Create P2PKH input data
   *
   * @param {Buffer} signature Input signature
   * @param {Buffer} publicKey Input public key
   * @returns {Buffer} Input data
   */
  createInputData(signature: Buffer, publicKey: Buffer): Buffer {
    const arr = [];
    helpers.pushDataToStack(arr, signature);
    helpers.pushDataToStack(arr, publicKey);
    return Buffer.concat(arr);
  },

  /**
   * Calculate the authorities data for an output
   *
   * @param output History output
   * @returns {OutputValueType} Authorities from output
   */
  authoritiesFromOutput(output: Pick<IHistoryOutput, 'token_data' | 'value'>): OutputValueType {
    let authorities = 0n;
    if (this.isMint(output)) {
      authorities |= TOKEN_MINT_MASK;
    }
    if (this.isMelt(output)) {
      authorities |= TOKEN_MELT_MASK;
    }
    return authorities;
  },

  /**
   * Check if an utxo is available to be spent.
   *
   * @param {IUtxoId} utxo Utxo to check if we can use it
   * @param {IStorage} storage storage that may have the tx
   * @returns {Promise<boolean>}
   */
  async canUseUtxo(utxo: IUtxoId, storage: IStorage): Promise<boolean> {
    const currentHeight = await storage.getCurrentHeight();
    const rewardLock = storage.version?.reward_spend_min_blocks || 0;
    const nowTs = Math.floor(Date.now() / 1000);
    const tx = await storage.getTx(utxo.txId);
    if (tx === null || (tx.outputs && tx.outputs.length <= utxo.index)) {
      // This is not our utxo, so we cannot spend it.
      return false;
    }
    const output = tx.outputs[utxo.index];
    const isTimelocked = this.isOutputLocked(output, { refTs: nowTs });
    const isHeightLocked = this.isHeightLocked(tx.height, currentHeight, rewardLock);
    const isSelectedAsInput = await storage.isUtxoSelectedAsInput(utxo);

    // If utxo is selected as input on another tx we cannot use it
    // If utxo is timelocked we cannot use it
    // If utxo is height locked we cannot use it
    return !(isSelectedAsInput || isTimelocked || isHeightLocked);
  },

  /**
   * Get object type (Transaction or Block)
   *
   * @param {Pick<IHistoryTx, 'version'>} tx Object to get the type
   *
   * @return {string} Type of the object
   *
   * @memberof transaction
   * @inner
   */
  getTxType(tx: Pick<IHistoryTx, 'version'>): string {
    if (this.isBlock(tx)) {
      if (tx.version === BLOCK_VERSION) {
        return 'Block';
      }
      if (tx.version === MERGED_MINED_BLOCK_VERSION) {
        return 'Merged Mining Block';
      }
      if (tx.version === POA_BLOCK_VERSION) {
        return 'Proof-of-Authority Block';
      }
    } else {
      if (tx.version === DEFAULT_TX_VERSION) {
        return 'Transaction';
      }
      if (tx.version === CREATE_TOKEN_TX_VERSION) {
        return 'Create Token Transaction';
      }
      if (tx.version === NANO_CONTRACTS_VERSION) {
        return 'Nano Contract';
      }
      if (tx.version === ON_CHAIN_BLUEPRINTS_VERSION) {
        return 'On-Chain Blueprint';
      }
    }

    // If there is no match
    return 'Unknown';
  },

  /**
   * From a `token_data` and the tokens array we can add the token uid to the input/output.
   */
  hydrateIOWithToken<IO extends { token_data: number }, T extends { uid: string }>(
    io: IO,
    tokens: T[]
  ): IO & { token: string } {
    const { token_data } = io;
    if (token_data === 0) {
      return {
        ...io,
        token: NATIVE_TOKEN_UID,
      };
    }

    const tokenIdx = tokenUtils.getTokenIndexFromData(token_data);
    const tokenUid = tokens[tokenIdx - 1]?.uid;
    if (!tokenUid) {
      throw new Error(`Invalid token_data ${token_data}, token not found in tokens list`);
    }

    return { ...io, token: tokenUid };
  },

  /**
   * Convert the transaction type from the tx api to the IHistoryTx which is
   * the interface of transactions received via websocket.
   */
  convertFullNodeTxToHistoryTx(txResponse: z.infer<typeof transactionApiSchema>): IHistoryTx {
    if (txResponse.success === false) {
      throw new Error(`trying to convert a tx from a failed api request: ${txResponse.message}`);
    }
    const { tx, meta } = txResponse;
    const inputs: IHistoryInput[] = tx.inputs.map(i => {
      const hydratedInput = this.hydrateIOWithToken(i, tx.tokens);
      return hydratedInput as IHistoryInput;
    });
    const outputs: IHistoryOutput[] = tx.outputs.map(o => {
      const hydratedoutput = this.hydrateIOWithToken(o, tx.tokens);
      return hydratedoutput as IHistoryOutput;
    });
    const histTx: IHistoryTx = {
      tx_id: tx.hash,
      signalBits: tx.signal_bits,
      version: tx.version,
      weight: tx.weight,
      timestamp: tx.timestamp,
      is_voided: meta.voided_by.length > 0,
      nonce: Number.parseInt(tx.nonce ?? '0', 10),
      inputs,
      outputs,
      parents: tx.parents,
      token_name: tx.token_name ?? undefined,
      token_symbol: tx.token_symbol ?? undefined,
      tokens: tx.tokens.map(token => token.uid),
      height: meta.height,
      first_block: meta.first_block,
    };

    if (tx.nc_id) histTx.nc_id = tx.nc_id;
    if (tx.nc_blueprint_id) histTx.nc_blueprint_id = tx.nc_blueprint_id;
    if (tx.nc_method) histTx.nc_method = tx.nc_method;
    if (tx.nc_args) histTx.nc_args = tx.nc_args;
    if (tx.nc_address) histTx.nc_address = tx.nc_address;
    if (tx.nc_context) histTx.nc_context = tx.nc_context;

    return histTx;
  },
};

export default transaction;<|MERGE_RESOLUTION|>--- conflicted
+++ resolved
@@ -724,14 +724,9 @@
       // nano header for the same tx in the future
       histTx.nc_id = nanoHeader.id;
       histTx.nc_method = nanoHeader.method;
-<<<<<<< HEAD
-      histTx.nc_args = nanoHeader.args.map(a => a.toString('hex')).join('');
+      histTx.nc_args = nanoHeader.args.toString('hex');
       histTx.nc_address = nanoHeader.address!.base58;
       // XXX: should we build nc_context from nanoHeader information?
-=======
-      histTx.nc_args = nanoHeader.args.toString('hex');
-      histTx.nc_pubkey = nanoHeader.pubkey.toString('hex');
->>>>>>> c968ece0
       // Cannot fetch histTx.nc_blueprint_id with the current data
     }
 
