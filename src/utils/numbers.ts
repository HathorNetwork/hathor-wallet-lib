--- conflicted
+++ resolved
@@ -4,6 +4,7 @@
  * Get the formatted value with decimal places and thousand separators
  *
  * @param {number} value Amount to be formatted
+ * @param {number} [decimalPlaces=DECIMAL_PLACES] Number of decimal places
  *
  * @return {string} Formatted value
  *
@@ -16,7 +17,6 @@
   const fixedPlaces = (value / 10 ** decimalPlaces).toFixed(decimalPlaces);
   const integerPart = fixedPlaces.split('.')[0];
   const decimalPart = fixedPlaces.split('.')[1];
-<<<<<<< HEAD
   let signal = '';
   if ((parseInt(integerPart) === 0) && (value < 0)) {
     // For negative numbers greater than -1 (e.g. -0.5) the prettyIntegerValue method receives
@@ -24,10 +24,7 @@
     // In this case we need to add a minus sign here.
     signal = '-';
   }
-  return `${signal}${prettyIntegerValue(parseInt(integerPart))}.${decimalPart}`;
-=======
-  return `${prettyIntegerValue(parseInt(integerPart, 10))}.${decimalPart}`;
->>>>>>> b7511046
+  return `${signal}${prettyIntegerValue(parseInt(integerPart, 10))}.${decimalPart}`;
 }
 
 /**
