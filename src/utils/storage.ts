--- conflicted
+++ resolved
@@ -24,13 +24,10 @@
   WalletType,
   IUtxo,
   ITokenData,
-<<<<<<< HEAD
   ISingleAddressScanPolicy,
   IIndexLimitAddressScanPolicy,
   AddressScanPolicyData,
-=======
   TokenVersion,
->>>>>>> 21ba6c15
 } from '../types';
 import walletApi from '../api/wallet';
 import helpers from './helpers';
