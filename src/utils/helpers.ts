/**
 * Copyright (c) Hathor Labs and its affiliates.
 *
 * This source code is licensed under the MIT license found in the
 * LICENSE file in the root directory of this source tree.
 */

import { OP_PUSHDATA1 } from '../opcodes';
import { DECIMAL_PLACES, DEFAULT_TX_VERSION, CREATE_TOKEN_TX_VERSION } from '../constants';
import buffer from 'buffer';
import Long from 'long';
import Transaction from '../models/transaction';
import P2PKH from '../models/p2pkh';
import CreateTokenTransaction from '../models/create_token_transaction';
import Input from '../models/input';
import Output from '../models/output';
import Network from '../models/network';
import Address from '../models/address';
import { hexToBuffer, unpackToInt } from '../utils/buffer';
import { crypto, encoding } from 'bitcore-lib';
import { clone } from 'lodash';
import { ParseError } from '../errors';
import { ErrorMessages } from '../errorMessages';

/**
 * Helper methods
 *
 * @namespace Helpers
 */

const helpers = {

  /**
   * Round float to closest int
   *
   * @param {number} n Number to be rounded
   *
   * @return {number} Closest integer to n passed
   *
   * @memberof Helpers
   * @inner
   */
  roundFloat(n: number): number {
    return Math.round(n*100)/100
  },

  /**
   * Get the formatted value with decimal places and thousand separators
   *
   * @param {number} value Amount to be formatted
   *
   * @return {string} Formatted value
   *
   * @memberof Helpers
   * @inner
   */
  prettyValue(value: number): string {
    const fixedPlaces = (value/10**DECIMAL_PLACES).toFixed(DECIMAL_PLACES);
    const integerPart = fixedPlaces.split('.')[0];
    const decimalPart = fixedPlaces.split('.')[1];
    const integerFormated = new Intl.NumberFormat('en-US').format(Math.abs(parseInt(integerPart)));
    const signal = value < 0 ? '-' : '';
    return `${signal}${integerFormated}.${decimalPart}`;
  },

  /**
   * Validate if the passed version is valid, comparing with the minVersion
   *
   * @param {string} version Version to check if is valid
   * @param {string} minVersion Minimum allowed version
   *
   * @return {boolean}
   *
   * @memberof Helpers
   * @inner
   */
  isVersionAllowed(version: string, minVersion: string): boolean {
    // Verifies if the version in parameter is allowed to make requests to other min version
    if (version.includes('beta') !== minVersion.includes('beta')) {
      // If one version is beta and the other is not, it's not allowed to use it
      return false;
    }

    // Clean the version string to have an array of integers
    // Check for each value if the version is allowed
    let versionTestArr = this.getCleanVersionArray(version);
    let minVersionArr = this.getCleanVersionArray(minVersion);
    for (let i=0; i<minVersionArr.length; i++) {
      if (minVersionArr[i] > versionTestArr[i]) {
        return false;
      } else if (minVersionArr[i] < versionTestArr[i]) {
        return true;
      }
    }

    return true;
  },

  /**
   * Get the version numbers separated by dot  
   * For example: if you haver version 0.3.1-beta you will get ['0', '3', '1']
   *
   * @param {string} version
   *
   * @return {Array} Array of numbers with each version number
   *
   * @memberof Helpers
   * @inner
   */
  getCleanVersionArray(version: string): string[] {
    return version.replace(/[^\d.]/g, '').split('.');
  },

  /**
   * Transform int to bytes
   *
   * @param {number} value Integer to be transformed to bytes
   * @param {number} bytes How many bytes this number uses
   *
   * @return {Buffer} number in bytes
   * @memberof Helpers
   * @inner
   */
  intToBytes(value: number, bytes: number): Buffer {
    let arr = new ArrayBuffer(bytes);
    let view = new DataView(arr);
    if (bytes === 1) {
      // byteOffset = 0;
      view.setUint8(0, value);
    } else if (bytes === 2) {
      // byteOffset = 0; isLittleEndian = false
      view.setUint16(0, value, false);
    } else if (bytes === 4) {
      // byteOffset = 0; isLittleEndian = false
      view.setUint32(0, value, false);
    }
    return buffer.Buffer.from(arr);
  },

  /**
   * Transform signed int to bytes (1, 2, or 4 bytes)
   *
   * @param {number} value Integer to be transformed to bytes
   * @param {number} bytes How many bytes this number uses
   *
   * @return {Buffer} number in bytes
   * @memberof Helpers
   * @inner
   */
  signedIntToBytes(value: number, bytes: number): Buffer {
    let arr = new ArrayBuffer(bytes);
    let view = new DataView(arr);
    if (bytes === 1) {
      // byteOffset = 0
      view.setInt8(0, value);
    } else if (bytes === 2) {
      // byteOffset = 0; isLittleEndian = false
      view.setInt16(0, value, false);
    } else if (bytes === 4) {
      view.setInt32(0, value, false);
    } else if (bytes === 8) {
      // In case of 8 bytes I need to handle the int with a Long lib
      let long = Long.fromNumber(value, false);
      arr = long.toBytesBE();
    }
    return buffer.Buffer.from(arr);
  },

  /**
   * Transform float to bytes
   *
   * @param {number} value Integer to be transformed to bytes
   * @param {number} bytes How many bytes this number uses
   *
   * @return {Buffer} number in bytes
   * @memberof Helpers
   * @inner
   */
  floatToBytes(value: number, bytes: number): Buffer {
    let arr = new ArrayBuffer(bytes);
    let view = new DataView(arr);
    if (bytes === 8) {
      // byteOffset = 0; isLitteEndian = false
      view.setFloat64(0, value, false);
    }
    return buffer.Buffer.from(arr);
  },

  /**
   * Push data to the stack checking if need to add the OP_PUSHDATA1 opcode
   * We push the length of data and the data
   * In case the data has length > 75, we need to push the OP_PUSHDATA1 before the length
   * We always push bytes
   * 
   * We update the array of Buffer sent as parameter, so we don't return a new one
   * 
   * @param {Array} stack Stack of bytes from the script
   * @param {Buffer} data Data to be pushed to stack
   *
   * @memberof Helpers
   * @inner
   */
  pushDataToStack(stack: Buffer[], data: Buffer) {
    // In case data has length bigger than 75, we need to add a pushdata opcode
    if (data.length > 75) {
      stack.push(OP_PUSHDATA1);
    }
    stack.push(this.intToBytes(data.length, 1));
    stack.push(data);
  },
  
  /**
   * Return the checksum of the bytes passed
   * Checksum is calculated as the 4 first bytes of the double sha256
   * 
   * @param {Buffer} bytes Data from where the checksum is calculated
   *
   * @return {Buffer}
   * @memberof Helpers
   * @inner
   */
  getChecksum(bytes: Buffer): Buffer {
    return crypto.Hash.sha256sha256(bytes).slice(0, 4);
  },

  /**
   * Get encoded address object from address hash (20 bytes) and network
   * We complete the address bytes with the network byte and checksum
   * then we encode to base 58 and create the address object
   * 
   * @param {Buffer} addressHash 20 bytes of the address hash in the output script
   * @param {Network} network Network to get the address first byte parameter
   *
   * @return {Address}
   * @memberof Helpers
   * @inner
   */
  encodeAddress(addressHash: Buffer, network: Network): Address {
    if (addressHash.length !== 20) {
      throw new Error('Expect address hash that must have 20 bytes.');
    }

    const addressVersionBytes = buffer.Buffer.from([network.versionBytes.p2pkh]);

    // With this sliced address we can calculate the checksum
    const slicedAddress = buffer.Buffer.concat([addressVersionBytes, addressHash]);
    const checksum = this.getChecksum(slicedAddress);
    const addressBytes = buffer.Buffer.concat([slicedAddress, checksum]);
    return new Address(encoding.Base58.encode(addressBytes), {network});
  },

  /**
   * Create a transaction from bytes
   * First we get the version value from the bytes to discover the
   * transaction type. We currently support only regular transactions and
   * create token transactions.
   * 
   * @param {Buffer} bytes Transaction in bytes
   * @param {Network} network Network to get the address first byte parameter
   *
   * @throws ParseError if sequence of bytes is invalid or network is undefined/null
   *
   * @return {Transaction | CreateTokenTransaction}
   * @memberof Helpers
   * @inner
   */
  createTxFromBytes(bytes: Buffer, network: Network): Transaction | CreateTokenTransaction {
    if (!network) {
      throw new ParseError('Invalid network parameter.');
    }

    // We should clone the buffer being sent in order to never mutate
    // what comes from outside the library
    // as soon as it's available natively we should use an immutable buffer
    const cloneBuffer = clone(bytes);

    // Get version
    const [version, ] = unpackToInt(2, false, cloneBuffer);

    if (version === DEFAULT_TX_VERSION) {
      return Transaction.createFromBytes(cloneBuffer, network);
    } else if (version === CREATE_TOKEN_TX_VERSION) {
      return CreateTokenTransaction.createFromBytes(cloneBuffer, network);
    } else {
      throw new ParseError('We currently support only the Transaction and CreateTokenTransaction types. Other types will be supported in the future.');
    }
  },

  /**
   * Create a transaction from hex
   * We transform the hex in bytes and call the function to get transaction from bytes
   * 
   * @param {string} hex Transaction in hexadecimal
   * @param {Network} network Network to get the address first byte parameter
   *
   * @return {Transaction | CreateTokenTransaction}
   * @memberof Helpers
   * @inner
   */
  createTxFromHex(hex: string, network: Network): Transaction | CreateTokenTransaction {
    return this.createTxFromBytes(hexToBuffer(hex), network);
  },

  /**
<<<<<<< HEAD
   * Asyncronous sleep
   * Creates a promise that will be resolved after sleep time
   *
   * @param {number} milliseconds Sleep time in milliseconds
   *
   * @return {Promise}
   * @memberof Helpers
   * @inner
   */
  async sleep(milliseconds: number): Promise<void> {
    const promise: Promise<void> = new Promise((resolve, reject) => {
      setTimeout(() => {
        resolve();
      }, milliseconds);
    });
    return promise;
  },
=======
   * Create a transaction from object data
   * We used to work only with data object to handle transactions in the past inside the lib
   * This method was created to transform those objects into Transaction class instances
   *
   * 'data': {'version', 'weight', 'timestamp', 'tokens', 'inputs': [{'tx_id', 'index'}], 'outputs': [{'address', 'value', 'tokenData', 'timelock'}]}
   *
   * if it's a create token transaction, then it expects 'name' and 'symbol' as well.
   *
   * @memberof Helpers
   * @inner
   */
  createTxFromData(data): Transaction | CreateTokenTransaction {
    const inputs: Input[] = [];
    for (const input of data.inputs) {
      const inputObj = new Input(
        input.tx_id,
        input.index,
        {
          data: input.data
        }
      );
      inputs.push(inputObj);
    }

    const outputs: Output[] = [];
    for (const output of data.outputs) {
      const address = new Address(output.address);
      const p2pkh = new P2PKH(address, { timelock: output.timelock || null });
      const p2pkhScript = p2pkh.createScript()
      const outputObj = new Output(
        output.value,
        p2pkhScript,
        { tokenData: output.tokenData }
      );
      outputs.push(outputObj);
    }

    const options = {
      version: data.version,
      weight: data.weight,
      timestamp: data.timestamp,
      tokens: data.tokens
    }

    if (data.version === CREATE_TOKEN_TX_VERSION) {
      return new CreateTokenTransaction(
        data.name,
        data.symbol,
        inputs,
        outputs,
        options
      );
    } else if (data.version === DEFAULT_TX_VERSION) {
      return new Transaction(
        inputs,
        outputs,
        options
      );
    } else {
        throw new ParseError(ErrorMessages.UNSUPPORTED_TX_TYPE);
    }
  }
>>>>>>> b192165c
}

export default helpers;<|MERGE_RESOLUTION|>--- conflicted
+++ resolved
@@ -302,7 +302,6 @@
   },
 
   /**
-<<<<<<< HEAD
    * Asyncronous sleep
    * Creates a promise that will be resolved after sleep time
    *
@@ -320,7 +319,8 @@
     });
     return promise;
   },
-=======
+
+  /**
    * Create a transaction from object data
    * We used to work only with data object to handle transactions in the past inside the lib
    * This method was created to transform those objects into Transaction class instances
@@ -383,7 +383,6 @@
         throw new ParseError(ErrorMessages.UNSUPPORTED_TX_TYPE);
     }
   }
->>>>>>> b192165c
 }
 
 export default helpers;