--- conflicted
+++ resolved
@@ -188,17 +188,9 @@
    */
   getXPubKeyFromSeed(seed: string, options: { passphrase?: string, networkName?: string, accountDerivationIndex?: string } = {}): string {
     const methodOptions = Object.assign({passphrase: '', networkName: 'mainnet', accountDerivationIndex: '0\''}, options);
-<<<<<<< HEAD
-    const { passphrase, networkName, accountDerivationIndex } = methodOptions;
-
-    const network = new Network(networkName);
-    const code = new Mnemonic(seed);
-    const xpriv = code.toHDPrivateKey(passphrase, network.bitcoreNetwork);
-=======
     const { accountDerivationIndex } = methodOptions;
 
     const xpriv = this.getXPrivKeyFromSeed(seed, methodOptions);
->>>>>>> 0bdd016f
     // We have a fixed derivation until the coin index
     // after that we can receive a different account index, which the default is 0'
     const privkey = xpriv.derive(`m/44'/${HATHOR_BIP44_CODE}'/${accountDerivationIndex}`);
@@ -206,8 +198,6 @@
   },
 
   /**
-<<<<<<< HEAD
-=======
    * Get root xpriv from seed
    *
    * @param {String} seed 24 words
@@ -227,7 +217,6 @@
   },
 
   /**
->>>>>>> 0bdd016f
    * Validate an xpubkey.
    *
    * @param {string} xpubkey The xpubkey
