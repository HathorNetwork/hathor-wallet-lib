--- conflicted
+++ resolved
@@ -23,11 +23,7 @@
   maxBytes: number | null = null
 ) {
   let val = BigInt(value);
-<<<<<<< HEAD
-  if (!signed && value < 0) {
-=======
   if (!signed && val < 0n) {
->>>>>>> 02c2e3dd
     throw new Error('Cannot encode an unsigned negative value');
   }
   const result: bigint[] = [];
